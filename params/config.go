--- conflicted
+++ resolved
@@ -50,19 +50,12 @@
 var (
 	// MainnetChainConfig is the chain parameters to run a node on the main network.
 	MainnetChainConfig = &ChainConfig{
-<<<<<<< HEAD
-		ChainID:         big.NewInt(111000111),
-		SecondsPerSlot:  4,
-		SlotsPerEpoch:   32,
-		EpochsPerEra:    8,
-		ForkSlotSubNet1: math.MaxUint64,
-=======
 		ChainID:          big.NewInt(111000111),
 		SecondsPerSlot:   4,
 		SlotsPerEpoch:    32,
+		EpochsPerEra:     8,
 		ForkSlotSubNet1:  math.MaxUint64,
 		EffectiveBalance: big.NewInt(32000),
->>>>>>> d441fb9a
 	}
 
 	// MainnetTrustedCheckpoint contains the light client trusted checkpoint for the main network.
@@ -88,19 +81,12 @@
 
 	// DevNetChainConfig contains the chain parameters to run a node on the DevNet.
 	DevNetChainConfig = &ChainConfig{
-<<<<<<< HEAD
-		ChainID:         big.NewInt(333777555),
-		SecondsPerSlot:  4,
-		SlotsPerEpoch:   32,
-		EpochsPerEra:    8,
-		ForkSlotSubNet1: math.MaxUint64,
-=======
 		ChainID:          big.NewInt(333777555),
 		SecondsPerSlot:   4,
 		SlotsPerEpoch:    32,
+		EpochsPerEra:     8,
 		ForkSlotSubNet1:  math.MaxUint64,
 		EffectiveBalance: big.NewInt(32000),
->>>>>>> d441fb9a
 	}
 
 	// DevNetTrustedCheckpoint contains the light client trusted checkpoint for the DevNet.
@@ -129,26 +115,16 @@
 	//
 	// This configuration is intentionally not using keyed fields to force anyone
 	// adding flags to the config to also have to set these fields.
-<<<<<<< HEAD
-	AllEthashProtocolChanges = &ChainConfig{big.NewInt(1337), 4, 32, 8, math.MaxUint64, nil, 6}
-=======
-	AllEthashProtocolChanges = &ChainConfig{big.NewInt(1337), 4, 32, math.MaxUint64, nil, 6, big.NewInt(32000)}
->>>>>>> d441fb9a
+	AllEthashProtocolChanges = &ChainConfig{big.NewInt(1337), 4, 32, 8, math.MaxUint64, nil, 6, big.NewInt(32000)}
 
 	// AllCliqueProtocolChanges contains every protocol change (EIPs) introduced
 	// and accepted by the Ethereum core developers into the Clique consensus.
 	//
 	// This configuration is intentionally not using keyed fields to force anyone
 	// adding flags to the config to also have to set these fields.
-<<<<<<< HEAD
-	AllCliqueProtocolChanges = &ChainConfig{big.NewInt(1337), 4, 32, 8, math.MaxUint64, nil, 6}
-
-	TestChainConfig = &ChainConfig{big.NewInt(1), 4, 32, 8, math.MaxUint64, nil, 6}
-=======
-	AllCliqueProtocolChanges = &ChainConfig{big.NewInt(1337), 4, 32, math.MaxUint64, nil, 6, big.NewInt(32000)}
-
-	TestChainConfig = &ChainConfig{big.NewInt(1), 4, 32, math.MaxUint64, nil, 6, big.NewInt(32000)}
->>>>>>> d441fb9a
+	AllCliqueProtocolChanges = &ChainConfig{big.NewInt(1337), 4, 32, 8, math.MaxUint64, nil, 6, big.NewInt(32000)}
+
+	TestChainConfig = &ChainConfig{big.NewInt(1), 4, 32, 8, math.MaxUint64, nil, 6, big.NewInt(32000)}
 	TestRules       = TestChainConfig.Rules()
 )
 
@@ -241,13 +217,8 @@
 
 // String implements the fmt.Stringer interface.
 func (c *ChainConfig) String() string {
-<<<<<<< HEAD
 	return fmt.Sprintf("{ChainID: %v, SecondsPerSlot: %v, SlotsPerEpoch: %v, EpochsPerEra: %v, ForkSlotSubNet1: %v, "+
-		"ValidatorsPerSlot %v, ValidatorsStateAddress %v}",
-=======
-	return fmt.Sprintf("{ChainID: %v, SecondsPerSlot: %v, SlotsPerEpoch: %v, ForkSlotSubNet1: %v, "+
 		"ValidatorsPerSlot %v, ValidatorsStateAddress %v, EffectiveBalance: %v}",
->>>>>>> d441fb9a
 		c.ChainID,
 		c.SecondsPerSlot,
 		c.SlotsPerEpoch,
