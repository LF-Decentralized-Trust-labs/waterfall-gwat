--- conflicted
+++ resolved
@@ -28,15 +28,9 @@
 
 // Genesis hashes to enforce below configs on.
 var (
-<<<<<<< HEAD
-	MainnetGenesisHash = common.HexToHash("0xb360cce2d47800fb923619ed007ad786365ab59abc167e9f90744f9dea5db79f")
-	// DevNetGenesisHash  waterfall test net
-	DevNetGenesisHash = common.HexToHash("0xe334848a02d7eb7b14753df833e312976e3a819e5078ea1e1cafef5ea9a99326")
-=======
 	MainnetGenesisHash = common.HexToHash("0xdcafaade5ac90c72bcd8603f3c94764fab5d3218b1afc4923bb3c34f2cd4fe74")
 	// Testnet8GenesisHash  waterfall test net
 	Testnet8GenesisHash = common.HexToHash("0xa7531d17d43684576b864662852e3cbb2dc20df7cdb9fc5405d5a0a253f623eb")
->>>>>>> 25fd4c57
 )
 
 // TrustedCheckpoints associates each known checkpoint with the genesis hash of
@@ -142,10 +136,6 @@
 		ForkSlotDelegate:       math.MaxUint64,
 	}
 
-<<<<<<< HEAD
-	TestChainConfig = &ChainConfig{big.NewInt(1337), 4, 32, 8, 2, math.MaxUint64, nil, 6, big.NewInt(3200)}
-	TestRules       = TestChainConfig.Rules()
-=======
 	TestChainConfig = &ChainConfig{
 		ChainID:                big.NewInt(1337),
 		SecondsPerSlot:         4,
@@ -158,7 +148,6 @@
 		ForkSlotSubNet1:        math.MaxUint64,
 		ForkSlotDelegate:       math.MaxUint64,
 	}
->>>>>>> 25fd4c57
 )
 
 // TrustedCheckpoint represents a set of post-processed trie roots (CHT and
