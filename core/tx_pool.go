// Copyright 2014 The go-ethereum Authors
// This file is part of the go-ethereum library.
//
// The go-ethereum library is free software: you can redistribute it and/or modify
// it under the terms of the GNU Lesser General Public License as published by
// the Free Software Foundation, either version 3 of the License, or
// (at your option) any later version.
//
// The go-ethereum library is distributed in the hope that it will be useful,
// but WITHOUT ANY WARRANTY; without even the implied warranty of
// MERCHANTABILITY or FITNESS FOR A PARTICULAR PURPOSE. See the
// GNU Lesser General Public License for more details.
//
// You should have received a copy of the GNU Lesser General Public License
// along with the go-ethereum library. If not, see <http://www.gnu.org/licenses/>.

package core

import (
	"errors"
	"fmt"
	"math"
	"math/big"
	"sort"
	"sync"
	"time"

	"gitlab.waterfall.network/waterfall/protocol/gwat/common"
	"gitlab.waterfall.network/waterfall/protocol/gwat/common/prque"
	"gitlab.waterfall.network/waterfall/protocol/gwat/consensus/misc"
	"gitlab.waterfall.network/waterfall/protocol/gwat/core/state"
	"gitlab.waterfall.network/waterfall/protocol/gwat/core/types"
	"gitlab.waterfall.network/waterfall/protocol/gwat/event"
	"gitlab.waterfall.network/waterfall/protocol/gwat/log"
	"gitlab.waterfall.network/waterfall/protocol/gwat/metrics"
	"gitlab.waterfall.network/waterfall/protocol/gwat/params"
	"gitlab.waterfall.network/waterfall/protocol/gwat/token/operation"
	val "gitlab.waterfall.network/waterfall/protocol/gwat/validator"
	valOperation "gitlab.waterfall.network/waterfall/protocol/gwat/validator/operation"
	valStore "gitlab.waterfall.network/waterfall/protocol/gwat/validator/storage"
)

const (
	// chainHeadChanSize is the size of channel listening to ChainHeadEvent.
	chainHeadChanSize = 10

	// txSlotSize is used to calculate how many data slots a single transaction
	// takes up based on its size. The slots are used as DoS protection, ensuring
	// that validating a new transaction remains a constant operation (in reality
	// O(maxslots), where max slots are 4 currently).
	txSlotSize = 32 * 1024

	// txMaxSize is the maximum size a single transaction can have. This field has
	// non-trivial consequences: larger transactions are significantly harder and
	// more expensive to propagate; larger transactions also take more resources
	// to validate whether they fit into the pool or not.
	txMaxSize = 4 * txSlotSize // 128KB
)

var (
	// ErrAlreadyKnown is returned if the transactions is already contained
	// within the pool.
	ErrAlreadyKnown = errors.New("already known")

	// ErrInvalidSender is returned if the transaction contains an invalid signature.
	ErrInvalidSender = errors.New("invalid sender")

	// ErrUnderpriced is returned if a transaction's gas price is below the minimum
	// configured for the transaction pool.
	ErrUnderpriced = errors.New("transaction underpriced")

	// ErrTxPoolOverflow is returned if the transaction pool is full and can't accpet
	// another remote transaction.
	ErrTxPoolOverflow = errors.New("txpool is full")

	// ErrReplaceUnderpriced is returned if a transaction is attempted to be replaced
	// with a different one without the required price bump.
	ErrReplaceUnderpriced = errors.New("replacement transaction underpriced")

	// ErrGasLimit is returned if a transaction's requested gas limit exceeds the
	// maximum allowance of the current block.
	ErrGasLimit = errors.New("exceeds block gas limit")

	// ErrNegativeValue is a sanity error to ensure no one is able to specify a
	// transaction with a negative value.
	ErrNegativeValue = errors.New("negative value")

	// ErrOversizedData is returned if the input data of a transaction is greater
	// than some meaningful limit a user might use. This is not a consensus error
	// making the transaction invalid, rather a DOS protection.
	ErrOversizedData = errors.New("oversized data")
)

var (
	evictionInterval    = time.Minute     // Time interval to check for evictable transactions
	statsReportInterval = 8 * time.Second // Time interval to report transaction pool stats
)

var (
	// Metrics for the pending pool
	pendingDiscardMeter   = metrics.NewRegisteredMeter("txpool/pending/discard", nil)
	pendingReplaceMeter   = metrics.NewRegisteredMeter("txpool/pending/replace", nil)
	pendingRateLimitMeter = metrics.NewRegisteredMeter("txpool/pending/ratelimit", nil) // Dropped due to rate limiting
	pendingNofundsMeter   = metrics.NewRegisteredMeter("txpool/pending/nofunds", nil)   // Dropped due to out-of-funds

	// Metrics for the queued pool
	queuedDiscardMeter   = metrics.NewRegisteredMeter("txpool/queued/discard", nil)
	queuedReplaceMeter   = metrics.NewRegisteredMeter("txpool/queued/replace", nil)
	queuedRateLimitMeter = metrics.NewRegisteredMeter("txpool/queued/ratelimit", nil) // Dropped due to rate limiting
	queuedNofundsMeter   = metrics.NewRegisteredMeter("txpool/queued/nofunds", nil)   // Dropped due to out-of-funds
	queuedEvictionMeter  = metrics.NewRegisteredMeter("txpool/queued/eviction", nil)  // Dropped due to lifetime

	// General tx metrics
	knownTxMeter       = metrics.NewRegisteredMeter("txpool/known", nil)
	validTxMeter       = metrics.NewRegisteredMeter("txpool/valid", nil)
	invalidTxMeter     = metrics.NewRegisteredMeter("txpool/invalid", nil)
	underpricedTxMeter = metrics.NewRegisteredMeter("txpool/underpriced", nil)
	overflowedTxMeter  = metrics.NewRegisteredMeter("txpool/overflowed", nil)
	// throttleTxMeter counts how many transactions are rejected due to too-many-changes between
	// txpool reorgs.
	throttleTxMeter = metrics.NewRegisteredMeter("txpool/throttle", nil)
	// reorgDurationTimer measures how long time a txpool reorg takes.
	reorgDurationTimer = metrics.NewRegisteredTimer("txpool/reorgtime", nil)
	// dropBetweenReorgHistogram counts how many drops we experience between two reorg runs. It is expected
	// that this number is pretty low, since txpool reorgs happen very frequently.
	dropBetweenReorgHistogram = metrics.NewRegisteredHistogram("txpool/dropbetweenreorg", nil, metrics.NewExpDecaySample(1028, 0.015))

	pendingGauge = metrics.NewRegisteredGauge("txpool/pending", nil)
	queuedGauge  = metrics.NewRegisteredGauge("txpool/queued", nil)
	localGauge   = metrics.NewRegisteredGauge("txpool/local", nil)
	slotsGauge   = metrics.NewRegisteredGauge("txpool/slots", nil)

	reheapTimer = metrics.NewRegisteredTimer("txpool/reheap", nil)
)

// TxStatus is the current status of a transaction as seen by the pool.
type TxStatus uint

const (
	TxStatusUnknown TxStatus = iota
	TxStatusQueued
	TxStatusPending
	TxStatusProcessing
	TxStatusIncluded
)

// blockChain provides the state of blockchain and current gas limit to do
// some pre checks in tx pool and event subscribers.
type blockChain interface {
	GetLastFinalizedBlock() *types.Block
	GetBlock(hash common.Hash) *types.Block
	StateAt(root common.Hash) (*state.StateDB, error)
	ReadFinalizedNumberByHash(hash common.Hash) *uint64
	GetBlockByNumber(number uint64) *types.Block
	GetDagHashes() *common.HashArray
	GetBlocksByHashes(hashes common.HashArray) types.BlockMap
	Genesis() *types.Block
	SubscribeChainHeadEvent(ch chan<- ChainHeadEvent) event.Subscription
	SubscribeProcessing(ch chan<- *types.ProcessingTxs) event.Subscription
	SubscribeRemoveTxFromPool(ch chan<- types.Transactions) event.Subscription
	// FinSynchronising returns whether the downloader is currently retrieving finalized blocks.
	FinSynchronising() bool
	// DagSynchronising returns whether the downloader is currently retrieving dag chain blocks.
	DagSynchronising() bool
	ValidatorStorage() valStore.Storage
	// IsSynced returns tru if node fully synchronized
	IsSynced() bool
}

// TxPoolConfig are the configuration parameters of the transaction pool.
type TxPoolConfig struct {
	Locals    []common.Address // Addresses that should be treated by default as local
	NoLocals  bool             // Whether local transaction handling should be disabled
	Journal   string           // Journal of local transactions to survive node restarts
	Rejournal time.Duration    // Time interval to regenerate the local transaction journal

	PriceLimit uint64 // Minimum gas price to enforce for acceptance into the pool
	PriceBump  uint64 // Minimum price bump percentage to replace an already existing transaction (nonce)

	AccountSlots uint64 // Number of executable transaction slots guaranteed per account
	GlobalSlots  uint64 // Maximum number of executable transaction slots for all accounts
	AccountQueue uint64 // Maximum number of non-executable transaction slots permitted per account
	GlobalQueue  uint64 // Maximum number of non-executable transaction slots for all accounts

	Lifetime time.Duration // Maximum amount of time non-executable transaction are queued
}

// DefaultTxPoolConfig contains the default configurations for the transaction
// pool.
var DefaultTxPoolConfig = TxPoolConfig{
	Journal:   "transactions.rlp",
	Rejournal: time.Hour,

	PriceLimit: 1,
	PriceBump:  10,

	AccountSlots: 16,
	GlobalSlots:  (4096 + 1024) * 20, // urgent + floating queue capacity with 4:1 ratio
	AccountQueue: 64,
	GlobalQueue:  1024,

	Lifetime: 3 * time.Hour,
}

// sanitize checks the provided user configurations and changes anything that's
// unreasonable or unworkable.
func (config *TxPoolConfig) sanitize() TxPoolConfig {
	conf := *config
	if conf.Rejournal < time.Second {
		log.Warn("Sanitizing invalid txpool journal time", "provided", conf.Rejournal, "updated", time.Second)
		conf.Rejournal = time.Second
	}
	if conf.PriceLimit < 1 {
		log.Warn("Sanitizing invalid txpool price limit", "provided", conf.PriceLimit, "updated", DefaultTxPoolConfig.PriceLimit)
		conf.PriceLimit = DefaultTxPoolConfig.PriceLimit
	}
	if conf.PriceBump < 1 {
		log.Warn("Sanitizing invalid txpool price bump", "provided", conf.PriceBump, "updated", DefaultTxPoolConfig.PriceBump)
		conf.PriceBump = DefaultTxPoolConfig.PriceBump
	}
	if conf.AccountSlots < 1 {
		log.Warn("Sanitizing invalid txpool account slots", "provided", conf.AccountSlots, "updated", DefaultTxPoolConfig.AccountSlots)
		conf.AccountSlots = DefaultTxPoolConfig.AccountSlots
	}
	if conf.GlobalSlots < 1 {
		log.Warn("Sanitizing invalid txpool global slots", "provided", conf.GlobalSlots, "updated", DefaultTxPoolConfig.GlobalSlots)
		conf.GlobalSlots = DefaultTxPoolConfig.GlobalSlots
	}
	if conf.AccountQueue < 1 {
		log.Warn("Sanitizing invalid txpool account queue", "provided", conf.AccountQueue, "updated", DefaultTxPoolConfig.AccountQueue)
		conf.AccountQueue = DefaultTxPoolConfig.AccountQueue
	}
	if conf.GlobalQueue < 1 {
		log.Warn("Sanitizing invalid txpool global queue", "provided", conf.GlobalQueue, "updated", DefaultTxPoolConfig.GlobalQueue)
		conf.GlobalQueue = DefaultTxPoolConfig.GlobalQueue
	}
	if conf.Lifetime < 1 {
		log.Warn("Sanitizing invalid txpool lifetime", "provided", conf.Lifetime, "updated", DefaultTxPoolConfig.Lifetime)
		conf.Lifetime = DefaultTxPoolConfig.Lifetime
	}
	return conf
}

// TxPool contains all currently known transactions. Transactions
// enter the pool when they are received from the network or submitted
// locally. They exit the pool when they are included in the blockchain.
//
// The pool separates processable transactions (which can be applied to the
// current state) and future transactions. Transactions move between those
// two states over time as they are received and processed.
type TxPool struct {
	config      TxPoolConfig
	chainconfig *params.ChainConfig
	chain       blockChain
	gasPrice    *big.Int
	txFeed      event.Feed
	scope       event.SubscriptionScope
	signer      types.Signer
	mu          sync.RWMutex

	currentState  *state.StateDB // Current state in the blockchain head
	pendingNonces *txNoncer      // Pending state tracking virtual nonces
	currentMaxGas uint64         // Current gas limit for transaction caps

	locals  *accountSet // Set of local transaction to exempt from eviction rules
	journal *txJournal  // Journal of local transaction to back up to disk

	pending    map[common.Address]*txList // All currently processable transactions
	queue      map[common.Address]*txList // Queued but non-processable transactions
	processing map[common.Address]*txList
	beats      map[common.Address]time.Time // Last heartbeat from each known account
	all        *txLookup                    // All transactions to allow lookups
	priced     *txPricedList                // All transactions sorted by price

	chainHeadCh     chan ChainHeadEvent
	chainHeadSub    event.Subscription
	reqResetCh      chan *txpoolResetRequest
	reqPromoteCh    chan *accountSet
	queueTxEventCh  chan *types.Transaction
	processingCh    chan *types.ProcessingTxs
	processingSub   event.Subscription
	rmTxCh          chan types.Transactions
	rmTxSub         event.Subscription
	reorgDoneCh     chan chan struct{}
	reorgShutdownCh chan struct{}  // requests shutdown of scheduleReorgLoop
	wg              sync.WaitGroup // tracks loop, scheduleReorgLoop
	//initDoneCh      chan struct{}  // is closed once the pool is initialized (for tests)

	changesSinceReorg int // A counter for how many drops we've performed in-between reorg.
}

type txpoolResetRequest struct {
	oldHead, newHead *types.Header
}

// NewTxPool creates a new transaction pool to gather, sort and filter inbound
// transactions from the network.
func NewTxPool(config TxPoolConfig, chainconfig *params.ChainConfig, chain blockChain) *TxPool {
	// Sanitize the input to ensure no vulnerable gas prices are set
	config = (&config).sanitize()

	// Create the transaction pool with its initial settings
	pool := &TxPool{
		config:          config,
		chainconfig:     chainconfig,
		chain:           chain,
		signer:          types.LatestSigner(chainconfig),
		pending:         make(map[common.Address]*txList),
		queue:           make(map[common.Address]*txList),
		processing:      make(map[common.Address]*txList),
		beats:           make(map[common.Address]time.Time),
		all:             newTxLookup(),
		chainHeadCh:     make(chan ChainHeadEvent, chainHeadChanSize),
		reqResetCh:      make(chan *txpoolResetRequest),
		reqPromoteCh:    make(chan *accountSet),
		queueTxEventCh:  make(chan *types.Transaction),
		processingCh:    make(chan *types.ProcessingTxs, 1),
		rmTxCh:          make(chan types.Transactions, 1),
		reorgDoneCh:     make(chan chan struct{}),
		reorgShutdownCh: make(chan struct{}),
		//initDoneCh:      make(chan struct{}),
		gasPrice: new(big.Int).SetUint64(config.PriceLimit),
	}
	pool.locals = newAccountSet(pool.signer)
	for _, addr := range config.Locals {
		log.Info("Setting new local account", "address", addr)
		pool.locals.add(addr)
	}
	pool.priced = newTxPricedList(pool.all)
	bl := chain.GetLastFinalizedBlock()
	pool.reset(nil, bl.Header())

	// Start the reorg loop early so it can handle requests generated during journal loading.
	pool.wg.Add(1)
	go pool.scheduleReorgLoop()

	//load processing txs from dag
	blocks := pool.chain.GetBlocksByHashes(*pool.chain.GetDagHashes()).ToArray()
	txs := make([]*types.ProcessingTransaction, 0, len(blocks))
	for _, block := range blocks {
		if block == nil {
			continue
		}
		for _, transaction := range block.Transactions() {
			txs = append(txs, &types.ProcessingTransaction{Transaction: transaction, BlocksHashes: common.HashArray{block.Hash()}})
		}
	}
	sort.Slice(txs, func(i, j int) bool {
		return txs[i].Nonce() < txs[j].Nonce()
	})
	for _, tx := range txs {
		pool.moveToProcessing(tx)
	}

	// If local transactions and journaling is enabled, load from disk
	if !config.NoLocals && config.Journal != "" {
		pool.journal = newTxJournal(config.Journal)

		if err := pool.journal.load(pool.AddLocals); err != nil {
			log.Warn("Failed to load transaction journal", "err", err)
		}
		if err := pool.journal.rotate(pool.local()); err != nil {
			log.Warn("Failed to rotate transaction journal", "err", err)
		}
	}

	// Subscribe events from blockchain and start the main event loop.
	pool.chainHeadSub = pool.chain.SubscribeChainHeadEvent(pool.chainHeadCh)
	pool.processingSub = pool.chain.SubscribeProcessing(pool.processingCh)
	pool.rmTxSub = pool.chain.SubscribeRemoveTxFromPool(pool.rmTxCh)

	pool.wg.Add(1)
	go pool.loop()

	return pool
}

// loop is the transaction pool's main event loop, waiting for and reacting to
// outside blockchain events as well as for various reporting and transaction
// eviction events.
func (pool *TxPool) loop() {
	defer pool.wg.Done()
	var (
		//// Start the stats reporting and transaction eviction tickers
		//report  = time.NewTicker(20000 * time.Millisecond)
		evict   = time.NewTicker(evictionInterval)
		journal = time.NewTicker(pool.config.Rejournal)
		// Track the previous head headers for transaction reorgs
		head = pool.chain.GetLastFinalizedBlock()
	)
	//defer report.Stop()
	defer evict.Stop()
	defer journal.Stop()

	//// Notify tests that the init phase is done
	//close(pool.initDoneCh)

	for {
		select {
		// Handle ChainHeadEvent
		case ev := <-pool.chainHeadCh:
			if ev.Block != nil {
				pool.requestReset(head.Header(), ev.Block.Header())
				head = ev.Block
			}

		// System shutdown.
		case <-pool.chainHeadSub.Err():
			close(pool.reorgShutdownCh)
			return

		//// Handle stats reporting ticks
		//case <-report.C:
		//	pool.mu.RLock()
		//	pending, queued, processing := pool.stats()
		//	stales := int(atomic.LoadInt64(&pool.priced.stales))
		//	nonces := pool.pendingNonces.nonces
		//	pool.mu.RUnlock()
		//	log.Info("TXPOOL: Transaction pool status report", "pending", pending, "queued", queued, "processing", processing, "stales", stales)
		//	res := ""
		//	for addr, nonce := range nonces {
		//		res += fmt.Sprintf("%v: %v   ", addr.Hex(), nonce)
		//	}
		//	log.Info("TXPOOL: Nonces report", "nonces", res)

		// Handle inactive account transaction eviction
		case <-evict.C:
			pool.mu.Lock()
			for addr := range pool.queue {
				// Skip local transactions from the eviction mechanism
				if pool.locals.contains(addr) {
					continue
				}
				// Any non-locals old enough should be removed
				if time.Since(pool.beats[addr]) > pool.config.Lifetime {
					list := pool.queue[addr].Flatten()
					for _, tx := range list {
						pool.removeTx(tx.Hash(), true)
					}
					queuedEvictionMeter.Mark(int64(len(list)))
				}
			}
			pool.mu.Unlock()

		// Handle local transaction journal rotation
		case <-journal.C:
			if pool.journal != nil {
				pool.mu.Lock()
				if err := pool.journal.rotate(pool.local()); err != nil {
					log.Warn("Failed to rotate local tx journal", "err", err)
				}
				pool.mu.Unlock()
			}

		case txs := <-pool.processingCh:
			func() {
				syncMode := !pool.chain.IsSynced()
				defer func(tStart time.Time) {
					log.Info("^^^^^^^^^^^^ TIME moveToProcessing",
						"elapsed", common.PrettyDuration(time.Since(tStart)),
						"func:", "moveToProcessing",
<<<<<<< HEAD
						"txs", len(txs.Transactions),
=======
						"txs", len(txs),
						"syncMode", syncMode,
>>>>>>> dfb69afa
					)
				}(time.Now())

				pool.mu.Lock()
				defer pool.mu.Unlock()
<<<<<<< HEAD
				for _, tx := range txs.Transactions {
					log.Debug("Move to processing list", "TX hash", tx.Hash(), "TX nonce", tx.Nonce())
					pool.moveToProcessing(&types.ProcessingTransaction{
						Transaction:  tx,
						BlocksHashes: common.HashArray{txs.BlockHash},
					})
=======
				for _, tx := range txs {
					// while sync - just removing tx from pool
					if syncMode {
						pool.removeTx(tx.Hash(), true)
						//pool.removeProcessedTx(tx)
					} else {
						pool.moveToProcessing(tx)
					}
>>>>>>> dfb69afa
				}
			}()

		case txs := <-pool.rmTxCh:
			func() {
				defer func(tStart time.Time) {
					log.Info("^^^^^^^^^^^^ TIME removeProcessedTx",
						"elapsed", common.PrettyDuration(time.Since(tStart)),
						"func:", "removeProcessedTx",
						"txs", len(txs),
					)
				}(time.Now())

				pool.mu.Lock()
				defer pool.mu.Unlock()
				for _, tx := range txs {
					pool.removeTx(tx.Hash(), true)
					//pool.removeProcessedTx(tx)
				}
			}()
		}
	}
}

// Stop terminates the transaction pool.
func (pool *TxPool) Stop() {
	// Unsubscribe all subscriptions registered from txpool
	pool.scope.Close()

	// Unsubscribe subscriptions registered from blockchain
	pool.chainHeadSub.Unsubscribe()
	pool.processingSub.Unsubscribe()
	pool.rmTxSub.Unsubscribe()
	pool.wg.Wait()

	if pool.journal != nil {
		pool.journal.close()
	}
	log.Info("Transaction pool stopped")
}

// SubscribeNewTxsEvent registers a subscription of NewTxsEvent and
// starts sending event to the given channel.
func (pool *TxPool) SubscribeNewTxsEvent(ch chan<- NewTxsEvent) event.Subscription {
	return pool.scope.Track(pool.txFeed.Subscribe(ch))
}

// GasPrice returns the current gas price enforced by the transaction pool.
func (pool *TxPool) GasPrice() *big.Int {
	pool.mu.RLock()
	defer pool.mu.RUnlock()

	return new(big.Int).Set(pool.gasPrice)
}

// SetGasPrice updates the minimum price required by the transaction pool for a
// new transaction, and drops all transactions below this threshold.
func (pool *TxPool) SetGasPrice(price *big.Int) {
	pool.mu.Lock()
	defer pool.mu.Unlock()

	old := pool.gasPrice
	pool.gasPrice = price
	// if the min miner fee increased, remove transactions below the new threshold
	if price.Cmp(old) > 0 {
		// pool.priced is sorted by GasFeeCap, so we have to iterate through pool.all instead
		drop := pool.all.RemotesBelowTip(price)
		for _, tx := range drop {
			pool.removeTx(tx.Hash(), false)
		}
		pool.priced.Removed(len(drop))
	}

	log.Info("Transaction pool price threshold updated", "price", price)
}

// Nonce returns the next nonce of an account, with all transactions executable
// by the pool already applied on top.
func (pool *TxPool) Nonce(addr common.Address) uint64 {
	pool.mu.RLock()
	defer pool.mu.RUnlock()

	return pool.pendingNonces.get(addr)
}

// Stats retrieves the current pool stats, namely the number of pending and the
// number of queued (non-executable) transactions.
func (pool *TxPool) Stats() (int, int, int) {
	pool.mu.RLock()
	defer pool.mu.RUnlock()

	return pool.stats()
}

// stats retrieves the current pool stats, namely the number of pending and the
// number of queued (non-executable) transactions.
func (pool *TxPool) stats() (int, int, int) {
	pending := 0
	for _, list := range pool.pending {
		pending += list.Len()
	}
	queued := 0
	for _, list := range pool.queue {
		queued += list.Len()
	}
	processing := 0
	for _, list := range pool.processing {
		processing += list.Len()
	}
	return pending, queued, processing
}

func (pool *TxPool) StatsByAddrs() (map[common.Address]int, map[common.Address]int, map[common.Address]int) {
	pool.mu.RLock()
	defer pool.mu.RUnlock()

	pendAddr := make(map[common.Address]int)
	for addr, list := range pool.pending {
		pendAddr[addr] = list.Len()
	}
	queAddr := make(map[common.Address]int)
	for addr, list := range pool.queue {
		queAddr[addr] = list.Len()
	}
	procAddr := make(map[common.Address]int)
	for addr, list := range pool.processing {
		procAddr[addr] = list.Len()
	}
	return pendAddr, queAddr, procAddr
}

// Content retrieves the data content of the transaction pool, returning all the
// pending as well as queued transactions, grouped by account and sorted by nonce.
func (pool *TxPool) Content() (map[common.Address]types.Transactions, map[common.Address]types.Transactions, map[common.Address][]*types.ProcessingTransaction) {
	pool.mu.Lock()
	defer pool.mu.Unlock()

	pending := make(map[common.Address]types.Transactions)
	for addr, list := range pool.pending {
		pending[addr] = list.Flatten()
	}
	queued := make(map[common.Address]types.Transactions)
	for addr, list := range pool.queue {
		queued[addr] = list.Flatten()
	}
	processing := make(map[common.Address][]*types.ProcessingTransaction)
	for addr, list := range pool.processing {
		for _, transaction := range list.Flatten() {
			_, ok := processing[addr]
			if !ok {
				processing[addr] = make([]*types.ProcessingTransaction, 0)
			}
			processing[addr] = append(processing[addr], &types.ProcessingTransaction{
				Transaction:  transaction,
				BlocksHashes: list.GetTxBlocksHashes(transaction.Hash()),
			})
		}
	}
	return pending, queued, processing
}

// ContentFrom retrieves the data content of the transaction pool, returning the
// pending as well as queued transactions of this address, grouped by nonce.
func (pool *TxPool) ContentFrom(addr common.Address) (types.Transactions, types.Transactions, types.Transactions) {
	pool.mu.RLock()
	defer pool.mu.RUnlock()

	var pending types.Transactions
	if list, ok := pool.pending[addr]; ok {
		pending = list.Flatten()
	}
	var queued types.Transactions
	if list, ok := pool.queue[addr]; ok {
		queued = list.Flatten()
	}
	var proc types.Transactions
	if list, ok := pool.processing[addr]; ok {
		proc = list.Flatten()
	}
	return pending, queued, proc
}

// Pending retrieves all currently processable transactions, grouped by origin
// account and sorted by nonce. The returned transaction set is a copy and can be
// freely modified by calling code.
//
// The enforceTips parameter can be used to do an extra filtering on the pending
// transactions and only return those whose **effective** tip is large enough in
// the next pending execution environment.
func (pool *TxPool) Pending(enforceTips bool) map[common.Address]types.Transactions {
	pool.mu.Lock()
	defer pool.mu.Unlock()

	pending := make(map[common.Address]types.Transactions)
	for addr, list := range pool.pending {
		txs := list.Flatten()

		// If the miner requests tip enforcement, cap the lists now
		if enforceTips && !pool.locals.contains(addr) {
			for i, tx := range txs {
				if tx.EffectiveGasTipIntCmp(pool.gasPrice, pool.priced.urgent.baseFee) < 0 {
					txs = txs[:i]
					break
				}
			}
		}
		if len(txs) > 0 {
			pending[addr] = txs
		}
	}
	return pending
}

// Locals retrieves the accounts currently considered local by the pool.
func (pool *TxPool) Locals() []common.Address {
	pool.mu.Lock()
	defer pool.mu.Unlock()

	return pool.locals.flatten()
}

// local retrieves all currently known local transactions, grouped by origin
// account and sorted by nonce. The returned transaction set is a copy and can be
// freely modified by calling code.
func (pool *TxPool) local() map[common.Address]types.Transactions {
	txs := make(map[common.Address]types.Transactions)
	for addr := range pool.locals.accounts {
		if pending := pool.pending[addr]; pending != nil {
			txs[addr] = append(txs[addr], pending.Flatten()...)
		}
		if queued := pool.queue[addr]; queued != nil {
			txs[addr] = append(txs[addr], queued.Flatten()...)
		}
	}
	return txs
}

// validateTx checks whether a transaction is valid according to the consensus
// rules and adheres to some heuristic limits of the local node (price and size).
func (pool *TxPool) validateTx(tx *types.Transaction, local bool) error {
	// Reject transactions over defined size to prevent DOS attacks
	if uint64(tx.Size()) > txMaxSize {
		return ErrOversizedData
	}
	// Transactions can't be negative. This may never happen using RLP decoded
	// transactions but may occur if you create a transaction using the RPC.
	if tx.Value().Sign() < 0 {
		return ErrNegativeValue
	}
	// Ensure the transaction doesn't exceed the current block limit gas.
	if pool.currentMaxGas < tx.Gas() {
		return ErrGasLimit
	}
	// Sanity check for extremely large numbers
	if tx.GasFeeCap().BitLen() > 256 {
		return ErrFeeCapVeryHigh
	}
	if tx.GasTipCap().BitLen() > 256 {
		return ErrTipVeryHigh
	}
	// Ensure gasFeeCap is greater than or equal to gasTipCap.
	if tx.GasFeeCapIntCmp(tx.GasTipCap()) < 0 {
		return ErrTipAboveFeeCap
	}
	// Make sure the transaction is signed properly.
	from, err := types.Sender(pool.signer, tx)
	if err != nil {
		return ErrInvalidSender
	}
	// Drop non-local transactions under our own minimal accepted gas price or tip
	if !local && tx.GasTipCapIntCmp(pool.gasPrice) < 0 {
		return ErrUnderpriced
	}
	// Ensure the transaction adheres to nonce ordering
	if pool.currentState.GetNonce(from) > tx.Nonce() {
		return ErrNonceTooLow
	}
	// Transactor should have enough funds to cover the costs
	// cost == V + GP * GL
	if pool.currentState.GetBalance(from).Cmp(tx.Cost()) < 0 {
		return fmt.Errorf("%s\n(validation: bal=%s < gasPrice=%s * gas=%d + val=%s)",
			ErrInsufficientFunds,
			pool.currentState.GetBalance(from).String(),
			tx.GasPrice().String(),
			tx.Gas(),
			tx.Value().String(),
		)
	}

	// Check if token prefix and opcode are valid in raw data
	var isTokenOp, isValidatorOp bool
	if _, err := operation.GetOpCode(tx.Data()); err == nil {
		isTokenOp = true
	} else {
		isValidatorOp = tx.To() != nil && pool.chainconfig.ValidatorsStateAddress != nil && *tx.To() == *pool.chainconfig.ValidatorsStateAddress
	}

	var txData []byte
	if !isTokenOp {
		txData = tx.Data()
	}

	if isValidatorOp {
		txData = tx.Data()
		if err := pool.handleValidatorTransaction(txData, from); err != nil {
			return err
		}
	}

	contractCreation := tx.To() == nil && !isTokenOp && !isValidatorOp
	// Ensure the transaction has more gas than the basic tx fee.
	intrGas, err := IntrinsicGas(txData, tx.AccessList(), contractCreation, isValidatorOp)
	if err != nil {
		return err
	}
	if tx.Gas() < intrGas && !isValidatorOp {
		return ErrIntrinsicGas
	}

	return nil
}

// handleValidatorTransaction validates validator transactions
func (pool *TxPool) handleValidatorTransaction(txData []byte, from common.Address) error {
	if len(txData) > 0 {
		op, err := valOperation.DecodeBytes(txData)
		if err != nil {
			return err
		}

		switch v := op.(type) {
		case valOperation.Withdrawal:
			return pool.checkWithdrawalOperation(v, from)
		}

		return nil
	}

	log.Warn("validator transaction has no txData")
	return nil
}

func (pool *TxPool) checkWithdrawalOperation(op valOperation.Withdrawal, from common.Address) error {
	validator, err := pool.chain.ValidatorStorage().GetValidator(pool.currentState, op.CreatorAddress())
	if err != nil {
		return err
	}

	withdrawalAddress := validator.GetWithdrawalAddress()
	if from != *withdrawalAddress {
		return val.ErrInvalidFromAddresses
	}

	if validator.GetActivationEra() == math.MaxUint64 {
		return val.ErrNotActivatedValidator
	}

	currentBalance := validator.GetBalance()

	if currentBalance.Cmp(op.Amount()) == -1 {
		return val.ErrInsufficientFundsForTransfer
	}

	return nil
}

// add validates a transaction and inserts it into the non-executable queue for later
// pending promotion and execution. If the transaction is a replacement for an already
// pending or queued one, it overwrites the previous transaction if its price is higher.
//
// If a newly added transaction is marked as local, its sending account will be
// be added to the allowlist, preventing any associated transaction from being dropped
// out of the pool due to pricing constraints.
func (pool *TxPool) add(tx *types.Transaction, local bool) (replaced bool, err error) {
	// If the transaction is already known, discard it
	hash := tx.Hash()
	if pool.all.Get(hash) != nil {
		log.Trace("Discarding already known transaction", "hash", hash)
		knownTxMeter.Mark(1)
		return false, ErrAlreadyKnown
	}
	// Make the local flag. If it's from local source or it's from the network but
	// the sender is marked as local previously, treat it as the local transaction.
	isLocal := local || pool.locals.containsTx(tx)

	// If the transaction fails basic validation, discard it
	if err := pool.validateTx(tx, isLocal); err != nil {
		log.Trace("Discarding invalid transaction", "hash", hash, "err", err)
		invalidTxMeter.Mark(1)
		return false, err
	}
	// If the transaction pool is full, discard underpriced transactions
	allSlots := pool.all.Slots()
	nrSlots := numSlots(tx)
	globalSlots := pool.config.GlobalSlots
	globalQueue := pool.config.GlobalQueue
	if uint64(allSlots+nrSlots) > globalSlots+globalQueue {
		// If the new transaction is underpriced, don't accept it
		if !isLocal && pool.priced.Underpriced(tx) {
			log.Trace("Discarding underpriced transaction", "hash", hash, "gasTipCap", tx.GasTipCap(), "gasFeeCap", tx.GasFeeCap())
			underpricedTxMeter.Mark(1)
			return false, ErrUnderpriced
		}
		// We're about to replace a transaction. The reorg does a more thorough
		// analysis of what to remove and how, but it runs async. We don't want to
		// do too many replacements between reorg-runs, so we cap the number of
		// replacements to 25% of the slots
		if pool.changesSinceReorg > int(pool.config.GlobalSlots/4) {
			throttleTxMeter.Mark(1)
			return false, ErrTxPoolOverflow
		}

		// New transaction is better than our worse ones, make room for it.
		// If it's a local transaction, forcibly discard all available transactions.
		// Otherwise if we can't make enough room for new one, abort the operation.
		drop, success := pool.priced.Discard(pool.all.Slots()-int(pool.config.GlobalSlots+pool.config.GlobalQueue)+numSlots(tx), isLocal)

		// Special case, we still can't make the room for the new remote one.
		if !isLocal && !success {
			log.Trace("Discarding overflown transaction", "hash", hash)
			overflowedTxMeter.Mark(1)
			return false, ErrTxPoolOverflow
		}
		// Bump the counter of rejections-since-reorg
		pool.changesSinceReorg += len(drop)
		// Kick out the underpriced remote transactions.
		for _, tx := range drop {
			log.Trace("Discarding freshly underpriced transaction", "hash", tx.Hash(), "gasTipCap", tx.GasTipCap(), "gasFeeCap", tx.GasFeeCap())
			underpricedTxMeter.Mark(1)
			pool.removeTx(tx.Hash(), false)
		}
	}
	// Try to replace an existing transaction in the pending pool
	from, _ := types.Sender(pool.signer, tx) // already validated
	if list := pool.pending[from]; list != nil && list.Overlaps(tx) {
		// Nonce already pending, check if required price bump is met
		inserted, old := list.Add(tx, pool.config.PriceBump)
		if !inserted {
			pendingDiscardMeter.Mark(1)
			return false, ErrReplaceUnderpriced
		}
		// New transaction is better, replace old one
		if old != nil {
			pool.all.Remove(old.Hash())
			pool.priced.Removed(1)
			pendingReplaceMeter.Mark(1)
		}
		pool.all.Add(tx, isLocal)
		pool.priced.Put(tx, isLocal)
		pool.journalTx(from, tx)
		pool.queueTxEvent(tx)
		log.Trace("Pooled new executable transaction", "hash", hash, "from", from, "to", tx.To())

		// Successful promotion, bump the heartbeat
		pool.beats[from] = time.Now()
		return old != nil, nil
	}
	// New transaction isn't replacing a pending one, push into queue
	replaced, err = pool.enqueueTx(hash, tx, isLocal, true)
	if err != nil {
		return false, err
	}
	// Mark local addresses and journal local transactions
	if local && !pool.locals.contains(from) {
		log.Info("Setting new local account", "address", from)
		pool.locals.add(from)
		pool.priced.Removed(pool.all.RemoteToLocals(pool.locals)) // Migrate the remotes if it's marked as local first time.
	}
	if isLocal {
		localGauge.Inc(1)
	}
	pool.journalTx(from, tx)

	log.Trace("Pooled new future transaction", "hash", hash, "from", from, "to", tx.To())
	return replaced, nil
}

// enqueueTx inserts a new transaction into the non-executable transaction queue.
//
// Note, this method assumes the pool lock is held!
func (pool *TxPool) enqueueTx(hash common.Hash, tx *types.Transaction, local bool, addAll bool) (bool, error) {
	// Try to insert the transaction into the future queue
	from, _ := types.Sender(pool.signer, tx) // already validated
	if pool.queue[from] == nil {
		pool.queue[from] = newTxList(false)
	}
	inserted, old := pool.queue[from].Add(tx, pool.config.PriceBump)
	if !inserted {
		// An older transaction was better, discard this
		queuedDiscardMeter.Mark(1)
		return false, ErrReplaceUnderpriced
	}
	// Discard any previous transaction and mark this
	if old != nil {
		pool.all.Remove(old.Hash())
		pool.priced.Removed(1)
		queuedReplaceMeter.Mark(1)
	} else {
		// Nothing was replaced, bump the queued counter
		queuedGauge.Inc(1)
	}
	// If the transaction isn't in lookup set but it's expected to be there,
	// show the error log.
	if pool.all.Get(hash) == nil && !addAll {
		log.Error("Missing transaction in lookup set, please report the issue", "hash", hash)
	}
	if addAll {
		pool.all.Add(tx, local)
		pool.priced.Put(tx, local)
	}
	// If we never record the heartbeat, do it right now.
	if _, exist := pool.beats[from]; !exist {
		pool.beats[from] = time.Now()
	}
	return old != nil, nil
}

// journalTx adds the specified transaction to the local disk journal if it is
// deemed to have been sent from a local account.
func (pool *TxPool) journalTx(from common.Address, tx *types.Transaction) {
	// Only journal if it's enabled and the transaction is local
	if pool.journal == nil || !pool.locals.contains(from) {
		return
	}
	if err := pool.journal.insert(tx); err != nil {
		log.Warn("Failed to journal local transaction", "err", err)
	}
}

// promoteTx adds a transaction to the pending (processable) list of transactions
// and returns whether it was inserted or an older was better.
//
// Note, this method assumes the pool lock is held!
func (pool *TxPool) promoteTx(addr common.Address, hash common.Hash, tx *types.Transaction) bool {
	// Try to insert the transaction into the pending queue
	if pool.pending[addr] == nil {
		pool.pending[addr] = newTxList(true)
	}
	list := pool.pending[addr]

	inserted, old := list.Add(tx, pool.config.PriceBump)
	if !inserted {
		// An older transaction was better, discard this
		pool.all.Remove(hash)
		pool.priced.Removed(1)
		pendingDiscardMeter.Mark(1)
		return false
	}
	// Otherwise discard any previous transaction and mark this
	if old != nil {
		pool.all.Remove(old.Hash())
		pool.priced.Removed(1)
		pendingReplaceMeter.Mark(1)
	} else {
		// Nothing was replaced, bump the pending counter
		pendingGauge.Inc(1)
	}
	// Set the potentially new pending nonce and notify any subsystems of the new tx
	pool.pendingNonces.set(addr, tx.Nonce()+1)

	// Successful promotion, bump the heartbeat
	pool.beats[addr] = time.Now()
	return true
}

// AddLocals enqueues a batch of transactions into the pool if they are valid, marking the
// senders as a local ones, ensuring they go around the local pricing constraints.
//
// This method is used to add transactions from the RPC API and performs synchronous pool
// reorganization and event propagation.
func (pool *TxPool) AddLocals(txs []*types.Transaction) []error {
	return pool.addTxs(txs, !pool.config.NoLocals, true)
}

// AddLocal enqueues a single local transaction into the pool if it is valid. This is
// a convenience wrapper aroundd AddLocals.
func (pool *TxPool) AddLocal(tx *types.Transaction) error {
	errs := pool.AddLocals([]*types.Transaction{tx})
	return errs[0]
}

// AddRemotes enqueues a batch of transactions into the pool if they are valid. If the
// senders are not among the locally tracked ones, full pricing constraints will apply.
//
// This method is used to add transactions from the p2p network and does not wait for pool
// reorganization and internal event propagation.
func (pool *TxPool) AddRemotes(txs []*types.Transaction) []error {
	return pool.addTxs(txs, false, false)
}

// This is like AddRemotes, but waits for pool reorganization. Tests use this method.
func (pool *TxPool) AddRemotesSync(txs []*types.Transaction) []error {
	return pool.addTxs(txs, false, true)
}

// This is like AddRemotes with a single transaction, but waits for pool reorganization. Tests use this method.
func (pool *TxPool) addRemoteSync(tx *types.Transaction) error {
	errs := pool.AddRemotesSync([]*types.Transaction{tx})
	return errs[0]
}

// AddRemote enqueues a single transaction into the pool if it is valid. This is a convenience
// wrapper around AddRemotes.
//
// Deprecated: use AddRemotes
func (pool *TxPool) AddRemote(tx *types.Transaction) error {
	errs := pool.AddRemotes([]*types.Transaction{tx})
	return errs[0]
}

// addTxs attempts to queue a batch of transactions if they are valid.
func (pool *TxPool) addTxs(txs []*types.Transaction, local, sync bool) []error {
	// Filter out known ones without obtaining the pool lock or recovering signatures
	var (
		errs = make([]error, len(txs))
		news = make([]*types.Transaction, 0, len(txs))
	)
	for i, tx := range txs {
		// If the transaction is known, pre-set the error slot
		if pool.all.Get(tx.Hash()) != nil {
			errs[i] = ErrAlreadyKnown
			knownTxMeter.Mark(1)
			continue
		}
		// Exclude transactions with invalid signatures as soon as
		// possible and cache senders in transactions before
		// obtaining lock
		_, err := types.Sender(pool.signer, tx)
		if err != nil {
			errs[i] = ErrInvalidSender
			invalidTxMeter.Mark(1)
			continue
		}
		// Accumulate all unknown transactions for deeper processing
		news = append(news, tx)
	}
	if len(news) == 0 {
		return errs
	}

	// Process all the new transaction and merge any errors into the original slice
	pool.mu.Lock()
	newErrs, dirtyAddrs := pool.addTxsLocked(news, local)
	pool.mu.Unlock()

	var nilSlot = 0
	for _, err := range newErrs {
		for errs[nilSlot] != nil {
			nilSlot++
		}
		errs[nilSlot] = err
		nilSlot++
	}
	// Reorg the pool internals if needed and return
	done := pool.requestPromoteExecutables(dirtyAddrs)
	if sync {
		<-done
	}
	return errs
}

// addTxsLocked attempts to queue a batch of transactions if they are valid.
// The transaction pool lock must be held.
func (pool *TxPool) addTxsLocked(txs []*types.Transaction, local bool) ([]error, *accountSet) {
	dirty := newAccountSet(pool.signer)
	errs := make([]error, len(txs))
	for i, tx := range txs {
		replaced, err := pool.add(tx, local)
		errs[i] = err
		if err == nil && !replaced {
			dirty.addTx(tx)
		}
	}
	validTxMeter.Mark(int64(len(dirty.accounts)))
	return errs, dirty
}

// Status returns the status (unknown/pending/queued) of a batch of transactions
// identified by their hashes.
func (pool *TxPool) Status(hashes []common.Hash) []TxStatus {
	status := make([]TxStatus, len(hashes))
	for i, hash := range hashes {
		tx := pool.Get(hash)
		if tx == nil {
			continue
		}
		from, _ := types.Sender(pool.signer, tx) // already validated
		pool.mu.RLock()
		if txList := pool.pending[from]; txList != nil && txList.txs.items[tx.Nonce()] != nil {
			status[i] = TxStatusPending
		} else if txList := pool.processing[from]; txList != nil && txList.txs.items[tx.Nonce()] != nil {
			status[i] = TxStatusProcessing
		} else if txList := pool.queue[from]; txList != nil && txList.txs.items[tx.Nonce()] != nil {
			status[i] = TxStatusQueued
		}
		// implicit else: the tx may have been included into a block between
		// checking pool.Get and obtaining the lock. In that case, TxStatusUnknown is correct
		pool.mu.RUnlock()
	}
	return status
}

// Get returns a transaction if it is contained in the pool and nil otherwise.
func (pool *TxPool) Get(hash common.Hash) *types.Transaction {
	return pool.all.Get(hash)
}

// Has returns an indicator whether txpool has a transaction cached with the
// given hash.
func (pool *TxPool) Has(hash common.Hash) bool {
	return pool.all.Get(hash) != nil
}

func (pool *TxPool) moveToProcessing(tx *types.ProcessingTransaction) {
	addr, err := types.Sender(pool.signer, tx.Transaction) // already validated during insertion
	if err != nil {
		log.Error("cannot find TX sender", "TX hash", tx.Hash(), "err", err.Error())
		return
	}

	//move to processing all txs with nonce <= nonce of current tx
	pendingLteNonce := types.Transactions{}
	if pending := pool.pending[addr]; pending != nil {
		pendingLteNonce = pending.Forward(tx.Nonce() + 1)
		for _, t := range pendingLteNonce {
			pending.Delete(t)
		}
		// If no more pending transactions are left, remove the list
		if pending.Empty() {
			delete(pool.pending, addr)
		}
	}
	//move to processing all txs with nonce <= nonce of current tx
	queueLteNonce := types.Transactions{}
	if queue := pool.queue[addr]; queue != nil {
		queueLteNonce = queue.Forward(tx.Nonce() + 1)
		//queueLteNonce = queue.txs.Filter(func(t *types.Transaction) bool { return t.Nonce() <= tx.Nonce() })
		for _, t := range queueLteNonce {
			queue.Delete(t)
		}
		// If no more queue transactions are left, remove the list
		if queue.Empty() {
			delete(pool.queue, addr)
			delete(pool.beats, addr)
		}
	}

	curNonce := pool.currentState.GetNonce(addr)
	if curNonce > tx.Nonce() {
		if pool.processing[addr] != nil {
			pool.processing[addr].Forward(curNonce)
			// If no more pending transactions are left, remove the list
			if pool.processing[addr].Empty() {
				delete(pool.processing, addr)
			}
		}
		return
	}
	//check txList exists
	if pool.processing[addr] == nil {
		pool.processing[addr] = newTxList(true)
	}
	moveTxs := append(pendingLteNonce, queueLteNonce...)
	moveTxs = append(moveTxs, tx.Transaction)
	for _, t := range moveTxs {
		pool.processing[addr].Add(t, pool.config.PriceBump)
		pool.all.Add(t, false)
		if t.Hash() == tx.Hash() {
			for _, hash := range tx.BlocksHashes {
				if !pool.processing[addr].txs.blocksHashes[tx.Hash()].Has(hash) {
					pool.processing[addr].PutTxBlockHash(tx.Hash(), tx.BlocksHashes)
				}
			}
		}
	}

	// Update the account nonce if needed
	pool.pendingNonces.setIfGreater(addr, tx.Nonce()+1)
	processingNonce := tx.Nonce()
	// check no gap with pending
	if pending := pool.pending[addr]; pending != nil {
		pendingNonce := (*pending.txs.index)[0]
		if pendingNonce > processingNonce+1 {
			//if gap move all to queue
			pendingGtNonce := pending.txs.Filter(func(t *types.Transaction) bool { return t.Nonce() > processingNonce+1 })
			for _, t := range pendingGtNonce {
				pool.pending[addr].Delete(t)
				if pool.queue[addr] == nil {
					pool.queue[addr] = newTxList(true)
				}
				pool.queue[addr].Add(t, pool.config.PriceBump)
				//pool.enqueueTx(t.Hash(), tx, false, false)
			}
			// If no more pending transactions are left, remove the list
			if pending.Empty() {
				delete(pool.pending, addr)
			}
		}
	}

	// if no gap to queue - move to pending
	if queue := pool.queue[addr]; queue != nil {
		//lowestNonce := queue.txs.FirstElement().Nonce()
		lowestNonce := (*queue.txs.index)[0]
		if lowestNonce <= processingNonce+1 {
			for i := lowestNonce; queue.txs.Get(i) != nil; i++ {
				t := queue.txs.Get(i)
				queue.Delete(t)
				if pool.pending[addr] == nil {
					pool.pending[addr] = newTxList(true)
				}
				pool.pending[addr].Add(t, pool.config.PriceBump)
				//pool.promoteTx(addr, t.Hash(), t)
			}
			// If no more queue transactions are left, remove the list
			if queue.Empty() {
				delete(pool.queue, addr)
				delete(pool.beats, addr)
			}
		}
	}

	// Update the account nonce if needed
	if pool.pending[addr] != nil {
		pool.pendingNonces.setIfGreater(addr, pool.pending[addr].LastElement().Nonce()+1)
	}
}

// removeTx removes a single transaction from the queue, moving all subsequent
// transactions back to the future queue.
func (pool *TxPool) removeTx(hash common.Hash, outofbound bool) {
	// Fetch the transaction we wish to delete
	tx := pool.all.Get(hash)
	if tx == nil {
		return
	}
	addr, _ := types.Sender(pool.signer, tx) // already validated during insertion

	// Remove it from the list of known transactions
	pool.all.Remove(hash)
	if outofbound {
		pool.priced.Removed(1)
	}
	if pool.locals.contains(addr) {
		localGauge.Dec(1)
	}
	// Remove the transaction from the pending lists and reset the account nonce
	if pending := pool.pending[addr]; pending != nil {
		if removed, invalids := pending.Remove(tx); removed {
			// If no more pending transactions are left, remove the list
			if pending.Empty() {
				delete(pool.pending, addr)
			}
			// Postpone any invalidated transactions
			for _, tx := range invalids {
				// Internal shuffle shouldn't touch the lookup set.
				pool.enqueueTx(tx.Hash(), tx, false, false)
			}
			// Update the account nonce if needed
			pool.pendingNonces.setIfLower(addr, tx.Nonce())
			// Reduce the pending counter
			pendingGauge.Dec(int64(1 + len(invalids)))
			return
		}
	}
	// Transaction is in the future queue
	if future := pool.queue[addr]; future != nil {
		if removed, _ := future.Remove(tx); removed {
			// Reduce the queued counter
			queuedGauge.Dec(1)
		}
		if future.Empty() {
			delete(pool.queue, addr)
			delete(pool.beats, addr)
		}
		return
	}

	if proc := pool.processing[addr]; proc != nil {
		proc.Delete(tx)
		if proc.Empty() {
			delete(pool.processing, addr)
		}
		// Reduce the pending counter
		pendingGauge.Dec(int64(1))
		return
	}
}

func (pool *TxPool) removeProcessedTx(tx *types.Transaction) {
	txNonce := tx.Nonce()

	addr, _ := types.Sender(pool.signer, tx)

	if pending := pool.pending[addr]; pending != nil {
		pendingLteNonce := pending.Forward(txNonce + 1)
		for _, t := range pendingLteNonce {
			pending.Delete(t)
		}
		// If no more pending transactions are left, remove the list
		if pending.Empty() {
			delete(pool.pending, addr)
		}
		// Reduce the pending counter
		pendingGauge.Dec(int64(1))
	}

	if queue := pool.queue[addr]; queue != nil {
		queueLteNonce := queue.Forward(txNonce + 1)
		for _, t := range queueLteNonce {
			queue.Delete(t)
		}
		// If no more queue transactions are left, remove the list
		if queue.Empty() {
			delete(pool.queue, addr)
			delete(pool.beats, addr)
		}
		// Reduce the queue counter
		queuedGauge.Dec(1)
	}

	if processing := pool.processing[addr]; processing != nil {
		processingLteNonce := processing.Forward(txNonce + 1)
		for _, t := range processingLteNonce {
			processing.Delete(t)
		}
		// If no more processing transactions are left, remove the list
		if processing.Empty() {
			delete(pool.processing, addr)
		}
	}
}

// requestReset requests a pool reset to the new head block.
// The returned channel is closed when the reset has occurred.
func (pool *TxPool) requestReset(oldHead *types.Header, newHead *types.Header) chan struct{} {
	select {
	case pool.reqResetCh <- &txpoolResetRequest{oldHead, newHead}:
		return <-pool.reorgDoneCh
	case <-pool.reorgShutdownCh:
		return pool.reorgShutdownCh
	}
}

// requestPromoteExecutables requests transaction promotion checks for the given addresses.
// The returned channel is closed when the promotion checks have occurred.
func (pool *TxPool) requestPromoteExecutables(set *accountSet) chan struct{} {
	select {
	case pool.reqPromoteCh <- set:
		return <-pool.reorgDoneCh
	case <-pool.reorgShutdownCh:
		return pool.reorgShutdownCh
	}
}

// queueTxEvent enqueues a transaction event to be sent in the next reorg run.
func (pool *TxPool) queueTxEvent(tx *types.Transaction) {
	select {
	case pool.queueTxEventCh <- tx:
	case <-pool.reorgShutdownCh:
	}
}

// scheduleReorgLoop schedules runs of reset and promoteExecutables. Code above should not
// call those methods directly, but request them being run using requestReset and
// requestPromoteExecutables instead.
func (pool *TxPool) scheduleReorgLoop() {
	defer pool.wg.Done()

	var (
		curDone       chan struct{} // non-nil while runReorg is active
		nextDone      = make(chan struct{})
		launchNextRun bool
		reset         *txpoolResetRequest
		dirtyAccounts *accountSet
		queuedEvents  = make(map[common.Address]*txSortedMap)
	)
	for {
		// Launch next background reorg if needed
		if curDone == nil && launchNextRun {
			// Run the background reorg and announcements
			go pool.runReorg(nextDone, reset, dirtyAccounts, queuedEvents)

			// Prepare everything for the next round of reorg
			curDone, nextDone = nextDone, make(chan struct{})
			launchNextRun = false

			reset, dirtyAccounts = nil, nil
			queuedEvents = make(map[common.Address]*txSortedMap)
		}

		select {
		case req := <-pool.reqResetCh:
			// Reset request: update head if request is already pending.
			if reset == nil {
				reset = req
			} else {
				reset.newHead = req.newHead
			}
			launchNextRun = true
			pool.reorgDoneCh <- nextDone

		case req := <-pool.reqPromoteCh:
			// Promote request: update address set if request is already pending.
			if dirtyAccounts == nil {
				dirtyAccounts = req
			} else {
				dirtyAccounts.merge(req)
			}
			launchNextRun = true
			pool.reorgDoneCh <- nextDone

		case tx := <-pool.queueTxEventCh:
			// Queue up the event, but don't schedule a reorg. It's up to the caller to
			// request one later if they want the events sent.
			addr, _ := types.Sender(pool.signer, tx)
			if _, ok := queuedEvents[addr]; !ok {
				queuedEvents[addr] = newTxSortedMap()
			}
			queuedEvents[addr].Put(tx)

		case <-curDone:
			curDone = nil

		case <-pool.reorgShutdownCh:
			// Wait for current run to finish.
			if curDone != nil {
				<-curDone
			}
			close(nextDone)
			return
		}
	}
}

// runReorg runs reset and promoteExecutables on behalf of scheduleReorgLoop.
func (pool *TxPool) runReorg(done chan struct{}, reset *txpoolResetRequest, dirtyAccounts *accountSet, events map[common.Address]*txSortedMap) {

	defer func(tStart time.Time) {
		log.Debug("^^^^^^^^^^^^ TIME runReorg",
			"elapsed", common.PrettyDuration(time.Since(tStart)),
			"func:", "runReorg",
		)
	}(time.Now())

	//defer func(t0 time.Time) {
	//	reorgDurationTimer.Update(time.Since(t0))
	//}(time.Now())
	defer close(done)

	var promoteAddrs []common.Address
	if dirtyAccounts != nil && reset == nil {
		// Only dirty accounts need to be promoted, unless we're resetting.
		// For resets, all addresses in the tx queue will be promoted and
		// the flatten operation can be avoided.
		promoteAddrs = dirtyAccounts.flatten()
	}
	pool.mu.Lock()
	if reset != nil && !pool.chain.FinSynchronising() && !pool.chain.DagSynchronising() {
		// Reset from the old head to the new, rescheduling any reorged transactions
		pool.reset(reset.oldHead, reset.newHead)

		// Nonces were reset, discard any events that became stale
		for addr := range events {
			events[addr].Forward(pool.pendingNonces.get(addr))
			if events[addr].Len() == 0 {
				delete(events, addr)
			}
		}
		// Reset needs promote for all addresses
		promoteAddrs = make([]common.Address, 0, len(pool.queue))
		for addr := range pool.queue {
			promoteAddrs = append(promoteAddrs, addr)
		}
	}
	// Check for pending transactions for every account that sent new ones
	promoted := pool.promoteExecutables(promoteAddrs)

	// If a new block appeared, validate the pool of pending transactions. This will
	// remove any transaction that has been included in the block or was invalidated
	// because of another transaction (e.g. higher gas price).
	if reset != nil {
		pool.demoteUnexecutables()
		//if reset.newHead != nil && pool.chainconfig.IsLondon(new(big.Int).SetUint64(reset.newHead.Height+1)) {
		if reset.newHead != nil {
			// Get active validators number
			statedb, err := pool.chain.StateAt(reset.newHead.Root)
			if err != nil {
				log.Error("Failed to reset txpool state", "new.Nr", reset.newHead.Nr(), "new.Height", reset.newHead.Height, "new.Hash", reset.newHead.Hash(), "err", err)
				statedb = pool.currentState
			}
			validators := pool.chain.ValidatorStorage().GetValidatorsList(statedb)
			pendingBaseFee := misc.CalcSlotBaseFee(pool.chainconfig, reset.newHead, uint64(len(validators)), pool.chain.Genesis().GasLimit(), params.BurnMultiplier, pool.chainconfig.ValidatorsPerSlot)
			pool.priced.SetBaseFee(pendingBaseFee)
		}
	}
	// Ensure pool.queue and pool.pending sizes stay within the configured limits.
	pool.truncatePending()
	pool.truncateQueue()

	// Update all accounts to the latest known pending nonce
	for addr, list := range pool.processing {
		highestPending := list.LastElement()
		pool.pendingNonces.setIfGreater(addr, highestPending.Nonce()+1)
	}
	for addr, list := range pool.pending {
		highestPending := list.LastElement()
		pool.pendingNonces.setIfGreater(addr, highestPending.Nonce()+1)
	}

	dropBetweenReorgHistogram.Update(int64(pool.changesSinceReorg))
	pool.changesSinceReorg = 0 // Reset change counter
	pool.mu.Unlock()

	// Notify subsystems for newly added transactions
	for _, tx := range promoted {
		addr, _ := types.Sender(pool.signer, tx)
		if _, ok := events[addr]; !ok {
			events[addr] = newTxSortedMap()
		}
		events[addr].Put(tx)
	}
	if len(events) > 0 {
		var txs []*types.Transaction
		for _, set := range events {
			txs = append(txs, set.Flatten()...)
		}
		pool.txFeed.Send(NewTxsEvent{txs})
	}
}

// reset retrieves the current state of the blockchain and ensures the content
// of the transaction pool is valid with regard to the chain state.
func (pool *TxPool) reset(oldHead, newHead *types.Header) {
	// If we're reorging an old state, reinject all dropped transactions
	var reinject types.Transactions
	oldNum := pool.chain.ReadFinalizedNumberByHash(oldHead.Hash())
	newNum := pool.chain.ReadFinalizedNumberByHash(newHead.Hash())

	if oldHead != nil && oldNum != nil && newNum != nil && oldNum != newNum {
		// If the reorg is too deep, avoid doing it (will happen during fast sync)
		if depth := uint64(math.Abs(float64(*oldNum) - float64(*newNum))); depth > 64 {
			log.Debug("Skipping deep transaction reorg", "depth", depth)
		} else {

			// Reorg seems shallow enough to pull in all transactions into memory
			var discarded, included types.Transactions
			var (
				rem    = pool.chain.GetBlock(oldHead.Hash())
				add    = pool.chain.GetBlock(newHead.Hash())
				remNum = *oldNum
				addNum = *newNum
			)
			if rem == nil {
				// This can happen if a setHead is performed, where we simply discard the old
				// head from the chain.
				// If that is the case, we don't have the lost transactions any more, and
				// there's nothing to add
				if *newNum >= *oldNum {
					// If we reorged to a same or higher number, then it's not a case of setHead
					log.Warn("Transaction pool reset with missing oldhead",
						"old", oldHead.Hash(), "oldnum", oldNum, "new", newHead.Hash(), "newnum", newNum)
					return
				}
				// If the reorg ended up on a lower number, it's indicative of setHead being the cause
				log.Debug("Skipping transaction reset caused by setHead",
					"old", oldHead.Hash(), "oldnum", oldNum, "new", newHead.Hash(), "newnum", newNum)
				// We still need to update the current state s.th. the lost transactions can be readded by the user
			} else {
				for remNum > addNum {
					discarded = append(discarded, rem.Transactions()...)
					remNum--
					if rem = pool.chain.GetBlockByNumber(remNum); rem == nil {
						log.Error("Unrooted old chain seen by tx pool", "hash", oldHead.Hash())
						return
					}
				}
				for addNum > remNum {
					included = append(included, add.Transactions()...)
					addNum--
					if add = pool.chain.GetBlockByNumber(addNum); add == nil {
						log.Error("Unrooted new chain seen by tx pool", "hash", newHead.Hash())
						return
					}
				}
				for rem.Hash() != add.Hash() {
					discarded = append(discarded, rem.Transactions()...)
					remNum--
					if rem = pool.chain.GetBlockByNumber(remNum); rem == nil {
						log.Error("Unrooted old chain seen by tx pool", "hash", oldHead.Hash())
						return
					}
					included = append(included, add.Transactions()...)
					addNum--
					if add = pool.chain.GetBlockByNumber(addNum); add == nil {
						log.Error("Unrooted new chain seen by tx pool", "hash", newHead.Hash())
						return
					}
				}
				reinject = types.TxDifference(discarded, included)
			}
		}
	}
	// Initialize the internal state to the current head
	if newHead == nil || newNum == nil {
		bl := pool.chain.GetLastFinalizedBlock()
		newHead = bl.Header() // Special case during testing
	}
	statedb, err := pool.chain.StateAt(newHead.Root)
	if err != nil {
		log.Error("Failed to reset txpool state", "new.Nr", newHead.Nr(), "new.Height", newHead.Height, "new.Hash", newHead.Hash(), "err", err)
		return
	}
	pool.currentState = statedb
	pool.pendingNonces = newTxNoncer(statedb)
	pool.currentMaxGas = newHead.GasLimit

	// Inject any transactions discarded due to reorgs
	log.Debug("Reinjecting stale transactions", "count", len(reinject))
	senderCacher.recover(pool.signer, reinject)
	pool.addTxsLocked(reinject, false)
}

// promoteExecutables moves transactions that have become processable from the
// future queue to the set of pending transactions. During this process, all
// invalidated transactions (low nonce, low balance) are deleted.
func (pool *TxPool) promoteExecutables(accounts []common.Address) []*types.Transaction {
	// Track the promoted transactions to broadcast them at once
	var promoted []*types.Transaction

	// Iterate over all accounts and promote any executable transactions
	for _, addr := range accounts {
		list := pool.queue[addr]
		if list == nil {
			continue // Just in case someone calls with a non existing account
		}
		// Drop all transactions that are deemed too old (low nonce)
		forwards := list.Forward(pool.currentState.GetNonce(addr))
		for _, tx := range forwards {
			hash := tx.Hash()
			pool.all.Remove(hash)
		}
		log.Trace("Removed old queued transactions", "count", len(forwards))
		// Drop all transactions that are too costly (low balance or out of gas)
		drops, _ := list.Filter(pool.currentState.GetBalance(addr), pool.currentMaxGas)
		for _, tx := range drops {
			hash := tx.Hash()
			pool.all.Remove(hash)
		}
		log.Trace("Removed unpayable queued transactions", "count", len(drops))
		queuedNofundsMeter.Mark(int64(len(drops)))

		// Gather all executable transactions and promote them
		readies := list.Ready(pool.pendingNonces.get(addr))
		for _, tx := range readies {
			hash := tx.Hash()
			if pool.promoteTx(addr, hash, tx) {
				promoted = append(promoted, tx)
			}
		}
		log.Trace("Promoted queued transactions", "count", len(promoted))
		queuedGauge.Dec(int64(len(readies)))

		// Drop all transactions over the allowed limit
		var caps types.Transactions
		if !pool.locals.contains(addr) {
			caps = list.Cap(int(pool.config.AccountQueue))
			for _, tx := range caps {
				hash := tx.Hash()
				pool.all.Remove(hash)
				log.Trace("Removed cap-exceeding queued transaction", "hash", hash)
			}
			queuedRateLimitMeter.Mark(int64(len(caps)))
		}
		// Mark all the items dropped as removed
		pool.priced.Removed(len(forwards) + len(drops) + len(caps))
		queuedGauge.Dec(int64(len(forwards) + len(drops) + len(caps)))
		if pool.locals.contains(addr) {
			localGauge.Dec(int64(len(forwards) + len(drops) + len(caps)))
		}
		// Delete the entire queue entry if it became empty.
		if list.Empty() {
			delete(pool.queue, addr)
			delete(pool.beats, addr)
		}
	}
	return promoted
}

// truncatePending removes transactions from the pending queue if the pool is above the
// pending limit. The algorithm tries to reduce transaction counts by an approximately
// equal number for all for accounts with many pending transactions.
func (pool *TxPool) truncatePending() {
	pending := uint64(0)
	for _, list := range pool.pending {
		pending += uint64(list.Len())
	}
	if pending <= pool.config.GlobalSlots {
		return
	}

	pendingBeforeCap := pending
	// Assemble a spam order to penalize large transactors first
	spammers := prque.New(nil)
	for addr, list := range pool.pending {
		// Only evict transactions from high rollers
		if !pool.locals.contains(addr) && uint64(list.Len()) > pool.config.AccountSlots {
			spammers.Push(addr, int64(list.Len()))
		}
	}
	// Gradually drop transactions from offenders
	offenders := []common.Address{}
	for pending > pool.config.GlobalSlots && !spammers.Empty() {
		// Retrieve the next offender if not local address
		offender, _ := spammers.Pop()
		offenders = append(offenders, offender.(common.Address))

		// Equalize balances until all the same or below threshold
		if len(offenders) > 1 {
			// Calculate the equalization threshold for all current offenders
			threshold := pool.pending[offender.(common.Address)].Len()

			// Iteratively reduce all offenders until below limit or threshold reached
			for pending > pool.config.GlobalSlots && pool.pending[offenders[len(offenders)-2]].Len() > threshold {
				for i := 0; i < len(offenders)-1; i++ {
					list := pool.pending[offenders[i]]

					caps := list.Cap(list.Len() - 1)
					for _, tx := range caps {
						// Drop the transaction from the global pools too
						hash := tx.Hash()
						pool.all.Remove(hash)

						// Update the account nonce to the dropped transaction
						pool.pendingNonces.setIfLower(offenders[i], tx.Nonce())
						log.Trace("Removed fairness-exceeding pending transaction", "hash", hash)
					}
					pool.priced.Removed(len(caps))
					pendingGauge.Dec(int64(len(caps)))
					if pool.locals.contains(offenders[i]) {
						localGauge.Dec(int64(len(caps)))
					}
					pending--
				}
			}
		}
	}

	// If still above threshold, reduce to limit or min allowance
	if pending > pool.config.GlobalSlots && len(offenders) > 0 {
		for pending > pool.config.GlobalSlots && uint64(pool.pending[offenders[len(offenders)-1]].Len()) > pool.config.AccountSlots {
			for _, addr := range offenders {
				list := pool.pending[addr]

				caps := list.Cap(list.Len() - 1)
				for _, tx := range caps {
					// Drop the transaction from the global pools too
					hash := tx.Hash()
					pool.all.Remove(hash)

					// Update the account nonce to the dropped transaction
					pool.pendingNonces.setIfLower(addr, tx.Nonce())
					log.Trace("Removed fairness-exceeding pending transaction", "hash", hash)
				}
				pool.priced.Removed(len(caps))
				pendingGauge.Dec(int64(len(caps)))
				if pool.locals.contains(addr) {
					localGauge.Dec(int64(len(caps)))
				}
				pending--
			}
		}
	}
	pendingRateLimitMeter.Mark(int64(pendingBeforeCap - pending))
}

// truncateQueue drops the oldes transactions in the queue if the pool is above the global queue limit.
func (pool *TxPool) truncateQueue() {
	queued := uint64(0)
	for _, list := range pool.queue {
		queued += uint64(list.Len())
	}
	if queued <= pool.config.GlobalQueue {
		return
	}

	// Sort all accounts with queued transactions by heartbeat
	addresses := make(addressesByHeartbeat, 0, len(pool.queue))
	for addr := range pool.queue {
		if !pool.locals.contains(addr) { // don't drop locals
			addresses = append(addresses, addressByHeartbeat{addr, pool.beats[addr]})
		}
	}
	sort.Sort(addresses)

	// Drop transactions until the total is below the limit or only locals remain
	for drop := queued - pool.config.GlobalQueue; drop > 0 && len(addresses) > 0; {
		addr := addresses[len(addresses)-1]
		list := pool.queue[addr.address]

		addresses = addresses[:len(addresses)-1]

		// Drop all transactions if they are less than the overflow
		if size := uint64(list.Len()); size <= drop {
			for _, tx := range list.Flatten() {
				pool.removeTx(tx.Hash(), true)
			}
			drop -= size
			queuedRateLimitMeter.Mark(int64(size))
			continue
		}
		// Otherwise drop only last few transactions
		txs := list.Flatten()
		for i := len(txs) - 1; i >= 0 && drop > 0; i-- {
			pool.removeTx(txs[i].Hash(), true)
			drop--
			queuedRateLimitMeter.Mark(1)
		}
	}
}

// demoteUnexecutables removes invalid and processed transactions from the pools
// executable/pending queue and any subsequent transactions that become unexecutable
// are moved back into the future queue.
//
// Note: transactions are not marked as removed in the priced list because re-heaping
// is always explicitly triggered by SetBaseFee and it would be unnecessary and wasteful
// to trigger a re-heap is this function
func (pool *TxPool) demoteUnexecutables() {
	// Iterate over all accounts and demote any non-executable transactions
	for addr, list := range pool.pending {
		listProc := pool.processing[addr]
		nonce := pool.currentState.GetNonce(addr)
		log.Debug("Demote executables txs nonce", "nonce", nonce, "addr", addr.Hex())

		// Drop all transactions that are deemed too old (low nonce)
		olds := list.Forward(nonce)
		for _, tx := range olds {
			hash := tx.Hash()
			pool.all.Remove(hash)
			log.Trace("Removed old pending transaction", "hash", hash)
		}

		// Drop all transactions that are too costly (low balance or out of gas), and queue any invalids back for later
		drops, invalids := list.Filter(pool.currentState.GetBalance(addr), pool.currentMaxGas)
		for _, tx := range drops {
			hash := tx.Hash()
			log.Trace("Removed unpayable pending transaction", "hash", hash)
			pool.all.Remove(hash)
		}
		pendingNofundsMeter.Mark(int64(len(drops)))

		for _, tx := range invalids {
			hash := tx.Hash()
			log.Trace("Demoting pending transaction", "hash", hash)

			// Internal shuffle shouldn't touch the lookup set.
			pool.enqueueTx(hash, tx, false, false)
		}
		pendingGauge.Dec(int64(len(olds) + len(drops) + len(invalids)))
		if pool.locals.contains(addr) {
			localGauge.Dec(int64(len(olds) + len(drops) + len(invalids)))
		}

		// If there's a gap in front, alert (should never happen) and postpone all transactions
		if (list.Len() > 0 && list.txs.Get(nonce) == nil) &&
			(listProc != nil && listProc.Len() > 0 && listProc.LastElement().Nonce() < nonce) {
			gapped := list.Cap(0)
			for _, tx := range gapped {
				hash := tx.Hash()
				log.Error("Demoting invalidated transaction", "hash", hash.Hex(), "nonce", tx.Nonce())
				// Internal shuffle shouldn't touch the lookup set.
				pool.enqueueTx(hash, tx, false, false)
			}
			pendingGauge.Dec(int64(len(gapped)))
			// This might happen in a reorg, so log it to the metering
			blockReorgInvalidatedTx.Mark(int64(len(gapped)))
		}
		// Delete the entire pending entry if it became empty.
		if list.Empty() {
			delete(pool.pending, addr)
		}
	}

	for addr, list := range pool.processing {
		nonce := pool.currentState.GetNonce(addr)

		oldsProc := list.Forward(nonce)
		for _, tx := range oldsProc {
			hash := tx.Hash()
			pool.all.Remove(hash)
			log.Trace("Removed old processing transaction", "hash", hash.Hex()) // !!!!!
		}
		if list.Empty() {
			delete(pool.processing, addr)
		}
	}
}

// addressByHeartbeat is an account address tagged with its last activity timestamp.
type addressByHeartbeat struct {
	address   common.Address
	heartbeat time.Time
}

type addressesByHeartbeat []addressByHeartbeat

func (a addressesByHeartbeat) Len() int           { return len(a) }
func (a addressesByHeartbeat) Less(i, j int) bool { return a[i].heartbeat.Before(a[j].heartbeat) }
func (a addressesByHeartbeat) Swap(i, j int)      { a[i], a[j] = a[j], a[i] }

// accountSet is simply a set of addresses to check for existence, and a signer
// capable of deriving addresses from transactions.
type accountSet struct {
	accounts map[common.Address]struct{}
	signer   types.Signer
	cache    *[]common.Address
}

// newAccountSet creates a new address set with an associated signer for sender
// derivations.
func newAccountSet(signer types.Signer, addrs ...common.Address) *accountSet {
	as := &accountSet{
		accounts: make(map[common.Address]struct{}),
		signer:   signer,
	}
	for _, addr := range addrs {
		as.add(addr)
	}
	return as
}

// contains checks if a given address is contained within the set.
func (as *accountSet) contains(addr common.Address) bool {
	_, exist := as.accounts[addr]
	return exist
}

func (as *accountSet) empty() bool {
	return len(as.accounts) == 0
}

// containsTx checks if the sender of a given tx is within the set. If the sender
// cannot be derived, this method returns false.
func (as *accountSet) containsTx(tx *types.Transaction) bool {
	if addr, err := types.Sender(as.signer, tx); err == nil {
		return as.contains(addr)
	}
	return false
}

// add inserts a new address into the set to track.
func (as *accountSet) add(addr common.Address) {
	as.accounts[addr] = struct{}{}
	as.cache = nil
}

// addTx adds the sender of tx into the set.
func (as *accountSet) addTx(tx *types.Transaction) {
	if addr, err := types.Sender(as.signer, tx); err == nil {
		as.add(addr)
	}
}

// flatten returns the list of addresses within this set, also caching it for later
// reuse. The returned slice should not be changed!
func (as *accountSet) flatten() []common.Address {
	if as.cache == nil {
		accounts := make([]common.Address, 0, len(as.accounts))
		for account := range as.accounts {
			accounts = append(accounts, account)
		}
		as.cache = &accounts
	}
	return *as.cache
}

// merge adds all addresses from the 'other' set into 'as'.
func (as *accountSet) merge(other *accountSet) {
	for addr := range other.accounts {
		as.accounts[addr] = struct{}{}
	}
	as.cache = nil
}

// txLookup is used internally by TxPool to track transactions while allowing
// lookup without mutex contention.
//
// Note, although this type is properly protected against concurrent access, it
// is **not** a type that should ever be mutated or even exposed outside of the
// transaction pool, since its internal state is tightly coupled with the pools
// internal mechanisms. The sole purpose of the type is to permit out-of-bound
// peeking into the pool in TxPool.Get without having to acquire the widely scoped
// TxPool.mu mutex.
//
// This lookup set combines the notion of "local transactions", which is useful
// to build upper-level structure.
type txLookup struct {
	slots   int
	lock    sync.RWMutex
	locals  map[common.Hash]*types.Transaction
	remotes map[common.Hash]*types.Transaction
}

// newTxLookup returns a new txLookup structure.
func newTxLookup() *txLookup {
	return &txLookup{
		locals:  make(map[common.Hash]*types.Transaction),
		remotes: make(map[common.Hash]*types.Transaction),
	}
}

// Range calls f on each key and value present in the map. The callback passed
// should return the indicator whether the iteration needs to be continued.
// Callers need to specify which set (or both) to be iterated.
func (t *txLookup) Range(f func(hash common.Hash, tx *types.Transaction, local bool) bool, local bool, remote bool) {
	t.lock.RLock()
	defer t.lock.RUnlock()

	if local {
		for key, value := range t.locals {
			if !f(key, value, true) {
				return
			}
		}
	}
	if remote {
		for key, value := range t.remotes {
			if !f(key, value, false) {
				return
			}
		}
	}
}

// Get returns a transaction if it exists in the lookup, or nil if not found.
func (t *txLookup) Get(hash common.Hash) *types.Transaction {
	t.lock.RLock()
	defer t.lock.RUnlock()

	if tx := t.locals[hash]; tx != nil {
		return tx
	}
	return t.remotes[hash]
}

// GetLocal returns a transaction if it exists in the lookup, or nil if not found.
func (t *txLookup) GetLocal(hash common.Hash) *types.Transaction {
	t.lock.RLock()
	defer t.lock.RUnlock()

	return t.locals[hash]
}

// GetRemote returns a transaction if it exists in the lookup, or nil if not found.
func (t *txLookup) GetRemote(hash common.Hash) *types.Transaction {
	t.lock.RLock()
	defer t.lock.RUnlock()

	return t.remotes[hash]
}

// Count returns the current number of transactions in the lookup.
func (t *txLookup) Count() int {
	t.lock.RLock()
	defer t.lock.RUnlock()

	return len(t.locals) + len(t.remotes)
}

// LocalCount returns the current number of local transactions in the lookup.
func (t *txLookup) LocalCount() int {
	t.lock.RLock()
	defer t.lock.RUnlock()

	return len(t.locals)
}

// RemoteCount returns the current number of remote transactions in the lookup.
func (t *txLookup) RemoteCount() int {
	t.lock.RLock()
	defer t.lock.RUnlock()

	return len(t.remotes)
}

// Slots returns the current number of slots used in the lookup.
func (t *txLookup) Slots() int {
	t.lock.RLock()
	defer t.lock.RUnlock()

	return t.slots
}

// Add adds a transaction to the lookup.
func (t *txLookup) Add(tx *types.Transaction, local bool) {
	t.lock.Lock()
	defer t.lock.Unlock()

	if t.locals[tx.Hash()] == nil && t.remotes[tx.Hash()] == nil {
		t.slots += numSlots(tx)
		slotsGauge.Update(int64(t.slots))
	}

	if local {
		t.locals[tx.Hash()] = tx
	} else {
		t.remotes[tx.Hash()] = tx
	}
}

// Remove removes a transaction from the lookup.
func (t *txLookup) Remove(hash common.Hash) {
	t.lock.Lock()
	defer t.lock.Unlock()

	tx, ok := t.locals[hash]
	if !ok {
		tx, ok = t.remotes[hash]
	}
	if !ok {
		log.Error("No transaction found to be deleted", "hash", hash)
		return
	}
	t.slots -= numSlots(tx)
	slotsGauge.Update(int64(t.slots))

	delete(t.locals, hash)
	delete(t.remotes, hash)
}

// RemoteToLocals migrates the transactions belongs to the given locals to locals
// set. The assumption is held the locals set is thread-safe to be used.
func (t *txLookup) RemoteToLocals(locals *accountSet) int {
	t.lock.Lock()
	defer t.lock.Unlock()

	var migrated int
	for hash, tx := range t.remotes {
		if locals.containsTx(tx) {
			t.locals[hash] = tx
			delete(t.remotes, hash)
			migrated += 1
		}
	}
	return migrated
}

// RemotesBelowTip finds all remote transactions below the given tip threshold.
func (t *txLookup) RemotesBelowTip(threshold *big.Int) types.Transactions {
	found := make(types.Transactions, 0, 128)
	t.Range(func(hash common.Hash, tx *types.Transaction, local bool) bool {
		if tx.GasTipCapIntCmp(threshold) < 0 {
			found = append(found, tx)
		}
		return true
	}, false, true) // Only iterate remotes
	return found
}

// numSlots calculates the number of slots needed for a single transaction.
func numSlots(tx *types.Transaction) int {
	txSize := tx.Size()
	return int((txSize + txSlotSize - 1) / txSlotSize)
}<|MERGE_RESOLUTION|>--- conflicted
+++ resolved
@@ -459,25 +459,13 @@
 					log.Info("^^^^^^^^^^^^ TIME moveToProcessing",
 						"elapsed", common.PrettyDuration(time.Since(tStart)),
 						"func:", "moveToProcessing",
-<<<<<<< HEAD
 						"txs", len(txs.Transactions),
-=======
-						"txs", len(txs),
 						"syncMode", syncMode,
->>>>>>> dfb69afa
 					)
 				}(time.Now())
 
 				pool.mu.Lock()
 				defer pool.mu.Unlock()
-<<<<<<< HEAD
-				for _, tx := range txs.Transactions {
-					log.Debug("Move to processing list", "TX hash", tx.Hash(), "TX nonce", tx.Nonce())
-					pool.moveToProcessing(&types.ProcessingTransaction{
-						Transaction:  tx,
-						BlocksHashes: common.HashArray{txs.BlockHash},
-					})
-=======
 				for _, tx := range txs {
 					// while sync - just removing tx from pool
 					if syncMode {
@@ -486,7 +474,12 @@
 					} else {
 						pool.moveToProcessing(tx)
 					}
->>>>>>> dfb69afa
+				for _, tx := range txs.Transactions {
+					log.Debug("Move to processing list", "TX hash", tx.Hash(), "TX nonce", tx.Nonce())
+					pool.moveToProcessing(&types.ProcessingTransaction{
+						Transaction:  tx,
+						BlocksHashes: common.HashArray{txs.BlockHash},
+					})
 				}
 			}()
 
