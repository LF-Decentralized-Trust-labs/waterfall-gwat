--- conflicted
+++ resolved
@@ -1702,17 +1702,11 @@
 		//insertion of blue blocks
 		start := time.Now()
 		//retrieve state data
-<<<<<<< HEAD
 		//
 		//statedb, stateBlock, recommitBlocks, stateErr := bc.CollectStateDataByFinalizedBlockRecursive(block, nil)
 		statedb, stateBlock, recommitBlocks, stateErr := bc.CollectStateDataByPreviousFinalizedBlock(block)
 		//statedb, stateBlock, recommitBlocks, stateErr := bc.CollectStateDataByParents(block.ParentHashes())
 
-=======
-		//todo check
-		//statedb, stateBlock, recommitBlocks, stateErr := bc.CollectStateDataByFinalizedBlockRecursive(block, nil)
-		statedb, stateBlock, recommitBlocks, stateErr := bc.CollectStateDataByFinalizedBlock(block)
->>>>>>> 51bb8161
 		if stateErr != nil {
 			return it.index, stateErr
 		}
@@ -2093,16 +2087,7 @@
 		rawdb.WriteBlock(bc.db, block)
 		bc.AppendToChildren(block.Hash(), block.ParentHashes())
 
-<<<<<<< HEAD
 		LFBlock := bc.GetBlockByHash(block.LFHash())
-=======
-		//retrieve state data
-		statedb, stateBlock, recommitBlocks, _, stateErr := bc.CollectStateDataByParents(block.ParentHashes())
-		if stateErr != nil && stateBlock == nil {
-			log.Error("Propagated block import state err", "height", block.Height(), "hash", block.Hash().Hex(), "stateBlock", stateBlock, "err", stateErr)
-			return it.index, stateErr
-		}
->>>>>>> 51bb8161
 
 		dagChainHashes := common.HashArray{}
 
@@ -2123,6 +2108,150 @@
 
 		log.Info("Insert propagated block", "height", block.Height(), "hash", block.Hash().Hex())
 
+		// // Merge add v0.6-fix-height-calc-validate
+
+		// //retrieve state data
+		// statedb, stateBlock, recommitBlocks, _, stateErr := bc.CollectStateDataByParents(block.ParentHashes())
+		// if stateErr != nil && stateBlock == nil {
+		// 	log.Error("Propagated block import state err", "height", block.Height(), "hash", block.Hash().Hex(), "stateBlock", stateBlock, "err", stateErr)
+		// 	return it.index, stateErr
+
+		// Merge add v0.6-fix-height-calc-validate
+
+		// Merge add v0.6-fix-height-calc-validate
+
+		// 		bc.RemoveTips(block.ParentHashes())
+		// 		dagBlock := &types.BlockDAG{
+		// 			Hash:                block.Hash(),
+		// 			Height:              block.Height(),
+		// 			Slot:                block.Slot(),
+		// 			LastFinalizedHash:   block.LFHash(),
+		// 			LastFinalizedHeight: block.LFNumber(),
+		// 			DagChainHashes:      dagChainHashes.Uniq(),
+		// 		}
+		// 		bc.AddTips(dagBlock)
+		// 		bc.RemoveTips(dagBlock.DagChainHashes)
+		// 		bc.WriteCurrentTips()
+
+		// 		log.Info("Insert propagated block", "height", block.Height(), "hash", block.Hash().Hex())
+
+		// 		if stateErr != nil || statedb == nil {
+		// 			log.Error("Propagated block import state err", "Height", block.Height(), "hash", block.Hash().Hex(), "state.height", stateBlock.Height(), "state.hash", stateBlock.Hash().Hex(), "err", stateErr)
+		// 			continue
+		// 		}
+		// 	}
+
+		// 	start := time.Now()
+		// 	// Enable prefetching to pull in trie node paths while processing transactions
+		// 	statedb.StartPrefetcher("chain")
+		// 	activeState = statedb
+
+		// 	// recommit transactions
+		// 	for _, bl := range recommitBlocks {
+		// 		statedb = bc.RecommitBlockTransactions(bl, statedb)
+		// 	}
+
+		// 	// If we have a followup block, run that against the current state to pre-cache
+		// 	// transactions and probabilistically some of the account/storage trie nodes.
+		// 	var followupInterrupt uint32
+		// 	if !bc.cacheConfig.TrieCleanNoPrefetch {
+		// 		if followup, err := it.peek(); followup != nil && err == nil {
+		// 			throwaway, _ := state.New(stateBlock.Root(), bc.stateCache, bc.snaps)
+
+		// 			go func(start time.Time, followup *types.Block, throwaway *state.StateDB, interrupt *uint32) {
+		// 				bc.prefetcher.Prefetch(followup, throwaway, bc.vmConfig, &followupInterrupt)
+
+		// 				blockPrefetchExecuteTimer.Update(time.Since(start))
+		// 				if atomic.LoadUint32(interrupt) == 1 {
+		// 					blockPrefetchInterruptMeter.Mark(1)
+		// 				}
+		// 			}(time.Now(), followup, throwaway, &followupInterrupt)
+		// 		}
+		// 	}
+		// 	// Process block using the parent state as reference point
+		// 	substart := time.Now()
+		// 	receipts, logs, usedGas, err := bc.processor.Process(block, statedb, bc.vmConfig)
+		// 	if err != nil {
+		// 		bc.reportBlock(block, receipts, err)
+		// 		atomic.StoreUint32(&followupInterrupt, 1)
+		// 		return it.index, err
+		// 	}
+		// 	// Update the metrics touched during block processing
+		// 	accountReadTimer.Update(statedb.AccountReads)                 // Account reads are complete, we can mark them
+		// 	storageReadTimer.Update(statedb.StorageReads)                 // Storage reads are complete, we can mark them
+		// 	accountUpdateTimer.Update(statedb.AccountUpdates)             // Account updates are complete, we can mark them
+		// 	storageUpdateTimer.Update(statedb.StorageUpdates)             // Storage updates are complete, we can mark them
+		// 	snapshotAccountReadTimer.Update(statedb.SnapshotAccountReads) // Account reads are complete, we can mark them
+		// 	snapshotStorageReadTimer.Update(statedb.SnapshotStorageReads) // Storage reads are complete, we can mark them
+		// 	triehash := statedb.AccountHashes + statedb.StorageHashes     // Save to not double count in validation
+		// 	trieproc := statedb.SnapshotAccountReads + statedb.AccountReads + statedb.AccountUpdates
+		// 	trieproc += statedb.SnapshotStorageReads + statedb.StorageReads + statedb.StorageUpdates
+
+		// 	blockExecutionTimer.Update(time.Since(substart) - trieproc - triehash)
+
+		// 	// Validate the state using the default validator
+		// 	substart = time.Now()
+		// 	if err := bc.validator.ValidateState(block, statedb, receipts, usedGas); err != nil {
+		// 		log.Warn("Red block insertion to chain while propagate", "nr", block.Nr(), "height", block.Height(), "slot", block.Slot(), "hash", block.Hash().Hex(), "err", err)
+		// 		continue
+		// 	}
+		// 	proctime := time.Since(start)
+
+		// 	// Update the metrics touched during block validation
+		// 	accountHashTimer.Update(statedb.AccountHashes) // Account hashes are complete, we can mark them
+		// 	storageHashTimer.Update(statedb.StorageHashes) // Storage hashes are complete, we can mark them
+
+		// 	blockValidationTimer.Update(time.Since(substart) - (statedb.AccountHashes + statedb.StorageHashes - triehash))
+
+		// 	// Write the block to the chain and get the status.
+		// 	substart = time.Now()
+		// 	status, err := bc.writeBlockWithState(block, receipts, logs, statedb, ET_SKIP, "insertPropagatedBlocks")
+		// 	atomic.StoreUint32(&followupInterrupt, 1)
+		// 	if err != nil {
+		// 		return it.index, err
+		// 	}
+		// 	// Update the metrics touched during block commit
+		// 	accountCommitTimer.Update(statedb.AccountCommits)   // Account commits are complete, we can mark them
+		// 	storageCommitTimer.Update(statedb.StorageCommits)   // Storage commits are complete, we can mark them
+		// 	snapshotCommitTimer.Update(statedb.SnapshotCommits) // Snapshot commits are complete, we can mark them
+
+		// 	blockWriteTimer.Update(time.Since(substart) - statedb.AccountCommits - statedb.StorageCommits - statedb.SnapshotCommits)
+		// 	blockInsertTimer.UpdateSince(start)
+
+		// 	switch status {
+		// 	case CanonStatTy:
+		// 		log.Debug("Inserted new block", "hash", block.Hash().Hex(),
+		// 			"txs", len(block.Transactions()), "gas", block.GasUsed(),
+		// 			"elapsed", common.PrettyDuration(time.Since(start)),
+		// 			"root", block.Root())
+
+		// 		lastCanon = block
+
+		// 		// Only count canonical blocks for GC processing time
+		// 		bc.gcproc += proctime
+
+		// 	case SideStatTy:
+		// 		log.Debug("Inserted forked block", "hash", block.Hash().Hex(),
+		// 			"elapsed", common.PrettyDuration(time.Since(start)),
+		// 			"txs", len(block.Transactions()), "gas", block.GasUsed(),
+		// 			"root", block.Root())
+
+		// 	default:
+		// 		// This in theory is impossible, but lets be nice to our future selves and leave
+		// 		// a log, instead of trying to track down blocks imports that don't emit logs.
+		// 		log.Warn("Inserted block with unknown status", "hash", block.Hash().Hex(),
+		// 			"elapsed", common.PrettyDuration(time.Since(start)),
+		// 			"txs", len(block.Transactions()), "gas", block.GasUsed(),
+		// 			"root", block.Root())
+		// 	}
+		// 	stats.processed++
+		// 	stats.usedGas += usedGas
+
+		// 	dirty, _ := bc.stateCache.TrieDB().Size()
+		// 	stats.report(chain, it.index, dirty)
+
+		// }
+		// Merge add v0.6-fix-height-calc-validate
 	}
 
 	return it.index, err
@@ -2175,7 +2304,6 @@
 	//headers.GasUsed = 21000 // TODO test
 	block.SetHeader(headers)
 
-<<<<<<< HEAD
 	// Process block using the parent state as reference point
 	subStart := time.Now()
 	receipts, logs, usedGas, err := bc.processor.Process(block, stateDB, bc.vmConfig)
@@ -2184,14 +2312,6 @@
 		//atomic.StoreUint32(&followupInterrupt, 1)
 		return err
 	}
-=======
-		switch status {
-		case CanonStatTy:
-			log.Debug("Inserted new block", "hash", block.Hash().Hex(),
-				"txs", len(block.Transactions()), "gas", block.GasUsed(),
-				"elapsed", common.PrettyDuration(time.Since(start)),
-				"root", block.Root())
->>>>>>> 51bb8161
 
 	headers.GasUsed = usedGas
 	block.SetReceipt(receipts, trie.NewStackTrie(nil))
@@ -2203,7 +2323,6 @@
 	//	return err
 	//}
 
-<<<<<<< HEAD
 	bc.engine.Finalize(bc, headers, stateDB, block.Transactions()) // TODO check root
 
 	// Update the metrics touched during block processing
@@ -2230,24 +2349,6 @@
 	// Update the metrics touched during block validation
 	accountHashTimer.Update(stateDB.AccountHashes) // Account hashes are complete, we can mark them
 	storageHashTimer.Update(stateDB.StorageHashes) // Storage hashes are complete, we can mark them
-=======
-		case SideStatTy:
-			log.Debug("Inserted forked block", "hash", block.Hash().Hex(),
-				"elapsed", common.PrettyDuration(time.Since(start)),
-				"txs", len(block.Transactions()), "gas", block.GasUsed(),
-				"root", block.Root())
-
-		default:
-			// This in theory is impossible, but lets be nice to our future selves and leave
-			// a log, instead of trying to track down blocks imports that don't emit logs.
-			log.Warn("Inserted block with unknown status", "hash", block.Hash().Hex(),
-				"elapsed", common.PrettyDuration(time.Since(start)),
-				"txs", len(block.Transactions()), "gas", block.GasUsed(),
-				"root", block.Root())
-		}
-		stats.processed++
-		stats.usedGas += usedGas
->>>>>>> 51bb8161
 
 	blockValidationTimer.Update(time.Since(subStart) - (stateDB.AccountHashes + stateDB.StorageHashes - trieHash))
 
@@ -3541,8 +3642,8 @@
 }
 
 // FinalizeTips update tips in accordance with finalization result
-//todo reset nr rollback
-//func (bc *BlockChain) FinalizeTips(finHashes common.HashArray, lastFinHash common.Hash, lastFinNr uint64) {
+// todo reset nr rollback
+// func (bc *BlockChain) FinalizeTips(finHashes common.HashArray, lastFinHash common.Hash, lastFinNr uint64) {
 func (bc *BlockChain) FinalizeTips(finHashes common.HashArray, lastFinHash common.Hash, lastFinNr uint64, lastBlock types.Block) {
 	//todo reset nr rollback
 	//bc.hc.FinalizeTips(finHashes, lastFinHash, lastFinNr)
