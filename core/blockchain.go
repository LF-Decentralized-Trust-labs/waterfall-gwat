--- conflicted
+++ resolved
@@ -4718,17 +4718,12 @@
 		return nil, err
 	}
 
-<<<<<<< HEAD
 	validatorsCount, err := bc.ValidatorStorage().GetActiveValidatorsCount(bc, transitionSlot)
 	if err != nil {
 		return nil, err
 	}
 	nextEra = era.NextEra(bc, root, validatorsCount)
-=======
-	validators, _ := bc.ValidatorStorage().GetValidators(bc, transitionSlot, true, false, "EnterNextEra")
-	nextEra = era.NextEra(bc, root, uint64(len(validators)))
-	bc.FixEra(nextEra, false, "EnterNextEra_1")
->>>>>>> 14edb0be
+bc.FixEra(nextEra, false, "EnterNextEra_1")
 	rawdb.WriteEra(bc.db, nextEra.Number, *nextEra)
 	rawdb.WriteCurrentEra(bc.db, nextEra.Number)
 	log.Info("######### if nextEra == nil EnterNextEra",
@@ -4768,18 +4763,13 @@
 			return err
 		}
 
-<<<<<<< HEAD
 		validatorsCount, err := bc.ValidatorStorage().GetActiveValidatorsCount(bc, cpEpochSlot)
 		if err != nil {
 			return err
 		}
 		nextEra := era.NextEra(bc, spineRoot, validatorsCount)
-
-=======
-		validators, _ := bc.ValidatorStorage().GetValidators(bc, cpEpochSlot, true, false, "StartTransitionPeriod")
-		nextEra = era.NextEra(bc, spineRoot, uint64(len(validators)))
 		bc.FixEra(nextEra, false, "StartTransitionPeriod_0")
->>>>>>> 14edb0be
+
 		rawdb.WriteEra(bc.db, nextEra.Number, *nextEra)
 
 		go bc.ValidatorStorage().PrepareNextEraValidators(bc, cpEpochSlot)
