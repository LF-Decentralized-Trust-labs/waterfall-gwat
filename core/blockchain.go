// Copyright 2014 The go-ethereum Authors
// This file is part of the go-ethereum library.
//
// The go-ethereum library is free software: you can redistribute it and/or modify
// it under the terms of the GNU Lesser General Public License as published by
// the Free Software Foundation, either version 3 of the License, or
// (at your option) any later version.
//
// The go-ethereum library is distributed in the hope that it will be useful,
// but WITHOUT ANY WARRANTY; without even the implied warranty of
// MERCHANTABILITY or FITNESS FOR A PARTICULAR PURPOSE. See the
// GNU Lesser General Public License for more details.
//
// You should have received a copy of the GNU Lesser General Public License
// along with the go-ethereum library. If not, see <http://www.gnu.org/licenses/>.

// Package core implements the Ethereum consensus protocol.
package core

import (
	"bytes"
	"context"
	"errors"
	"fmt"
	"io"
	"math"
	"math/big"
	"sort"
	"sync"
	"sync/atomic"
	"time"

	lru "github.com/hashicorp/golang-lru"
	"gitlab.waterfall.network/waterfall/protocol/gwat/common"
	"gitlab.waterfall.network/waterfall/protocol/gwat/common/mclock"
	"gitlab.waterfall.network/waterfall/protocol/gwat/common/prque"
	"gitlab.waterfall.network/waterfall/protocol/gwat/consensus"
	"gitlab.waterfall.network/waterfall/protocol/gwat/consensus/misc"
	"gitlab.waterfall.network/waterfall/protocol/gwat/core/rawdb"
	"gitlab.waterfall.network/waterfall/protocol/gwat/core/state"
	"gitlab.waterfall.network/waterfall/protocol/gwat/core/state/snapshot"
	"gitlab.waterfall.network/waterfall/protocol/gwat/core/types"
	"gitlab.waterfall.network/waterfall/protocol/gwat/core/vm"
	"gitlab.waterfall.network/waterfall/protocol/gwat/ethdb"
	"gitlab.waterfall.network/waterfall/protocol/gwat/event"
	"gitlab.waterfall.network/waterfall/protocol/gwat/internal/syncx"
	"gitlab.waterfall.network/waterfall/protocol/gwat/log"
	"gitlab.waterfall.network/waterfall/protocol/gwat/metrics"
	"gitlab.waterfall.network/waterfall/protocol/gwat/params"
	"gitlab.waterfall.network/waterfall/protocol/gwat/token"
	"gitlab.waterfall.network/waterfall/protocol/gwat/trie"
	"gitlab.waterfall.network/waterfall/protocol/gwat/validator"
	"gitlab.waterfall.network/waterfall/protocol/gwat/validator/era"
	validatorOp "gitlab.waterfall.network/waterfall/protocol/gwat/validator/operation"
	valStore "gitlab.waterfall.network/waterfall/protocol/gwat/validator/storage"
)

var (
	headBlockGauge     = metrics.NewRegisteredGauge("chain/head/block", nil)
	headHeaderGauge    = metrics.NewRegisteredGauge("chain/head/header", nil)
	headFastBlockGauge = metrics.NewRegisteredGauge("chain/head/receipt", nil)

	accountReadTimer   = metrics.NewRegisteredTimer("chain/account/reads", nil)
	accountHashTimer   = metrics.NewRegisteredTimer("chain/account/hashes", nil)
	accountUpdateTimer = metrics.NewRegisteredTimer("chain/account/updates", nil)
	accountCommitTimer = metrics.NewRegisteredTimer("chain/account/commits", nil)

	storageReadTimer   = metrics.NewRegisteredTimer("chain/storage/reads", nil)
	storageHashTimer   = metrics.NewRegisteredTimer("chain/storage/hashes", nil)
	storageUpdateTimer = metrics.NewRegisteredTimer("chain/storage/updates", nil)
	storageCommitTimer = metrics.NewRegisteredTimer("chain/storage/commits", nil)

	snapshotAccountReadTimer = metrics.NewRegisteredTimer("chain/snapshot/account/reads", nil)
	snapshotStorageReadTimer = metrics.NewRegisteredTimer("chain/snapshot/storage/reads", nil)
	snapshotCommitTimer      = metrics.NewRegisteredTimer("chain/snapshot/commits", nil)

	blockInsertTimer     = metrics.NewRegisteredTimer("chain/inserts", nil)
	blockValidationTimer = metrics.NewRegisteredTimer("chain/validation", nil)
	blockExecutionTimer  = metrics.NewRegisteredTimer("chain/execution", nil)
	blockWriteTimer      = metrics.NewRegisteredTimer("chain/write", nil)

	//blockReorgMeter = metrics.NewRegisteredMeter("chain/reorg/executes", nil)
	//blockReorgAddMeter = metrics.NewRegisteredMeter("chain/reorg/add", nil)
	//blockReorgDropMeter     = metrics.NewRegisteredMeter("chain/reorg/drop", nil)
	blockReorgInvalidatedTx = metrics.NewRegisteredMeter("chain/reorg/invalidTx", nil)

	blockPrefetchExecuteTimer   = metrics.NewRegisteredTimer("chain/prefetch/executes", nil)
	blockPrefetchInterruptMeter = metrics.NewRegisteredMeter("chain/prefetch/interrupts", nil)

	errInsertionInterrupted = errors.New("insertion is interrupted")
	errChainStopped         = errors.New("blockchain is stopped")
	errInvalidBlock         = errors.New("invalid block")
	ErrBadBlockNr           = errors.New("bad block nr")
	errBlockNotFound        = errors.New("block not found")
)

const (
	valSyncCacheLimit          = 128
	bodyCacheLimit             = 256
	blockCacheLimit            = 256
	receiptsCacheLimit         = 32
	txLookupCacheLimit         = 1024
	TriesInMemory              = 128
	invBlocksCacheLimit        = 512
	optimisticSpinesCacheLimit = 128
	checkpointCacheLimit       = 16
	// BlockChainVersion ensures that an incompatible database forces a resync from scratch.
	//
	// Changelog:
	//
	// - Version 4
	//   The following incompatible database changes were added:
	//   * the `BlockNumber`, `TxHash`, `TxIndex`, `BlockHash` and `Index` fields of log are deleted
	//   * the `Bloom` field of receipt is deleted
	//   * the `BlockIndex` and `TxIndex` fields of txlookup are deleted
	// - Version 5
	//  The following incompatible database changes were added:
	//    * the `TxHash`, `GasCost`, and `ContractAddress` fields are no longer stored for a receipt
	//    * the `TxHash`, `GasCost`, and `ContractAddress` fields are computed by looking up the
	//      receipts' corresponding block
	// - Version 6
	//  The following incompatible database changes were added:
	//    * Transaction lookup information stores the corresponding block number instead of block hash
	// - Version 7
	//  The following incompatible database changes were added:
	//    * Use freezer as the ancient database to maintain all ancient data
	// - Version 8
	//  The following incompatible database changes were added:
	//    * New scheme for contract code in order to separate the codes and trie nodes
	BlockChainVersion uint64 = 8

	opCreate    = "create"
	opPropagate = "propagate"
	opDelay     = "delay"
	opSync      = "sync"
)

// CacheConfig contains the configuration values for the trie caching/pruning
// that's resident in a blockchain.
type CacheConfig struct {
	TrieCleanLimit      int           // Memory allowance (MB) to use for caching trie nodes in memory
	TrieCleanJournal    string        // Disk journal for saving clean cache entries.
	TrieCleanRejournal  time.Duration // Time interval to dump clean cache to disk periodically
	TrieCleanNoPrefetch bool          // Whether to disable heuristic state prefetching for followup blocks
	TrieDirtyLimit      int           // Memory limit (MB) at which to start flushing dirty trie nodes to disk
	TrieDirtyDisabled   bool          // Whether to disable trie write caching and GC altogether (archive node)
	TrieTimeLimit       time.Duration // Time limit after which to flush the current in-memory trie to disk
	SnapshotLimit       int           // Memory allowance (MB) to use for caching snapshot entries in memory
	Preimages           bool          // Whether to store preimage of trie key to the disk

	SnapshotWait bool // Wait for snapshot construction on startup. TODO(karalabe): This is a dirty hack for testing, nuke it
}

// defaultCacheConfig are the default caching values if none are specified by the
// user (also used during testing).
var defaultCacheConfig = &CacheConfig{
	TrieCleanLimit: 256,
	TrieDirtyLimit: 256,
	TrieTimeLimit:  5 * time.Minute,
	SnapshotLimit:  256,
	SnapshotWait:   true,
}

// BlockChain represents the canonical chain given a database with a genesis
// block. The Blockchain manages chain imports, reverts, chain reorganisations.
//
// Importing blocks in to the block chain happens according to the set of rules
// defined by the two stage Validator. Processing of blocks is done using the
// Processor which processes the included transaction. The validation of the state
// is done in the second part of the Validator. Failing results in aborting of
// the import.
//
// The BlockChain also helps in returning blocks from **any** chain included
// in the database as well as blocks that represents the canonical chain. It's
// important to note that GetBlock can return any block and does not need to be
// included in the canonical one where as GetBlockByNumber always represents the
// canonical chain.
type BlockChain struct {
	chainConfig *params.ChainConfig // Chain & network configuration
	cacheConfig *CacheConfig        // Cache configuration for pruning
	slotInfo    *types.SlotInfo     // coordinator slot settings
	db          ethdb.Database      // Low level persistent database to store final content in
	snaps       *snapshot.Tree      // Snapshot tree for fast trie leaf access
	triegc      *prque.Prque        // Priority queue mapping block numbers to tries to gc
	gcproc      time.Duration       // Accumulates canonical block processing for trie dumping

	// txLookupLimit is the maximum number of blocks from head whose tx indices
	// are reserved:
	//  * 0:   means no limit and regenerate any missing indexes
	//  * N:   means N block limit [HEAD-N+1, HEAD] and delete extra indexes
	//  * nil: disable tx reindexer/deleter, but still index new blocks
	txLookupLimit uint64

	hc             *HeaderChain
	rmLogsFeed     event.Feed
	chainFeed      event.Feed
	chainHeadFeed  event.Feed
	logsFeed       event.Feed
	blockProcFeed  event.Feed
	processingFeed event.Feed
	rmTxFeed       event.Feed
	scope          event.SubscriptionScope
	genesisBlock   *types.Block

	dagMu sync.RWMutex // finalizing lock

	// This mutex synchronizes chain write operations.
	// Readers don't need to take it, they can just read the database.
	chainmu *syncx.ClosableMutex

	lastFinalizedBlock     atomic.Value // Current last finalized block of the blockchain
	lastFinalizedFastBlock atomic.Value // Current last finalized block of the fast-sync chain (may be above the blockchain!)
	eraInfo                era.EraInfo  // Current Era
	lastCoordinatedCp      atomic.Value // Current last coordinated checkpoint
	notProcValSyncOps      map[common.Hash]*types.ValidatorSync
	valSyncCache           *lru.Cache

	stateCache            state.Database // State database to reuse between imports (contains state cache)
	bodyCache             *lru.Cache     // Cache for the most recent block bodies
	bodyRLPCache          *lru.Cache     // Cache for the most recent block bodies in RLP encoded format
	receiptsCache         *lru.Cache     // Cache for the most recent receipts per block
	blockCache            *lru.Cache     // Cache for the most recent entire blocks
	txLookupCache         *lru.Cache     // Cache for the most recent transaction lookup data.
	invalidBlocksCache    *lru.Cache     // Cache for the blocks with unknown parents
	optimisticSpinesCache *lru.Cache
	checkpointCache       *lru.Cache
	checkpointSyncCache   *types.Checkpoint

	validatorStorage valStore.Storage

	insBlockCache []*types.Block // Cache for blocks to insert late

	wg            sync.WaitGroup //
	quit          chan struct{}  // shutdown signal, closed in Stop.
	running       int32          // 0 if chain is running, 1 when stopped
	procInterrupt int32          // interrupt signaler for block processing

	validator    Validator // Block and state validator interface
	prefetcher   Prefetcher
	processor    Processor // Block transaction processor interface
	vmConfig     vm.Config
	syncProvider types.SyncProvider
	isSynced     bool
	isSyncedM    sync.Mutex
}

// NewBlockChain returns a fully initialised block chain using information
// available in the database. It initialises the default Ethereum Validator and
// Processor.
func NewBlockChain(db ethdb.Database, cacheConfig *CacheConfig, chainConfig *params.ChainConfig, vmConfig vm.Config, txLookupLimit *uint64) (*BlockChain, error) {
	if cacheConfig == nil {
		cacheConfig = defaultCacheConfig
	}
	valSyncCache, _ := lru.New(valSyncCacheLimit)
	bodyCache, _ := lru.New(bodyCacheLimit)
	bodyRLPCache, _ := lru.New(bodyCacheLimit)
	receiptsCache, _ := lru.New(receiptsCacheLimit)
	blockCache, _ := lru.New(blockCacheLimit)
	txLookupCache, _ := lru.New(txLookupCacheLimit)
	invBlocksCache, _ := lru.New(invBlocksCacheLimit)
	optimisticSpinesCache, _ := lru.New(optimisticSpinesCacheLimit)
	checkpointCache, _ := lru.New(checkpointCacheLimit)

	bc := &BlockChain{
		chainConfig: chainConfig,
		cacheConfig: cacheConfig,
		db:          db,
		triegc:      prque.New(nil),
		stateCache: state.NewDatabaseWithConfig(db, &trie.Config{
			Cache:     cacheConfig.TrieCleanLimit,
			Journal:   cacheConfig.TrieCleanJournal,
			Preimages: cacheConfig.Preimages,
		}),
		quit:                  make(chan struct{}),
		chainmu:               syncx.NewClosableMutex(),
		valSyncCache:          valSyncCache,
		bodyCache:             bodyCache,
		bodyRLPCache:          bodyRLPCache,
		receiptsCache:         receiptsCache,
		blockCache:            blockCache,
		txLookupCache:         txLookupCache,
		invalidBlocksCache:    invBlocksCache,
		optimisticSpinesCache: optimisticSpinesCache,
		checkpointCache:       checkpointCache,
		vmConfig:              vmConfig,
		syncProvider:          nil,
		validatorStorage:      valStore.NewStorage(chainConfig),
	}
	bc.validator = NewBlockValidator(chainConfig, bc)
	bc.prefetcher = newStatePrefetcher(chainConfig, bc)
	bc.processor = NewStateProcessor(chainConfig, bc)

	var err error
	bc.hc, err = NewHeaderChain(db, chainConfig, bc.insertStopped)
	if err != nil {
		return nil, err
	}
	bc.genesisBlock = bc.GetBlockByNumber(0)
	if bc.genesisBlock == nil {
		return nil, ErrNoGenesis
	}

	if bc.GetBlockFinalizedNumber(bc.genesisBlock.Hash()) == nil {
		rawdb.WriteLastFinalizedHash(db, bc.genesisBlock.Hash())
		rawdb.WriteFinalizedHashNumber(db, bc.genesisBlock.Hash(), uint64(0))
		log.Info("Save genesis hash", "hash", bc.genesisBlock.Hash(), "fn", "NewBlockChain")
	}

	var nilBlock = bc.genesisBlock
	bc.lastFinalizedBlock.Store(nilBlock)
	bc.lastFinalizedFastBlock.Store(nilBlock)

	// Initialize the chain with ancient data if it isn't empty.
	var txIndexBlock uint64

	//Start Freezer
	isEmpty := bc.empty()
	if isEmpty {
		//Start Freezer
		rawdb.InitDatabaseFromFreezer(bc.db)
		// If ancient database is not empty, reconstruct all missing
		// indices in the background.
		frozen, _ := bc.db.Ancients()
		if frozen > 0 {
			txIndexBlock = frozen
		}
	}

	lastCP := bc.GetLastCoordinatedCheckpoint()
	if lastCP == nil {
		lfb := bc.GetLastFinalizedBlock()
		lastCP = bc.GetCoordinatedCheckpoint(lfb.CpHash())
	}
	lfHash := rawdb.ReadLastFinalizedHash(bc.db)
	lfNr := rawdb.ReadFinalizedNumberByHash(bc.db, lfHash)
	if lfNr != nil {
		err = bc.RollbackFinalization(lastCP.Spine, *lfNr)
		if err == nil {
			err = bc.loadLastState()
		}
	}
	if lfNr == nil || err != nil {
		log.Error("Node initializing: rollback finalization failed: try hard reset", "lfNr", lfNr, "err", err)
		// hard rollback
		err = bc.SetHead(lastCP.Spine)
		if err != nil {
			// search valid checkpoint and try again
			lastCP = bc.searchValidCheckpoint(lastCP.Epoch)
			if lastCP == nil {
				log.Crit("Node initializing failed", "err", err)
			}
			err = bc.SetHead(lastCP.Spine)
			if err != nil {
				log.Crit("Node initializing failed (retry)", "err", err)
			}
		}
	}

	// Ensure that a previous crash in SetHead doesn't leave extra ancients
	if frozen, err := bc.db.Ancients(); err == nil && frozen > 0 {
		var (
			needRewind bool
			low        uint64
			headHash   common.Hash
		)
		// The head full block may be rolled back to a very low height due to
		// blockchain repair. If the head full block is even lower than the ancient
		// chain, truncate the ancient store.
		fullBlock := bc.GetLastFinalizedBlock()
		if fullBlock != nil && fullBlock.Hash() != bc.genesisBlock.Hash() && fullBlock.Nr() < frozen-1 {
			needRewind = true
			low = fullBlock.Nr()
			headHash = fullBlock.Hash()
		}
		// In fast sync, it may happen that ancient data has been written to the
		// ancient store, but the LastFastBlock has not been updated, truncate the
		// extra data here.
		fastBlock := bc.GetLastFinalizedFastBlock()
		if fastBlock != nil && fastBlock.Nr() < frozen-1 {
			needRewind = true
			if fastBlock.Nr() < low || low == 0 {
				low = fastBlock.Nr()
				headHash = fullBlock.Hash()
			}
		}
		if needRewind {
			log.Error("Truncating ancient chain", "from", bc.GetLastFinalizedHeader().Nr(), "to", low, "hash", headHash.Hex())
			if err := bc.SetHead(headHash); err != nil {
				return nil, err
			}
		}
	}

	// Load any existing snapshot, regenerating it if loading failed
	if bc.cacheConfig.SnapshotLimit > 0 {
		// If the chain was rewound past the snapshot persistent layer (causing
		// a recovery block number to be persisted to disk), check if we're still
		// in recovery mode and in that case, don't invalidate the snapshot on a
		// head mismatch.
		//var recover bool

		head := bc.GetLastFinalizedBlock()
		//layer := rawdb.ReadSnapshotRecoveryNumber(bc.db)
		//if layer != nil && *layer > head.Nr() {
		//	log.Warn("Enabling snapshot recovery", "chainhead", head.Nr(), "diskbase", *layer)
		//	recover = true
		//}
		bc.snaps, _ = snapshot.New(bc.db, bc.stateCache.TrieDB(), bc.cacheConfig.SnapshotLimit, head.Root(), !bc.cacheConfig.SnapshotWait, true, true)
	}

	// Start tx indexer/unindexer.
	if txLookupLimit != nil {
		bc.txLookupLimit = *txLookupLimit

		bc.wg.Add(1)
		go bc.maintainTxIndex(txIndexBlock)
	}
	// If periodic cache journal is required, spin it up.
	if bc.cacheConfig.TrieCleanRejournal > 0 {
		if bc.cacheConfig.TrieCleanRejournal < time.Minute {
			log.Warn("Sanitizing invalid trie cache journal time", "provided", bc.cacheConfig.TrieCleanRejournal, "updated", time.Minute)
			bc.cacheConfig.TrieCleanRejournal = time.Minute
		}
		triedb := bc.stateCache.TrieDB()
		bc.wg.Add(1)
		go func() {
			defer bc.wg.Done()
			triedb.SaveCachePeriodically(bc.cacheConfig.TrieCleanJournal, bc.cacheConfig.TrieCleanRejournal, bc.quit)
		}()
	}

	bc.notProcValSyncOps = bc.GetNotProcessedValidatorSyncData()

	return bc, nil
}

// empty returns an indicator whether the blockchain is empty.
// Note, it's a special case that we connect a non-empty ancient
// database with an empty node, so that we can plugin the ancient
// into node seamlessly.
func (bc *BlockChain) empty() bool {
	genesis := bc.genesisBlock.Hash()
	for _, hash := range []common.Hash{rawdb.ReadLastCanonicalHash(bc.db), rawdb.ReadLastFinalizedHash(bc.db), rawdb.ReadHeadFastBlockHash(bc.db)} {
		if hash != genesis {
			return false
		}
	}
	return true
}

// loadLastState loads the last known chain state from the database. This method
// assumes that the chain manager mutex is held.
func (bc *BlockChain) loadLastState() error {
	// Restore the last known head blocks hashes
	lastFinHash := rawdb.ReadLastFinalizedHash(bc.db)
	lastFinNr := rawdb.ReadLastFinalizedNumber(bc.db)

	if lastFinHash == (common.Hash{}) {
		log.Crit("Database corrupted, use backup or init new one: no last finalized data")
	}
	// Make sure the entire head block is available
	lfBlock := bc.GetBlockByHash(lastFinHash)
	if lfBlock == nil {
		log.Crit("Database corrupted, use backup or init new one: last finalized block not found",
			"block", lastFinHash.Hex(),
		)
	}

	// Everything seems to be fine, set as the lastFinHash block
	bc.lastFinalizedBlock.Store(lfBlock)
	headBlockGauge.Update(int64(lastFinNr))

	// Restore the last known head header
	bc.hc.SetLastFinalisedHeader(lfBlock.Header(), lastFinNr)

	// Restore the last known lastFinHash fast block
	bc.lastFinalizedFastBlock.Store(lfBlock)
	headFastBlockGauge.Update(int64(lastFinNr))

	if head := rawdb.ReadHeadFastBlockHash(bc.db); head != (common.Hash{}) {
		if block := bc.GetBlockByHash(head); block != nil {
			bc.lastFinalizedFastBlock.Store(block)
			headFastBlockGauge.Update(int64(lastFinNr))
		}
	}

	//load dag part of chain
	if err := bc.hc.loadTips(); err != nil {
		log.Warn("State loading", "err", err)
		bc.ResetTips()
	}
	tips := bc.GetTips()
	if len(tips) == 0 {
		bc.ResetTips()
		tips = bc.GetTips()
	}

	// Issue a status log for the user
	lastFinalizedFastBlocks := bc.GetLastFinalizedFastBlock()

	//load state
	tmpSi := &types.SlotInfo{
		GenesisTime:    bc.Genesis().Time(),
		SecondsPerSlot: bc.Config().SecondsPerSlot,
		SlotsPerEpoch:  bc.Config().SlotsPerEpoch,
	}
	headEpoch := tmpSi.SlotToEpoch(lfBlock.Slot())
	if _, err := state.New(lfBlock.Root(), bc.stateCache, bc.snaps); err != nil {
		// search valid checkpoint
		cp := bc.searchValidCheckpoint(headEpoch)
		if cp == nil {
			log.Crit("Set head: valid checkpoint not found (init state)", "headEpoch", headEpoch, "head", lfBlock.Hash().Hex())
			return errBlockNotFound
		}
		//recursive call
		return bc.SetHead(cp.Spine)
	}

	lcp := rawdb.ReadLastCoordinatedCheckpoint(bc.db)
	bc.SetLastCoordinatedCheckpoint(lcp)

	log.Info("Loaded last finalized block", "number", lastFinNr, "slot", lfBlock.Slot(), "era", lfBlock.Era(), "hash", lfBlock.Hash().Hex())
	log.Info("Loaded last finalized checkpoint", "finEpoch", lcp.FinEpoch, "epoch", lcp.Epoch, "spine", lcp.Spine.Hex(), "root", lcp.Root.Hex())
	log.Info("Loaded last finalized fast block", "hash", lastFinalizedFastBlocks.Hash(), "finNr", lastFinNr)
	log.Info("Loaded tips", "hashes", tips.GetHashes())
	if pivot := rawdb.ReadLastPivotNumber(bc.db); pivot != nil {
		log.Info("Loaded last fast-sync pivot marker", "number", *pivot)
	}
	return nil
}

// SetSlotInfo set new slot info.
func (bc *BlockChain) SetSlotInfo(si *types.SlotInfo) error {
	if si == nil {
		return ErrBadSlotInfo
	}
	bc.slotInfo = si.Copy()
	return nil
}

// GetSlotInfo get current slot info.
func (bc *BlockChain) GetSlotInfo() *types.SlotInfo {
	return bc.slotInfo.Copy()
}

// SetLastCoordinatedCheckpoint set last coordinated checkpoint.
func (bc *BlockChain) SetLastCoordinatedCheckpoint(cp *types.Checkpoint) {
	// save new checkpoint and cache it.
	var batch ethdb.Batch
	if epCp := bc.GetCoordinatedCheckpoint(cp.Spine); epCp == nil {
		batch = bc.db.NewBatch()
		rawdb.WriteCoordinatedCheckpoint(batch, cp)
		bc.checkpointCache.Add(cp.Spine, cp)
	}
	//update current cp and epoch data.
	currCp := bc.GetLastCoordinatedCheckpoint()
	if currCp == nil || cp.Root != currCp.Root || cp.FinEpoch != currCp.FinEpoch {
		bc.lastCoordinatedCp.Store(cp.Copy())
		if batch == nil {
			batch = bc.db.NewBatch()
		}
		rawdb.WriteLastCoordinatedCheckpoint(batch, cp)
		rawdb.WriteEpoch(batch, cp.FinEpoch, cp.Spine)
		log.Info("Update coordinated checkpoint ", "cp", cp)
	}
	if batch != nil {
		if err := batch.Write(); err != nil {
			log.Crit("Set last coordinated checkpoint failed", "err", err)
		}
	}

	bc.RemoveOutdatedTips()

	// rm stale blockDags
	go func() {
		if currCp != nil && cp.Root != currCp.Root {
			cpHeader := bc.GetHeader(currCp.Spine)
			if cpHeader != nil {
				uptoNr := cpHeader.CpNumber
				bc.ClearStaleBlockDags(uptoNr)
			}
		}
	}()
}

func (bc *BlockChain) ClearStaleBlockDags(uptoNr uint64) {
	for nr := uptoNr; uptoNr > 0; nr-- {
		h := bc.ReadFinalizedHashByNumber(nr)
		if h == (common.Hash{}) {
			return
		}
		bdag := bc.GetBlockDag(h)
		if bdag == nil {
			return
		}
		//log.Info("Rm blockDag", "nr", nr, "slot", bdag.Slot, "height", bdag.Height, "cpHeight", bdag.CpHeight, "hash", h.Hex())
		bc.DeleteBlockDag(h)
	}
}

// GetLastCoordinatedCheckpoint retrieves the latest coordinated checkpoint.
func (bc *BlockChain) GetLastCoordinatedCheckpoint() *types.Checkpoint {
	if bc.lastCoordinatedCp.Load() == nil {
		cp := rawdb.ReadLastCoordinatedCheckpoint(bc.db)
		if cp == nil {
			log.Warn("Checkpoint not found in db")
			return nil
		}
		bc.lastCoordinatedCp.Store(cp.Copy())
	}
	return bc.lastCoordinatedCp.Load().(*types.Checkpoint)
}

// SetSyncCheckpointCache set cp to cache for sync purposes.
func (bc *BlockChain) SetSyncCheckpointCache(cp *types.Checkpoint) {
	bc.checkpointSyncCache = cp.Copy()
}

// ResetSyncCheckpointCache reset cp to cache for sync purposes.
func (bc *BlockChain) ResetSyncCheckpointCache() {
	bc.checkpointSyncCache = nil
}
func (bc *BlockChain) getSyncCheckpointCache(cpSpine common.Hash) *types.Checkpoint {
	if bc.checkpointSyncCache != nil && bc.checkpointSyncCache.Spine == cpSpine {
		log.Info("Synchronization cp cache: used", "cpSpine", cpSpine.Hex())
		return bc.checkpointSyncCache
	}
	return nil
}

// GetCoordinatedCheckpoint retrieves a checkpoint dag from the database by hash, caching it if found.
func (bc *BlockChain) GetCoordinatedCheckpoint(cpSpine common.Hash) *types.Checkpoint {
	//check in cache
	if v, ok := bc.checkpointCache.Get(cpSpine); ok {
		val := v.(*types.Checkpoint)
		if val != nil {
			return val
		}
		bc.checkpointCache.Remove(cpSpine)
	}
	cp := rawdb.ReadCoordinatedCheckpoint(bc.db, cpSpine)
	if cp == nil {
		// final check in sync cache
		return bc.getSyncCheckpointCache(cpSpine)
	}
	// Cache the found cp for next time and return
	bc.checkpointCache.Add(cpSpine, cp)
	return cp
}

// GetEpoch retrieves the checkpoint spine by epoch.
func (bc *BlockChain) GetEpoch(epoch uint64) common.Hash {
	return rawdb.ReadEpoch(bc.db, epoch)
}

// GetValidatorSyncData retrieves a validator sync data from the database by
// creator addr and op, caching it if found.
func (bc *BlockChain) GetValidatorSyncData(initTxHash common.Hash) *types.ValidatorSync {
	// Short circuit if the body's already in the cache, retrieve otherwise
	if cached, ok := bc.valSyncCache.Get(initTxHash); ok {
		vs := cached.(*types.ValidatorSync)
		return vs
	}
	vs := rawdb.ReadValidatorSync(bc.db, initTxHash)
	if vs == nil {
		return nil
	}
	// Cache the found data for next time and return
	bc.valSyncCache.Add(initTxHash, vs)
	return vs
}

func (bc *BlockChain) SetValidatorSyncData(validatorSync *types.ValidatorSync) {
	key := validatorSync.Key()
	if _, ok := bc.valSyncCache.Get(key); ok {
		bc.valSyncCache.Remove(key)
	}
	bc.valSyncCache.Add(key, validatorSync)
	rawdb.WriteValidatorSync(bc.db, validatorSync)
	if validatorSync.TxHash != nil && bc.notProcValSyncOps[key] != nil {
		notProcValSyncOps := map[common.Hash]*types.ValidatorSync{}
		for k, vs := range bc.notProcValSyncOps {
			if k != key {
				notProcValSyncOps[k] = vs
			}
		}
		bc.notProcValSyncOps = notProcValSyncOps
		vsArr := make([]*types.ValidatorSync, 0, len(bc.notProcValSyncOps))
		for _, vs := range bc.notProcValSyncOps {
			vsArr = append(vsArr, vs)
		}
		rawdb.WriteNotProcessedValidatorSyncOps(bc.db, vsArr)
	}
}

// AppendNotProcessedValidatorSyncData append to not processed validators sync data.
// skips currently existed items
func (bc *BlockChain) AppendNotProcessedValidatorSyncData(valSyncData []*types.ValidatorSync) {
	currOps := bc.GetNotProcessedValidatorSyncData()
	isUpdated := false
	valSyncDataKeys := map[common.Hash]interface{}{}
	for _, vs := range valSyncData {
		valSyncDataKeys[vs.Key()] = struct{}{}
		if npvs := currOps[vs.Key()]; npvs == nil || npvs.ProcEpoch > vs.ProcEpoch {
			// check in saved op
			savedValSync := bc.GetValidatorSyncData(vs.InitTxHash)
			if savedValSync == nil || (savedValSync.ProcEpoch > vs.ProcEpoch && savedValSync.TxHash != nil) {
				bc.notProcValSyncOps[vs.Key()] = vs
				isUpdated = true
			}
		}
	}
	// rm handled operations
	for k, vs := range bc.notProcValSyncOps {
		if vs.TxHash != nil && valSyncDataKeys[vs.Key()] == nil {
			delete(bc.notProcValSyncOps, k)
			isUpdated = true
		}
	}

	if isUpdated {
		vsArr := make([]*types.ValidatorSync, 0, len(bc.notProcValSyncOps))
		for _, vs := range bc.notProcValSyncOps {
			vsArr = append(vsArr, vs)
		}
		rawdb.WriteNotProcessedValidatorSyncOps(bc.db, vsArr)
	}
}

// GetNotProcessedValidatorSyncData get current not processed validator sync data.
func (bc *BlockChain) GetNotProcessedValidatorSyncData() map[common.Hash]*types.ValidatorSync {
	if bc.notProcValSyncOps == nil {
		ops := rawdb.ReadNotProcessedValidatorSyncOps(bc.db)
		bc.notProcValSyncOps = make(map[common.Hash]*types.ValidatorSync, len(ops))
		for _, op := range ops {
			if op == nil {
				log.Warn("GetNotProcessedValidatorSyncData: nil data detected")
				continue
			}
			bc.notProcValSyncOps[op.Key()] = op
		}
	}
	return bc.notProcValSyncOps
}

// SetHead rewinds the local chain to a new head.
// The method searches finalised block which provide chain consistency,
// starting from passed hash;
// removes all data that follows after head;
// provide required node state to start.
func (bc *BlockChain) SetHead(head common.Hash) error {
	if !bc.chainmu.TryLock() {
		return errChainStopped
	}
	defer bc.chainmu.Unlock()

	bc.SetIsSynced(false)

	// purge bc caches
	bc.bodyCache.Purge()
	bc.bodyRLPCache.Purge()
	bc.receiptsCache.Purge()
	bc.blockCache.Purge()
	bc.txLookupCache.Purge()
	bc.invalidBlocksCache.Purge()
	bc.optimisticSpinesCache.Purge()
	bc.checkpointCache.Purge()
	bc.insBlockCache = make([]*types.Block, 0, len(bc.insBlockCache))
	// purge hc caches
	bc.hc.headerCache.Purge()
	bc.hc.numberCache.Purge()
	bc.hc.ancestorCache.Purge()
	bc.hc.blockDagCache.Purge()

	//// validator Sync ?
	//bc.notProcValSyncOps
	//bc.valSyncCache.Purge()

	err := bc.setHeadRecursive(head)
	if err != nil {
		return err
	}
	return bc.loadLastState()
}

func (bc *BlockChain) setHeadRecursive(head common.Hash) error {
	// find valid head
	headBlock := rawdb.ReadBlock(bc.db, head)
	if headBlock == nil {
		return errBlockNotFound
	}

	tmpSi := &types.SlotInfo{
		GenesisTime:    bc.Genesis().Time(),
		SecondsPerSlot: bc.Config().SecondsPerSlot,
		SlotsPerEpoch:  bc.Config().SlotsPerEpoch,
	}
	headEpoch := tmpSi.SlotToEpoch(headBlock.Slot())

	// if block is not finalized
	// - set as head valid checkpoint starting from the block's epoch
	if headBlock.Nr() == 0 && headBlock.Height() > 0 {
		cp := bc.searchValidCheckpoint(headEpoch)
		if cp == nil {
			log.Error("Set head: valid checkpoint not found (not finalized head)", "headEpoch", headEpoch, "head", head.Hex())
			return errBlockNotFound
		}
		//recursive call
		return bc.setHeadRecursive(cp.Spine)
	}

	// find checkpoint of head
	headCp := bc.searchBlockFinalizationCp(headBlock.Header())
	if headCp == nil {
		// search valid checkpoint
		headCp = bc.searchValidCheckpoint(headEpoch)
		if headCp == nil {
			log.Error("Set head: valid checkpoint not found (get head cp)", "headEpoch", headEpoch, "head", head.Hex())
			return errBlockNotFound
		}
		//recursive call
		return bc.setHeadRecursive(headCp.Spine)
	}

	// check head era
	cpEra := bc.EpochToEra(headCp.FinEpoch)
	if cpEra == nil {
		// search valid checkpoint
		cp := bc.searchValidCheckpoint(headEpoch)
		if cp == nil {
			log.Error("Set head: valid checkpoint not found (get head era)",
				"cpFinEpoch", headCp.FinEpoch,
				"headEpoch", headEpoch,
				"head", head.Hex(),
			)
			return errBlockNotFound
		}
		//recursive call
		return bc.setHeadRecursive(cp.Spine)
	}
	cpEraInfo := era.NewEraInfo(*cpEra)

	// clean chain
	// clean eras
	var lastEra *era.Era
	isHeadTransition := cpEraInfo.IsTransitionPeriodEpoch(bc, headCp.FinEpoch)
	lastEraNr := rawdb.ReadCurrentEra(bc.db)
	for eraNr := lastEraNr + 1; eraNr > cpEraInfo.Number(); eraNr-- {
		if e := rawdb.ReadEra(bc.db, eraNr); e != nil {
			if lastEra == nil {
				lastEra = e
			}
			// if era transition period - keep next era
			if isHeadTransition && eraNr == cpEraInfo.Number()+1 {
				break
			}
			rawdb.DeleteEra(bc.db, eraNr)
		}
	}
	// clean checkpoints && epochs
	var maxEpoch uint64
	if lastEra != nil {
		maxEpoch = lastEra.To
	} else if lcp := rawdb.ReadLastCoordinatedCheckpoint(bc.db); lcp != nil {
		maxEpoch = lcp.FinEpoch
	}
	var cpCache *types.Checkpoint
	for e := maxEpoch; e > headCp.FinEpoch; e-- {
		eSpine := rawdb.ReadEpoch(bc.db, e)
		rawdb.DeleteEpoch(bc.db, e)
		if cpCache == nil || cpCache.Spine != eSpine {
			cpCache = rawdb.ReadCoordinatedCheckpoint(bc.db, eSpine)
		}
		if cpCache != nil && cpCache.Epoch == e {
			rawdb.DeleteCoordinatedCheckpoint(bc.db, eSpine)
		}
	}
	//clean blocks data by slot
	maxSlot, err := tmpSi.SlotOfEpochEnd(maxEpoch)
	if err != nil {
		return err
	}
	for sl := maxSlot; sl >= headBlock.Slot() && sl != 0; sl-- {
		rmHashes := rawdb.ReadSlotBlocksHashes(bc.db, sl)
		for _, rmh := range rmHashes {
			// skip new head
			if rmh == head {
				continue
			}
			bc.rmBlockData(rmh, &sl)
		}
	}

	//clean blocks data by number
	lfNr := rawdb.ReadLastFinalizedNumber(bc.db)
	for nr := lfNr; nr > headBlock.Nr(); nr-- {
		if rmh := rawdb.ReadFinalizedHashByNumber(bc.db, nr); rmh != (common.Hash{}) {
			bc.rmBlockData(rmh, nil)
		}
	}

	//set new cain head
	rawdb.WriteLastCanonicalHash(bc.db, headBlock.Hash())
	rawdb.WriteLastFinalizedHash(bc.db, headBlock.Hash())
	bc.lastFinalizedBlock.Store(headBlock)
	headBlockGauge.Update(int64(headBlock.Nr()))

	//set correct current cp
	rawdb.WriteLastCoordinatedCheckpoint(bc.db, headCp)
	//set correct current era
	rawdb.WriteCurrentEra(bc.db, cpEraInfo.Number())

	frozen, _ := bc.db.Ancients()
	if headBlock.Nr() < frozen {
		// Truncate all relative data from ancient store.
		if err = bc.db.TruncateAncients(headBlock.Nr() + 1); err != nil {
			log.Crit("Set head: truncate ancient failed", "frozen", frozen, "truncateNr", headBlock.Nr()+1, "err", err)
		}
		frozenNr, _ := bc.db.Ancients()
		log.Info("Set head: truncate ancient success", "frozenNr", frozenNr, "truncateNr", headBlock.Nr()+1, "err", err)
	}

	// reset tips
	if err = bc.hc.ResetTips(); err != nil {
		// if any error - try set cp as head
		if headCp.Spine == head {
			//if head is checkpoint - try previous valid checkpoint
			headCp = bc.searchValidCheckpoint(headEpoch)
			if headCp == nil {
				log.Error("Set head: valid checkpoint not found (reset tips)",
					"cpEpoch", headCp.Epoch,
					"headEpoch", headEpoch,
					"head", head.Hex(),
				)
				return errBlockNotFound
			}
		}
		return bc.setHeadRecursive(headCp.Spine)
	}

	return nil
}

// rmBlockData completely removes all data related with block.
// slot - optional.
// Note: removes children recursively.
func (bc *BlockChain) rmBlockData(hash common.Hash, slot *uint64) {
	if hash == (common.Hash{}) {
		return
	}
	//collect related data
	if slot == nil {
		hdr := rawdb.ReadHeader(bc.db, hash)
		if hdr != nil {
			slot = &hdr.Slot
		}
	}

	children := rawdb.ReadChildren(bc.db, hash)
	nr := rawdb.ReadFinalizedNumberByHash(bc.db, hash)

	// rm related data:
	for _, ch := range children {
		if ch == (common.Hash{}) {
			continue
		}
		//recursive cal
		bc.rmBlockData(ch, nil)
	}
	if nr != nil {
		rawdb.DeleteFinalizedHashNumber(bc.db, hash, *nr)
	}
	if slot != nil {
		rawdb.DeleteSlotBlockHash(bc.db, *slot, hash)
	}
	rawdb.DeleteBlockWithoutNumber(bc.db, hash)

	// clear bc caches
	bc.bodyCache.Remove(hash)
	bc.bodyRLPCache.Remove(hash)
	bc.receiptsCache.Remove(hash)
	bc.blockCache.Remove(hash)
	bc.invalidBlocksCache.Remove(hash)
	if slot != nil {
		bc.optimisticSpinesCache.Remove(*slot)
	}
	bc.checkpointCache.Remove(hash)

	insBlockCache := make([]*types.Block, 0, len(bc.insBlockCache))
	for _, b := range bc.insBlockCache {
		if b != nil && b.Hash() != hash {
			insBlockCache = append(insBlockCache, b)
		}
	}
	bc.insBlockCache = insBlockCache

	// clear hc caches
	bc.hc.headerCache.Remove(hash)
	bc.hc.numberCache.Remove(hash)
	bc.hc.ancestorCache.Remove(hash)
	bc.hc.blockDagCache.Remove(hash)
}

// RollbackFinalization
// 1. set the passed block as the last finalized,
// 2. removes finalisation data from last finalized up to lfNr
// 3. move all unfinalized blocks to dag and provide consistented tips
func (bc *BlockChain) RollbackFinalization(spineHash common.Hash, lfNr uint64) error {
	ctx := context.Background()
	newLfBlock := bc.GetBlock(ctx, spineHash)
	if newLfBlock == nil {
		log.Error("Rollback finalization: block not found",
			"spineHash", fmt.Sprintf("%#x", spineHash), "lfNr", lfNr)
		return ErrBlockNotFound
	}
	if newLfBlock.Nr() == 0 && spineHash != bc.Genesis().Hash() {
		blNr := rawdb.ReadFinalizedNumberByHash(bc.db, spineHash)
		if blNr == nil {
			log.Error("Rollback finalization: head block is not finalized",
				"bl.Nr", newLfBlock.Nr(),
				"bl.Height", newLfBlock.Height(),
				"bl.Hash", fmt.Sprintf("%#x", spineHash),
				"lfNr", lfNr)
			return ErrBadBlockNr
		}

		log.Warn("Rollback finalization: received bad block nr",
			"retry_blNr", *blNr,
			"bl.Nr", newLfBlock.Nr(),
			"bl.Height", newLfBlock.Height(),
			"bl.Hash", fmt.Sprintf("%#x", spineHash),
			"lfNr", lfNr)

		// update block number
		newLfBlock.SetNumber(blNr)
		bc.hc.numberCache.Remove(spineHash)
		bc.hc.numberCache.Add(spineHash, *blNr)

		bc.hc.headerCache.Remove(spineHash)
		bc.hc.headerCache.Add(spineHash, newLfBlock.Header())

		bc.blockCache.Remove(spineHash)
		bc.blockCache.Add(spineHash, newLfBlock)
	}

	lastFinBlock := bc.GetLastFinalizedHeader()
	if newLfBlock.Hash() == lastFinBlock.Hash() && newLfBlock.Nr() >= lfNr {
		return nil
	}

	bc.SetRollbackActive()
	defer bc.ResetRollbackActive()

	//reorg finalized and dag chains in accordance with spineHash
	for i := lfNr; i > newLfBlock.Nr(); i-- {
		blockHeader := bc.GetHeaderByNumber(i)
		if blockHeader == nil {
			log.Warn("Rollback finalization: rollback block not found", "finNr", i)
			continue
		}
		//check blockDag record exists
		if bc.GetBlockDag(blockHeader.Hash()) == nil {
			_, ancestors, _, _ := bc.CollectAncestorsAftCpByParents(blockHeader.ParentHashes, blockHeader.CpHash)
			cpHeader := bc.GetHeader(blockHeader.CpHash)
			bc.SaveBlockDag(&types.BlockDAG{
				Hash:                   blockHeader.Hash(),
				Height:                 blockHeader.Height,
				Slot:                   blockHeader.Slot,
				CpHash:                 blockHeader.CpHash,
				CpHeight:               cpHeader.Height,
				OrderedAncestorsHashes: ancestors.Hashes(),
			})
		}
		err := bc.rollbackBlockFinalization(i)
		if err != nil {
			log.Error("Rollback finalization: rollback block finalization error", "finNr", i, "hash", blockHeader.Hash().Hex(), "err", err)
		}
	}
	// update head of finalized chain
	if err := bc.WriteFinalizedBlock(newLfBlock.Nr(), newLfBlock, true); err != nil {
		return err
	}
	// update cp
	cp := bc.searchBlockFinalizationCp(newLfBlock.Header())
	if cp == nil {
		log.Error("Rollback finalization: cp not found", "lfSlot", newLfBlock.Slot(), "lfHash", newLfBlock.Hash().Hex())
		return fmt.Errorf("cp not found")
	}
	if lastCp := bc.GetLastCoordinatedCheckpoint(); lastCp == nil || lastCp.FinEpoch != cp.FinEpoch {
		bc.SetLastCoordinatedCheckpoint(cp)
	}
	return nil
}

// FastSyncCommitHead sets the current head block to the one defined by the hash
// irrelevant what the chain contents were prior.
func (bc *BlockChain) FastSyncCommitHead(hash common.Hash) error {
	// Make sure that both the block as well at its state trie exists
	block := bc.GetBlockByHash(hash)
	if block == nil {
		return fmt.Errorf("non existent block [%x..]", hash[:4])
	}
	if _, err := trie.NewSecure(block.Root(), bc.stateCache.TrieDB()); err != nil {
		return err
	}
	// If all checks out, manually set the head block.
	if !bc.chainmu.TryLock() {
		return errChainStopped
	}
	lastFinBlock := bc.GetBlockFinalizedNumber(block.Hash())
	block.SetNumber(lastFinBlock)
	bc.lastFinalizedBlock.Store(block)
	headBlockGauge.Update(int64(*lastFinBlock))
	bc.chainmu.Unlock()

	// Destroy any existing state snapshot and regenerate it in the background,
	// also resuming the normal maintenance of any previously paused snapshot.
	if bc.snaps != nil {
		bc.snaps.Rebuild(block.Root())
	}
	log.Info("Committed new head block", "number", block.Nr(), "hash", hash.Hex())
	return nil
}

// Export writes the active chain to the given writer.
func (bc *BlockChain) Export(w io.Writer) error {
	return bc.ExportN(w, uint64(0), bc.GetLastFinalizedBlock().Nr())
}

// ExportN writes a subset of the active chain to the given writer.
func (bc *BlockChain) ExportN(w io.Writer, first uint64, last uint64) error {
	if !bc.chainmu.TryLock() {
		return errChainStopped
	}
	defer bc.chainmu.Unlock()

	if first > last {
		return fmt.Errorf("export failed: first (%d) is greater than last (%d)", first, last)
	}
	log.Info("Exporting batch of blocks", "count", last-first+1)

	start, reported := time.Now(), time.Now()
	for nr := first; nr <= last; nr++ {
		block := bc.GetBlockByNumber(nr)
		if block == nil {
			return fmt.Errorf("export failed on #%d: not found", nr)
		}
		if err := block.EncodeRLP(w); err != nil {
			return err
		}
		if time.Since(reported) >= statsReportLimit {
			log.Info("Exporting blocks", "exported", block.Hash().Hex(), "elapsed", common.PrettyDuration(time.Since(start)))
			reported = time.Now()
		}
	}
	return nil
}

// writeFinalizedBlock injects a new finalized block into the current block chain.
// Note, this function assumes that the `mu` mutex is held!
func (bc *BlockChain) writeFinalizedBlock(finNr uint64, block *types.Block, isHead bool) error {
	if finNr == 0 && block.Hash() != bc.genesisBlock.Hash() {
		log.Error("Save genesis hash", "hash", block.Hash(), "fn", "writeFinalizedBlock")
		return fmt.Errorf("received zero finalizing number")
	}

	block.SetNumber(&finNr)
	batch := bc.db.NewBatch()
	rawdb.WriteFinalizedHashNumber(batch, block.Hash(), finNr)
	if val, ok := bc.hc.numberCache.Get(block.Hash()); ok {
		log.Warn("????? Cached Nr for Dag Block", "val", val.(uint64), "finNr", finNr, "hash", block.Hash().Hex())
	}

	// update finalized number cache
	bc.hc.numberCache.Remove(block.Hash())
	bc.hc.numberCache.Add(block.Hash(), finNr)

	// If the block is better than our head or is on a different chain, force update heads
	if isHead {
		rawdb.WriteLastFinalizedHash(batch, block.Hash())
		rawdb.WriteHeadFastBlockHash(batch, block.Hash())
	}
	// Flush the whole batch into the disk, exit the node if failed
	if err := batch.Write(); err != nil {
		log.Crit("Failed to update chain indexes and markers", "err", err)
	}
	// Update all in-memory chain markers in the last step
	if isHead {
		bc.hc.SetLastFinalisedHeader(block.Header(), finNr)
		bc.lastFinalizedFastBlock.Store(block)
		bc.lastFinalizedBlock.Store(block)
		headFastBlockGauge.Update(int64(finNr))
		bc.lastFinalizedFastBlock.Store(block)
		headFastBlockGauge.Update(int64(block.Nr()))
		headBlockGauge.Update(int64(finNr))

		bc.chainHeadFeed.Send(ChainHeadEvent{Block: block, Type: ET_NETWORK})
	}

	bc.RemoveTxsFromPool(block.Transactions())

	return nil
}

// Stop stops the blockchain service. If any imports are currently in progress
// it will abort them using the procInterrupt.
func (bc *BlockChain) Stop() {
	if !atomic.CompareAndSwapInt32(&bc.running, 0, 1) {
		return
	}

	// Unsubscribe all subscriptions registered from blockchain.
	bc.scope.Close()

	// Signal shutdown to all goroutines.
	close(bc.quit)
	bc.StopInsert()

	// Now wait for all chain modifications to end and persistent goroutines to exit.
	//
	// Note: Close waits for the mutex to become available, i.e. any running chain
	// modification will have exited when Close returns. Since we also called StopInsert,
	// the mutex should become available quickly. It cannot be taken again after Close has
	// returned.
	bc.chainmu.Close()
	bc.wg.Wait()

	// Ensure that the entirety of the state snapshot is journalled to disk.
	var snapBase common.Hash
	if bc.snaps != nil {
		var err error
		//curBlock := bc.GetLastFinalizedBlock()
		cp := bc.GetLastCoordinatedCheckpoint()
		curBlock := bc.GetHeader(cp.Spine)
		if snapBase, err = bc.snaps.Journal(curBlock.Root); err != nil {
			log.Error("Failed to journal state snapshot", "err", err)
		}
		rawdb.WriteSnapshotRecoveryNumber(bc.db, curBlock.Nr())
	}

	// Ensure the state of a recent block is also stored to disk before exiting.
	// We're writing three different states to catch different restart scenarios:
	//  - HEAD:     So we don't need to reprocess any blocks in the general case
	//  - HEAD-1:   So we don't do large reorgs if our HEAD becomes an uncle
	//  - HEAD-127: So we have a hard limit on the number of blocks reexecuted
	if !bc.cacheConfig.TrieDirtyDisabled {
		triedb := bc.stateCache.TrieDB()

		for _, offset := range []uint64{0, 1, TriesInMemory - 1} {
			if number := *bc.GetBlockFinalizedNumber(bc.GetLastFinalizedBlock().Hash()); number > offset {
				recentNr := number - offset
				recent := bc.GetBlockByNumber(number - offset)

				log.Info("Writing cached state to disk", "block", recentNr, "hash", recent.Hash(), "root", recent.Root())
				if err := triedb.Commit(recent.Root(), true, nil); err != nil {
					log.Error("Failed to commit recent state trie", "err", err)
				}
			}
		}
		if snapBase != (common.Hash{}) {
			log.Info("Writing snapshot state to disk", "root", snapBase)
			if err := triedb.Commit(snapBase, true, nil); err != nil {
				log.Error("Failed to commit recent state trie", "err", err)
			}
		}
		for !bc.triegc.Empty() {
			triedb.Dereference(bc.triegc.PopItem().(common.Hash))
		}
		if size, _ := triedb.Size(); size != 0 {
			log.Error("Dangling trie nodes after full cleanup")
		}
	}
	// Ensure all live cached entries be saved into disk, so that we can skip
	// cache warmup when node restarts.
	if bc.cacheConfig.TrieCleanJournal != "" {
		triedb := bc.stateCache.TrieDB()
		triedb.SaveCache(bc.cacheConfig.TrieCleanJournal)
	}
	log.Info("Blockchain stopped")
}

// StopInsert interrupts all insertion methods, causing them to return
// errInsertionInterrupted as soon as possible. Insertion is permanently disabled after
// calling this method.
func (bc *BlockChain) StopInsert() {
	atomic.StoreInt32(&bc.procInterrupt, 1)
}

// insertStopped returns true after StopInsert has been called.
func (bc *BlockChain) insertStopped() bool {
	return atomic.LoadInt32(&bc.procInterrupt) == 1
}

// WriteStatus status of write
type WriteStatus byte

const (
	NonStatTy WriteStatus = iota
	CanonStatTy
	SideStatTy
)

// numberHash is just a container for a number and a hash, to represent a block
type numberHash struct {
	number uint64
	hash   common.Hash
}

// InsertReceiptChain attempts to complete an already existing header chain with
// transaction and receipt data.
func (bc *BlockChain) InsertReceiptChain(blockChain types.Blocks, receiptChain []types.Receipts, ancientLimit uint64) (int, error) {
	// We don't require the chainMu here since we want to maximize the
	// concurrency of header insertion and receipt insertion.
	bc.wg.Add(1)
	defer bc.wg.Done()

	var (
		ancientBlocks, liveBlocks     types.Blocks
		ancientReceipts, liveReceipts []types.Receipts
	)
	// Do a sanity check that the provided chain is actually ordered and linked
	for i := 0; i < len(blockChain); i++ {
		if blockChain[i].Number() != nil && blockChain[i].Nr() <= ancientLimit {
			ancientBlocks, ancientReceipts = append(ancientBlocks, blockChain[i]), append(ancientReceipts, receiptChain[i])
		} else {
			liveBlocks, liveReceipts = append(liveBlocks, blockChain[i]), append(liveReceipts, receiptChain[i])
		}
	}

	var (
		stats = struct{ processed, ignored int32 }{}
		start = time.Now()
		size  = int64(0)
	)

	// updateHead updates the head fast sync block if the inserted blocks are better
	// and returns an indicator whether the inserted blocks are canonical.
	updateHead := func(head *types.Block) bool {
		if !bc.chainmu.TryLock() {
			return false
		}
		defer bc.chainmu.Unlock()

		// Rewind may have occurred, skip in that case.
		if bc.GetLastFinalizedHeader().Nr() >= head.Nr() {
			rawdb.WriteHeadFastBlockHash(bc.db, head.Hash())
			bc.lastFinalizedFastBlock.Store(head)
			headFastBlockGauge.Update(int64(head.Nr()))
			return true
		}
		return false
	}

	// writeAncient writes blockchain and corresponding receipt chain into ancient store.
	//
	// this function only accepts canonical chain data. All side chain will be reverted
	// eventually.
	writeAncient := func(blockChain types.Blocks, receiptChain []types.Receipts) (int, error) {
		first := blockChain[0]
		last := blockChain[len(blockChain)-1]

		// Ensure genesis is in ancients.
		if first.Nr() == 1 {
			if frozen, _ := bc.db.Ancients(); frozen == 0 {
				b := bc.genesisBlock
				writeSize, err := rawdb.WriteAncientBlocks(bc.db, []*types.Block{b}, []types.Receipts{nil})
				size += writeSize
				if err != nil {
					log.Error("Error writing genesis to ancients", "err", err)
					return 0, err
				}
				log.Info("Wrote genesis to ancients")
			}
		}
		// Before writing the blocks to the ancients, we need to ensure that
		// they correspond to the what the headerchain 'expects'.
		// We only check the last block/header, since it's a contiguous chain.
		if !bc.HasHeader(last.Hash()) {
			return 0, fmt.Errorf("containing header #%d [%x..] unknown", last.Nr(), last.Hash().Bytes()[:4])
		}

		// Write all chain data to ancients.
		writeSize, err := rawdb.WriteAncientBlocks(bc.db, blockChain, receiptChain)
		size += writeSize
		if err != nil {
			log.Error("Error importing chain data to ancients", "err", err)
			return 0, err
		}

		// Write tx indices if any condition is satisfied:
		// * If user requires to reserve all tx indices(txlookuplimit=0)
		// * If all ancient tx indices are required to be reserved(txlookuplimit is even higher than ancientlimit)
		// * If block number is large enough to be regarded as a recent block
		// It means blocks below the ancientLimit-txlookupLimit won't be indexed.
		//
		// But if the `TxIndexTail` is not nil, e.g. Geth is initialized with
		// an external ancient database, during the setup, blockchain will start
		// a background routine to re-indexed all indices in [ancients - txlookupLimit, ancients)
		// range. In this case, all tx indices of newly imported blocks should be
		// generated.
		var batch = bc.db.NewBatch()
		for bi, block := range blockChain {
			if bc.txLookupLimit == 0 || ancientLimit <= bc.txLookupLimit || block.Nr() >= ancientLimit-bc.txLookupLimit {
				for i, tx := range block.Transactions() {
					bc.WriteTxLookupEntry(i, tx.Hash(), block.Hash(), receiptChain[bi][i].Status)
				}
			} else if rawdb.ReadTxIndexTail(bc.db) != nil {
				for i, tx := range block.Transactions() {
					bc.WriteTxLookupEntry(i, tx.Hash(), block.Hash(), receiptChain[bi][i].Status)
				}
			}
			stats.processed++
		}

		// Flush all tx-lookup index data.
		size += int64(batch.ValueSize())
		if err := batch.Write(); err != nil {
			// The tx index data could not be written.
			// Roll back the ancient store update.
			fastBlock := bc.GetLastFinalizedFastBlock().Nr()
			if err := bc.db.TruncateAncients(fastBlock + 1); err != nil {
				log.Error("Can't truncate ancient store after failed insert", "err", err)
			}
			return 0, err
		}

		// Sync the ancient store explicitly to ensure all data has been flushed to disk.
		if err := bc.db.Sync(); err != nil {
			return 0, err
		}

		// Update the current fast block because all block data is now present in DB.
		previousFastBlock := bc.GetLastFinalizedFastBlock().Nr()
		if !updateHead(blockChain[len(blockChain)-1]) {
			// We end up here if the header chain has reorg'ed, and the blocks/receipts
			// don't match the canonical chain.
			if err := bc.db.TruncateAncients(previousFastBlock + 1); err != nil {
				log.Error("Can't truncate ancient store after failed insert", "err", err)
			}
			return 0, errSideChainReceipts
		}

		// Delete block data from the main database.
		batch.Reset()
		canonHashes := make(map[common.Hash]struct{})
		for _, block := range blockChain {
			canonHashes[block.Hash()] = struct{}{}
			if block.Nr() == 0 {
				continue
			}
			rawdb.DeleteBlockWithoutNumber(batch, block.Hash())
		}
		if err := batch.Write(); err != nil {
			return 0, err
		}

		return 0, nil
	}

	// writeLive writes blockchain and corresponding receipt chain into active store.
	writeLive := func(blockChain types.Blocks, receiptChain []types.Receipts) (int, error) {
		skipPresenceCheck := false
		batch := bc.db.NewBatch()
		for i, block := range blockChain {
			// Short circuit insertion if shutting down or processing failed
			if bc.insertStopped() {
				return 0, errInsertionInterrupted
			}
			// Short circuit if the owner header is unknown
			if !bc.HasHeader(block.Hash()) {
				return i, fmt.Errorf("containing header #%d [%x..] unknown", block.Nr(), block.Hash().Bytes()[:4])
			}
			if !skipPresenceCheck {
				// Ignore if the entire data is already known
				if bc.HasBlock(block.Hash()) {
					stats.ignored++
					continue
				} else {
					// If block N is not present, neither are the later blocks.
					// This should be true, but if we are mistaken, the shortcut
					// here will only cause overwriting of some existing data
					skipPresenceCheck = true
				}
			}
			// Write all the data out into the database
			rawdb.WriteBody(batch, block.Hash(), block.Body())
			rawdb.WriteReceipts(batch, block.Hash(), receiptChain[i])
			bc.handleBlockValidatorSyncReceipts(block, receiptChain[i])

			// Always write tx indices for live blocks, we assume they are needed
			for j, tx := range block.Transactions() {
				bc.WriteTxLookupEntry(j, tx.Hash(), block.Hash(), receiptChain[i][j].Status)
			}

			// Write everything belongs to the blocks into the database. So that
			// we can ensure all components of body is completed(body, receipts,
			// tx indexes)
			if batch.ValueSize() >= ethdb.IdealBatchSize {
				if err := batch.Write(); err != nil {
					return 0, err
				}
				size += int64(batch.ValueSize())
				batch.Reset()
			}
			stats.processed++
		}
		// Write everything belongs to the blocks into the database. So that
		// we can ensure all components of body is completed(body, receipts,
		// tx indexes)
		if batch.ValueSize() > 0 {
			size += int64(batch.ValueSize())
			if err := batch.Write(); err != nil {
				return 0, err
			}
		}
		updateHead(blockChain[len(blockChain)-1])
		return 0, nil
	}

	// Write downloaded chain data and corresponding receipt chain data
	if len(ancientBlocks) > 0 {
		if n, err := writeAncient(ancientBlocks, ancientReceipts); err != nil {
			if err == errInsertionInterrupted {
				return 0, nil
			}
			return n, err
		}
	}
	// Write the tx index tail (block number from where we index) before write any live blocks
	if len(liveBlocks) > 0 && liveBlocks[0].Nr() == ancientLimit+1 {
		// The tx index tail can only be one of the following two options:
		// * 0: all ancient blocks have been indexed
		// * ancient-limit: the indices of blocks before ancient-limit are ignored
		if tail := rawdb.ReadTxIndexTail(bc.db); tail == nil {
			if bc.txLookupLimit == 0 || ancientLimit <= bc.txLookupLimit {
				rawdb.WriteTxIndexTail(bc.db, 0)
			} else {
				rawdb.WriteTxIndexTail(bc.db, ancientLimit-bc.txLookupLimit)
			}
		}
	}
	if len(liveBlocks) > 0 {
		if n, err := writeLive(liveBlocks, liveReceipts); err != nil {
			if err == errInsertionInterrupted {
				return 0, nil
			}
			return n, err
		}
	}

	head := blockChain[len(blockChain)-1]
	context := []interface{}{
		"count", stats.processed, "elapsed", common.PrettyDuration(time.Since(start)),
		"number", head.Nr(), "hash", head.Hash(), "age", common.PrettyAge(time.Unix(int64(head.Time()), 0)),
		"size", common.StorageSize(size),
	}
	if stats.ignored > 0 {
		context = append(context, []interface{}{"ignored", stats.ignored}...)
	}
	log.Info("Imported new block receipts", context...)

	return 0, nil
}

// writeBlockWithoutState writes only the block and its metadata to the database,
// but does not write any state. This is used to construct competing side forks
// up to the point where they exceed the canonical total difficulty.
func (bc *BlockChain) writeBlockWithoutState(block *types.Block) (err error) {
	if bc.insertStopped() {
		return errInsertionInterrupted
	}

	batch := bc.db.NewBatch()
	rawdb.WriteBlock(batch, block)
	if err := batch.Write(); err != nil {
		log.Crit("Failed to write block into disk", "err", err)
	}
	rawdb.AddSlotBlockHash(bc.Database(), block.Slot(), block.Hash())

	bc.AppendToChildren(block.Hash(), block.ParentHashes())
	return nil
}

// WriteFinalizedBlock writes the block finalization info to the database.
func (bc *BlockChain) WriteFinalizedBlock(finNr uint64, block *types.Block, isHead bool) error {
	if !bc.chainmu.TryLock() {
		return errInsertionInterrupted
	}
	defer bc.chainmu.Unlock()

	return bc.writeFinalizedBlock(finNr, block, isHead)
}

// SetRollbackActive set flag of rollback proc is running.
func (bc *BlockChain) SetRollbackActive() {
	bc.hc.SetRollbackActive()
}

// ResetRollbackActive reset flag of rollback proc running.
func (bc *BlockChain) ResetRollbackActive() {
	bc.hc.ResetRollbackActive()
}

// IsRollbackActive returns true if rollback proc is running.
func (bc *BlockChain) IsRollbackActive() bool {
	return bc.hc.IsRollbackActive()
}

// rollbackBlockFinalization reset block's finalization data only.
func (bc *BlockChain) rollbackBlockFinalization(finNr uint64) error {
	if !bc.chainmu.TryLock() {
		return errInsertionInterrupted
	}
	defer bc.chainmu.Unlock()

	block := bc.GetBlockByNumber(finNr)
	if block == nil {
		return errBlockNotFound
	}
	//reset header's finalization data
	upHeader := block.Header()
	upHeader.Number = nil
	upHeader.GasUsed = 0
	upHeader.Bloom = types.Bloom{}
	upHeader.Root = common.Hash{}
	upHeader.ReceiptHash = types.EmptyRootHash
	block.SetHeader(upHeader)

	hash := block.Hash()

	//update cached finalization data
	bc.hc.numberCache.Remove(hash)
	bc.receiptsCache.Remove(hash)
	bc.hc.headerCache.Remove(hash)

	bc.blockCache.Remove(hash)
	bc.blockCache.Add(hash, block)

	//update db records
	batch := bc.db.NewBatch()
	rawdb.DeleteFinalizedHashNumber(batch, hash, finNr)
	rawdb.DeleteReceipts(batch, hash)
	rawdb.WriteBlock(batch, block)
	rawdb.WriteHeader(batch, upHeader)
	// Flush the whole batch into the disk, exit the node if failed
	if err := batch.Write(); err != nil {
		log.Error("Failed to rollback block finalization", "finNr", finNr, "hash", hash.Hex(), "err", err)
		return err
	}
	return nil
}

// WriteSyncBlocks writes the blocks and all associated state to the database while synchronization process.
func (bc *BlockChain) WriteSyncBlocks(blocks types.Blocks, validate bool) (failed *types.Block, err error) {
	bc.blockProcFeed.Send(true)
	defer bc.blockProcFeed.Send(false)

	// Pre-checks passed, start the full block imports
	if !bc.chainmu.TryLock() {
		return nil, errInsertionInterrupted
	}

	// include delayed blocks
	if len(bc.insBlockCache) > 0 {
		blocks = append(blocks, bc.insBlockCache...)
		bc.insBlockCache = []*types.Block{}
	}
	blocks = blocks.Deduplicate(true)

	notExisted := blocks
	//// rm existed blocks
	//notExisted := make(types.Blocks, 0, len(blocks))
	//for _, bl := range blocks {
	//	if hdr := bc.GetHeader(bl.Hash()); hdr != nil {
	//		log.Info("Insert delayed blocks: skip inserted", "slot", bl.Slot(), "hash", bl.Hash().Hex())
	//		continue
	//	}
	//	notExisted = append(notExisted, bl)
	//}

	// ordering by slot sequence to insert
	blocksBySlot, err := notExisted.GroupBySlot()
	if err != nil {
		bc.insBlockCache = notExisted
		return nil, err
	}
	//sort by slots
	slots := common.SorterAscU64{}
	for sl := range blocksBySlot {
		slots = append(slots, sl)
	}
	sort.Sort(slots)

	orderedBlocks := make([]*types.Block, 0, len(notExisted))
	for _, slot := range slots {
		slotBlocks := blocksBySlot[slot]
		if len(slotBlocks) == 0 {
			continue
		}
		orderedBlocks = append(orderedBlocks, slotBlocks...)
	}

	// insert process
	n, err := bc.insertBlocks(orderedBlocks, validate, opSync)
	bc.chainmu.Unlock()
	if err == ErrInsertUncompletedDag {
		processing := make(map[common.Hash]bool, len(bc.insBlockCache))
		for _, b := range bc.insBlockCache {
			processing[b.Hash()] = true
		}
		for i, bl := range orderedBlocks {
			log.Info("Delay syncing block", "height", bl.Height(), "hash", bl.Hash().Hex())
			if i >= n && !processing[bl.Hash()] {
				bc.insBlockCache = append(bc.insBlockCache, bl)
				processing[bl.Hash()] = true
			}
		}
		return orderedBlocks[n], ErrInsertUncompletedDag
	} else if err != nil {
		return orderedBlocks[n], err
	}
	return nil, nil
}

// WriteCreatedDagBlock writes the dag block created locally.
func (bc *BlockChain) WriteCreatedDagBlock(block *types.Block) (status int, err error) {
	bc.blockProcFeed.Send(true)
	defer bc.blockProcFeed.Send(false)

	// Pre-checks passed, start the full block imports
	if !bc.chainmu.TryLock() {
		return 0, errInsertionInterrupted
	}
	defer bc.chainmu.Unlock()
	n, err := bc.insertBlocks(types.Blocks{block}, true, opCreate)

	return n, err
}

// WriteMinedBlock writes the block and all associated state to the database.
// deprecated
func (bc *BlockChain) WriteMinedBlock(block *types.Block) (status WriteStatus, err error) {
	if !bc.chainmu.TryLock() {
		return NonStatTy, errInsertionInterrupted
	}
	defer bc.chainmu.Unlock()

	// WriteBlockWithoutState
	status = SideStatTy
	err = bc.writeBlockWithoutState(block)
	if err != nil {
		return NonStatTy, err
	}

	return
}

// writeBlockWithState writes the block and all associated state to the database,
// but is expects the chain mutex to be held.
func (bc *BlockChain) writeBlockWithState(block *types.Block, receipts []*types.Receipt, logs []*types.Log, state *state.StateDB, emitHeadEvent NewBlockEvtType, kind string) (status WriteStatus, err error) {
	if bc.insertStopped() {
		return NonStatTy, errInsertionInterrupted
	}

	// Irrelevant of the canonical status, write the block itself to the database.
	//
	// Note all the components of block(td, hash->number map, header, body, receipts)
	// should be written atomically. BlockBatch is used for containing all components.
	blockBatch := bc.db.NewBatch()
	rawdb.WriteBlock(blockBatch, block)
	rawdb.WriteReceipts(blockBatch, block.Hash(), receipts)
	bc.handleBlockValidatorSyncReceipts(block, receipts)
	rawdb.WritePreimages(blockBatch, state.Preimages())

	// create transaction lookup for applied txs.
	for i, tx := range block.Transactions() {
		bc.WriteTxLookupEntry(i, tx.Hash(), block.Hash(), receipts[i].Status)
	}

	if err := blockBatch.Write(); err != nil {
		log.Crit("Failed to write block into disk", "err", err)
	}
	rawdb.AddSlotBlockHash(bc.Database(), block.Slot(), block.Hash())
	bc.removeOptimisticSpinesFromCache(block.Slot())
	bc.AppendToChildren(block.Hash(), block.ParentHashes())
	// Commit all cached state changes into underlying memory database.
	root, err := state.Commit(true)
	log.Info("Block parent hashes", "hash", block.Hash().Hex(), "ParentHashes", block.ParentHashes())
	log.Info("Block received root", "root", block.Root().Hex(), "hash", block.Hash().Hex())
	log.Info("Block committed root", "root", root.Hex(), "height", block.Height(), "Nr", block.Nr(), "kind", kind)

	if err != nil {
		log.Error("Block committed root error", "height", block.Height(), "Nr", block.Nr(), "kind", kind, "err", err)
		return NonStatTy, err
	}
	triedb := bc.stateCache.TrieDB()

	// If we're running an archive node, always flush
	if bc.cacheConfig.TrieDirtyDisabled {
		if err := triedb.Commit(root, false, nil); err != nil {
			return NonStatTy, err
		}
	} else {
		// Full but not archive node, do proper garbage collection
		triedb.Reference(root, common.Hash{}) // metadata reference to keep trie alive
		if err := triedb.Commit(root, true, nil); err != nil {
			return NonStatTy, err
		}
	}
	status = SideStatTy

	if status == CanonStatTy || kind == "syncInsertChain" {
		bc.chainFeed.Send(ChainEvent{Block: block, Hash: block.Hash(), Logs: logs})
		if len(logs) > 0 {
			bc.logsFeed.Send(logs)
		}
		// In theory we should fire a ChainHeadEvent when we inject
		// a canonical block, but sometimes we can insert a batch of
		// canonicial blocks. Avoid firing too much ChainHeadEvents,
		// we will fire an accumulated ChainHeadEvent and disable fire
		// event here.
		if emitHeadEvent != ET_SKIP {
			bc.chainHeadFeed.Send(ChainHeadEvent{Block: block, Type: emitHeadEvent})
		}
	}

	return status, nil
}

// deprecated, used for tests only
// SyncInsertChain attempts to insert the given batch of blocks in chain
// received while synchronization process
func (bc *BlockChain) SyncInsertChain(chain types.Blocks) (int, error) {
	// Sanity check that we have something meaningful to import
	if len(chain) == 0 {
		return 0, nil
	}

	bc.blockProcFeed.Send(true)
	defer bc.blockProcFeed.Send(false)

	var (
		block, prev *types.Block
	)
	// Do a sanity check that the provided chain is actually ordered and linked
	for i := 1; i < len(chain); i++ {
		block = chain[i]
		prev = chain[i-1]
		curNr := uint64(0)
		prevNr := uint64(0)
		if block.Number() != nil {
			curNr = *block.Number()
		}
		if prev.Number() != nil {
			prevNr = *prev.Number()
		}
		if curNr != prevNr+1 {
			// Chain broke ancestry, log a message (programming error) and skip insertion
			log.Error("Non contiguous block insert", "number", block.Nr(), "hash", block.Hash().Hex(), "prevnumber", prev.Nr(), "prevhash", prev.Hash())
			return 0, fmt.Errorf("non contiguous insert: item %d is #%d [%x..], item %d is #%d [%x..]", i-1, prev.Nr(),
				prev.Hash().Bytes()[:4], i, block.Nr(), block.Hash().Bytes()[:4])
		}
	}

	// Pre-checks passed, start the full block imports
	if !bc.chainmu.TryLock() {
		return 0, errChainStopped
	}
	defer bc.chainmu.Unlock()
	return bc.syncInsertChain(chain)
}

// InsertPropagatedBlocks inserts propagated block
func (bc *BlockChain) InsertPropagatedBlocks(chain types.Blocks) (int, error) {
	// Sanity check that we have something meaningful to import
	if len(chain) == 0 {
		return 0, nil
	}

	bc.DagMuLock()
	defer bc.DagMuUnlock()

	bc.blockProcFeed.Send(true)
	defer bc.blockProcFeed.Send(false)

	// Pre-checks passed, start the full block imports
	if !bc.chainmu.TryLock() {
		return 0, errChainStopped
	}
	n, err := bc.insertBlocks(chain, true, opPropagate)
	bc.chainmu.Unlock()

	if err == ErrInsertUncompletedDag {
		processing := make(map[common.Hash]bool, len(bc.insBlockCache))
		for _, b := range bc.insBlockCache {
			processing[b.Hash()] = true
		}
		for i, bl := range chain {
			log.Info("Delay propagated block", "height", bl.Height(), "hash", bl.Hash().Hex())
			if i >= n && !processing[bl.Hash()] {
				bc.insBlockCache = append(bc.insBlockCache, bl)
				processing[bl.Hash()] = true
			}
		}
	}
	return n, err
}

// IsAddressAssigned  checks if miner is allowed to add transaction from that address
func IsAddressAssigned(address common.Address, creators []common.Address, creatorNr int64) bool {
	var (
		creatorCount = len(creators)
		countVal     = big.NewInt(int64(creatorCount))
		val          = address.Hash().Big()
	)
	if creatorCount == 0 {
		return false
	}

	pos := new(big.Int).Mod(val, countVal).Int64()
	return pos == creatorNr
}

// Deprecated, used for tests only
// syncInsertChain is the internal implementation of SyncInsertChain, which assumes that
// 1) chains are contiguous, and 2) The chain mutex is held.
//
// This method is split out so that import batches that require re-injecting
// historical blocks can do so without releasing the lock, which could lead to
// racey behaviour. If a sidechain import is in progress, and the historic state
// is imported, but then new canon-head is added before the actual sidechain
// completes, then the historic state could be pruned again
func (bc *BlockChain) syncInsertChain(chain types.Blocks) (int, error) {
	// If the chain is terminating, don't even bother starting up
	if atomic.LoadInt32(&bc.procInterrupt) == 1 {
		return 0, nil
	}
	// Start a parallel signature recovery (signer will fluke on fork transition, minimal perf loss)
	senderCacher.recoverFromBlocks(types.MakeSigner(bc.chainConfig), chain)
	var (
		stats    = insertStats{startTime: mclock.Now()}
		maxFinNr = bc.GetLastFinalizedNumber()
	)

	// Start the parallel header verifier
	headers := make([]*types.Header, len(chain))
	headerMap := make(types.HeaderMap, len(chain))

	for i, block := range chain {
		headers[i] = block.Header()
		headerMap[block.Hash()] = block.Header()
		if block.Number() != nil {
			if block.Nr() > maxFinNr {
				maxFinNr = block.Nr()
			}
		} else {
			bc.MoveTxsToProcessing(block)
		}
	}

	// Peek the error for the first block to decide the directing import logic
	it := newInsertIterator(chain, bc.validator)

	block, err := it.next()

	switch {
	// First block is pruned, insert as sidechain and reorg
	case errors.Is(err, consensus.ErrPrunedAncestor):
		log.Warn("Pruned ancestor, inserting as sidechain", "hash", block.Hash().Hex())
		return bc.insertSideChain(block, it)

	// Some other error occurred, abort
	case err != nil:
		stats.ignored += len(it.chain)
		return it.index, err
	}
	// No validation errors for the first block (or chain prefix skipped)
	var activeState *state.StateDB
	defer func() {
		// The chain importer is starting and stopping trie prefetchers. If a bad
		// block or other error is hit however, an early return may not properly
		// terminate the background threads. This defer ensures that we clean up
		// and dangling prefetcher, without defering each and holding on live refs.
		if activeState != nil {
			activeState.StopPrefetcher()
		}
	}()

	for ; block != nil && err == nil; block, err = it.next() {
		// If the chain is terminating, stop processing blocks
		if bc.insertStopped() {
			log.Debug("Abort during block processing")
			break
		}

		rawdb.WriteBlock(bc.db, block)
		rawdb.AddSlotBlockHash(bc.Database(), block.Slot(), block.Hash())
		bc.AppendToChildren(block.Hash(), block.ParentHashes())
		bc.MoveTxsToProcessing(block)

		isHead := maxFinNr == block.Nr()
		bc.writeFinalizedBlock(block.Nr(), block, isHead)
		if err != nil {
			return it.index, err
		}

		//insertion of blue blocks
		start := time.Now()
		//retrieve state data
		statedb, stateBlock, stateErr := bc.CollectStateDataByBlock(block)

		if stateErr != nil {
			return it.index, stateErr
		}
		// Enable prefetching to pull in trie node paths while processing transactions
		statedb.StartPrefetcher("chain")
		activeState = statedb

		// If we have a followup block, run that against the current state to pre-cache
		// transactions and probabilistically some of the account/storage trie nodes.
		var followupInterrupt uint32
		if !bc.cacheConfig.TrieCleanNoPrefetch {
			if followup, err := it.peek(); followup != nil && err == nil {
				throwaway, _ := state.New(stateBlock.Root(), bc.stateCache, bc.snaps)

				go func(start time.Time, followup *types.Block, throwaway *state.StateDB, interrupt *uint32) {
					bc.prefetcher.Prefetch(followup, throwaway, bc.vmConfig, &followupInterrupt)

					blockPrefetchExecuteTimer.Update(time.Since(start))
					if atomic.LoadUint32(interrupt) == 1 {
						blockPrefetchInterruptMeter.Mark(1)
					}
				}(time.Now(), followup, throwaway, &followupInterrupt)
			}
		}
		// Process block using the parent state as reference point
		substart := time.Now()
		receipts, logs, usedGas, err := bc.processor.Process(block, statedb, bc.vmConfig)
		if err != nil {
			atomic.StoreUint32(&followupInterrupt, 1)
			log.Error("Error of block insertion to chain while sync (processing)", "height", block.Height(), "hash", block.Hash().Hex(), "err", err)
			return it.index, err
		}
		// Update the metrics touched during block processing
		accountReadTimer.Update(statedb.AccountReads)                 // Account reads are complete, we can mark them
		storageReadTimer.Update(statedb.StorageReads)                 // Storage reads are complete, we can mark them
		accountUpdateTimer.Update(statedb.AccountUpdates)             // Account updates are complete, we can mark them
		storageUpdateTimer.Update(statedb.StorageUpdates)             // Storage updates are complete, we can mark them
		snapshotAccountReadTimer.Update(statedb.SnapshotAccountReads) // Account reads are complete, we can mark them
		snapshotStorageReadTimer.Update(statedb.SnapshotStorageReads) // Storage reads are complete, we can mark them
		triehash := statedb.AccountHashes + statedb.StorageHashes     // Save to not double count in validation
		trieproc := statedb.SnapshotAccountReads + statedb.AccountReads + statedb.AccountUpdates
		trieproc += statedb.SnapshotStorageReads + statedb.StorageReads + statedb.StorageUpdates

		blockExecutionTimer.Update(time.Since(substart) - trieproc - triehash)

		proctime := time.Since(start)

		// Update the metrics touched during block validation
		accountHashTimer.Update(statedb.AccountHashes) // Account hashes are complete, we can mark them
		storageHashTimer.Update(statedb.StorageHashes) // Storage hashes are complete, we can mark them

		blockValidationTimer.Update(time.Since(substart) - (statedb.AccountHashes + statedb.StorageHashes - triehash))

		// Write the block to the chain and get the status.
		substart = time.Now()
		log.Info("SyncInsert chain", "height", block.Height(), "hash", block.Hash().Hex(), "err", err)
		status, err := bc.writeBlockWithState(block, receipts, logs, statedb, ET_SKIP, "syncInsertChain")
		atomic.StoreUint32(&followupInterrupt, 1)
		if err != nil {
			log.Error("Error of block insertion to chain while sync (block writing)", "height", block.Height(), "hash", block.Hash().Hex(), "err", err)
			return it.index, err
		}
		// Update the metrics touched during block commit
		accountCommitTimer.Update(statedb.AccountCommits)   // Account commits are complete, we can mark them
		storageCommitTimer.Update(statedb.StorageCommits)   // Storage commits are complete, we can mark them
		snapshotCommitTimer.Update(statedb.SnapshotCommits) // Snapshot commits are complete, we can mark them

		blockWriteTimer.Update(time.Since(substart) - statedb.AccountCommits - statedb.StorageCommits - statedb.SnapshotCommits)
		blockInsertTimer.UpdateSince(start)

		switch status {
		case CanonStatTy:
			log.Error("Inserted new block", "hash", block.Hash().Hex(),
				"txs", len(block.Transactions()), "gas", block.GasUsed(),
				"elapsed", common.PrettyDuration(time.Since(start)),
				"root", block.Root())
			// Only count canonical blocks for GC processing time
			bc.gcproc += proctime

		case SideStatTy:
			log.Debug("Inserted forked block", "hash", block.Hash().Hex(),
				"elapsed", common.PrettyDuration(time.Since(start)),
				"txs", len(block.Transactions()), "gas", block.GasUsed(),
				"root", block.Root())

		default:
			// This in theory is impossible, but lets be nice to our future selves and leave
			// a log, instead of trying to track down blocks imports that don't emit logs.
			log.Warn("Inserted block with unknown status", "hash", block.Hash().Hex(),
				"elapsed", common.PrettyDuration(time.Since(start)),
				"txs", len(block.Transactions()), "gas", block.GasUsed(),
				"root", block.Root())
		}
		stats.processed++
		stats.usedGas += usedGas

		dirty, _ := bc.stateCache.TrieDB().Size()
		stats.report(chain, it.index, dirty)

		bc.AppendToChildren(block.Hash(), block.ParentHashes())

		// update tips
		tmpTips := types.Tips{}
		for _, h := range block.ParentHashes() {
			bdag := bc.GetBlockDag(h)
			// should never happen
			if bdag == nil {
				pHeader := bc.GetHeader(h)
				_, anc, _, err := bc.CollectAncestorsAftCpByParents(pHeader.ParentHashes, pHeader.CpHash)
				if err != nil {
					return it.index, err
				}
				bdag = &types.BlockDAG{
					Hash:                   pHeader.Hash(),
					Height:                 pHeader.Height,
					Slot:                   pHeader.Slot,
					CpHash:                 pHeader.CpHash,
					CpHeight:               bc.GetHeader(pHeader.CpHash).Height,
					OrderedAncestorsHashes: anc.Hashes(),
				}
			}
			tmpTips.Add(bdag)
		}
		ancestorsHashes, err := bc.CollectAncestorsHashesByTips(tmpTips, block.CpHash())
		if err != nil {
			log.Error("Failed to collect ancestor hashes from tips.",
				"Function", "CollectAncestorsHashesByTips",
				"Tips", tmpTips,
				"Block Checkpoint Hash", block.CpHash().Hex(),
				"Error Details", err)
		}
		bc.AddTips(&types.BlockDAG{
			Hash:                   block.Hash(),
			Height:                 block.Height(),
			Slot:                   block.Slot(),
			CpHash:                 block.CpHash(),
			CpHeight:               bc.GetHeader(block.CpHash()).Height,
			OrderedAncestorsHashes: ancestorsHashes,
		})
		bc.RemoveTips(ancestorsHashes)
	}

	stats.ignored += it.remaining()

	return it.index, err
}

// verifyBlockCoinbase return false if creator is unassigned
func (bc *BlockChain) verifyBlockCoinbase(block *types.Block, slotCreators []common.Address) bool {
	coinbase := block.Header().Coinbase
	contains, _ := common.Contains(slotCreators, coinbase)
	if !contains {
		log.Warn("Block verification: creator assignment failed",
			"slot", block.Slot(),
			"hash", block.Hash().Hex(),
			"blockCreator", block.Header().Coinbase.Hex(),
			"slotCreators", slotCreators,
		)

		return false
	}

	signer, err := types.BlockHeaderSigner(block.Header())
	if err != nil {
		return false
	}

	if signer != coinbase {
		log.Warn("Block verification: creator is not a signer",
			"slot", block.Slot(),
			"hash", block.Hash().Hex(),
			"blockCreator", block.Header().Coinbase.Hex(),
			"blockSigner", signer.Hex(),
			"slotCreators", slotCreators,
		)

		return false
	}

	return true
}

// CacheInvalidBlock cache invalid block
func (bc *BlockChain) CacheInvalidBlock(block *types.Block) {
	bc.invalidBlocksCache.Add(block.Hash(), struct{}{})
}

// VerifyBlock validate block
func (bc *BlockChain) VerifyBlock(block *types.Block) (bool, error) {
	defer func(ts time.Time) {
		log.Info("^^^^^^^^^^^^ TIME",
			"elapsed", common.PrettyDuration(time.Since(ts)),
			"fn:", "VerifyBlock:Total",
			"txs", len(block.Transactions()),
			"hash", block.Hash(),
		)
	}(time.Now())

	timeTrack := time.Now()

	// Verify block slot
	if !bc.VerifyBlockSlot(block.Header()) {
		return false, ErrFutureBlock
	}

	log.Info("VALIDATION TIME",
		"elapsed", common.PrettyDuration(time.Since(timeTrack)),
		"fn:", "VerifyBlockSlot",
		"txs", len(block.Transactions()),
		"hash", block.Hash(),
	)
	timeTrack = time.Now()

	// Verify block era
	if !bc.VerifyBlockEra(block.Header()) {
		return false, nil
	}

	log.Info("VALIDATION TIME",
		"elapsed", common.PrettyDuration(time.Since(timeTrack)),
		"fn:", "VerifyBlockEra",
		"txs", len(block.Transactions()),
		"hash", block.Hash(),
	)
	timeTrack = time.Now()

	slotCreators, err := bc.ValidatorStorage().GetCreatorsBySlot(bc, block.Slot())
	if err != nil {
		log.Error("VerifyBlock: can`t get shuffled validators", "error", err)
		return false, err
	}

	log.Info("VALIDATION TIME",
		"elapsed", common.PrettyDuration(time.Since(timeTrack)),
		"fn:", "GetCreatorsBySlot",
		"txs", len(block.Transactions()),
		"hash", block.Hash(),
	)
	timeTrack = time.Now()

	// Verify block coinbase
	if !bc.verifyBlockCoinbase(block, slotCreators) {
		return false, nil
	}

	log.Info("VALIDATION TIME",
		"elapsed", common.PrettyDuration(time.Since(timeTrack)),
		"fn:", "verifyBlockCoinbase",
		"txs", len(block.Transactions()),
		"hash", block.Hash(),
	)
	timeTrack = time.Now()

	err = bc.verifyEmptyBlock(block, slotCreators)
	if err != nil {
		return false, err
	}

	log.Info("VALIDATION TIME",
		"elapsed", common.PrettyDuration(time.Since(timeTrack)),
		"fn:", "verifyEmptyBlock",
		"txs", len(block.Transactions()),
		"hash", block.Hash(),
	)
	timeTrack = time.Now()

	isValid, err := bc.verifyHibernateModeBlock(block)
	if err != nil {
		return false, err
	}
	if !isValid {
		return false, nil
	}
	log.Info("VALIDATION TIME",
		"elapsed", common.PrettyDuration(time.Since(timeTrack)),
		"fn:", "verifyHibernateModeBlock",
		"txs", len(block.Transactions()),
		"hash", block.Hash(),
	)
	timeTrack = time.Now()

	// Verify baseFee
	if !bc.verifyBlockBaseFee(block) {
		return false, nil
	}

	log.Info("VALIDATION TIME",
		"elapsed", common.PrettyDuration(time.Since(timeTrack)),
		"fn:", "verifyBlockBaseFee",
		"txs", len(block.Transactions()),
		"hash", block.Hash(),
	)
	timeTrack = time.Now()

	// Verify body hash and transactions hash
	if !bc.verifyBlockHashes(block) {
		return false, nil
	}

	log.Info("VALIDATION TIME",
		"elapsed", common.PrettyDuration(time.Since(timeTrack)),
		"fn:", "verifyBlockHashes",
		"txs", len(block.Transactions()),
		"hash", block.Hash(),
	)
	timeTrack = time.Now()

	// Verify block used gas
	if !bc.verifyBlockUsedGas(block) {
		return false, nil
	}

	log.Info("VALIDATION TIME",
		"elapsed", common.PrettyDuration(time.Since(timeTrack)),
		"fn:", "verifyBlockUsedGas",
		"txs", len(block.Transactions()),
		"hash", block.Hash(),
	)
	timeTrack = time.Now()

	//for case if finalized tip is current cp
	cpCpHash := block.CpHash()
	cpCpAncestors := make(types.HeaderMap)
	for _, ph := range block.ParentHashes() {
		if ph == block.CpHash() {
			pHdr := bc.GetHeader(ph)
			cpCpHash = pHdr.CpHash
			if pHdr.Height == 0 {
				cpCpHash = pHdr.Hash()
			}
			_, cpCpAncestors, _, _ = bc.CollectAncestorsAftCpByTips(pHdr.ParentHashes, cpCpHash)
			break
		}
	}

	isCpAncestor, ancestors, unloaded, _ := bc.CollectAncestorsAftCpByTips(block.ParentHashes(), cpCpHash)
	for h := range cpCpAncestors {
		delete(ancestors, h)
	}
	if cpCpHash != block.CpHash() {
		delete(ancestors, block.CpHash())
	}

	log.Info("VALIDATION TIME",
		"elapsed", common.PrettyDuration(time.Since(timeTrack)),
		"fn:", "CollectAncestorsAftCpByTips",
		"txs", len(block.Transactions()),
		"hash", block.Hash(),
		"ancestors", len(ancestors),
		"cpCpAncestors", len(cpCpAncestors),
	)
	timeTrack = time.Now()

	//check is block's chain synced and does not content rejected blocks
	if len(unloaded) > 0 {
		for _, unh := range unloaded {
			if _, ok := bc.invalidBlocksCache.Get(unh); ok {
				log.Warn("Block verification: invalid parent", "hash", block.Hash().Hex(), "parent", unh.Hex())
				return false, nil
			}
			log.Warn("Block verification: unknown parent", "hash", block.Hash().Hex(), "parent", unh.Hex())
			continue
		}
		return false, ErrInsertUncompletedDag
	}
	// cp must be an ancestor of the block
	if !isCpAncestor {
		for _, p := range block.ParentHashes() {
			if p == block.CpHash() {
				isCpAncestor = true
				break
			}
		}
		if !isCpAncestor {
			log.Warn("Block verification: checkpoint is not ancestor", "hash", block.Hash().Hex(), "cpHash", block.CpHash().Hex())
			return false, nil
		}
	}

	// Verify block checkpoint
	if !bc.verifyCheckpoint(block) {
		return false, nil
	}

	log.Info("VALIDATION TIME",
		"elapsed", common.PrettyDuration(time.Since(timeTrack)),
		"fn:", "verifyCheckpoint",
		"txs", len(block.Transactions()),
		"hash", block.Hash(),
	)
	timeTrack = time.Now()

	// Verify block height
	if !bc.verifyBlockHeight(block, len(ancestors)) {
		return false, nil
	}

	log.Info("VALIDATION TIME",
		"elapsed", common.PrettyDuration(time.Since(timeTrack)),
		"fn:", "verifyBlockHeight",
		"txs", len(block.Transactions()),
		"hash", block.Hash(),
	)
	timeTrack = time.Now()

	valid, err := bc.verifyBlockParents(block)

	log.Info("VALIDATION TIME",
		"elapsed", common.PrettyDuration(time.Since(timeTrack)),
		"fn:", "verifyBlockParents",
		"txs", len(block.Transactions()),
		"hash", block.Hash(),
	)

	return valid, err
}

func (bc *BlockChain) verifyBlockUsedGas(block *types.Block) bool {
	intrGasSum := uint64(0)
	for _, tx := range block.Transactions() {
		intrGasSum += tx.Gas()
	}

	if intrGasSum > block.GasLimit() {
		log.Warn("Block verification: intrinsic gas sum > gasLimit",
			"hash", block.Hash().Hex(),
			"gasLimit", block.GasLimit(),
			"IntrinsicGas", intrGasSum,
		)
		return false
	}

	return true
}

func (bc *BlockChain) verifyBlockHeight(block *types.Block, ancestorsCount int) bool {
	cpHeader := bc.GetHeader(block.CpHash())
	calcHeight := bc.calcBlockHeight(cpHeader.Height, ancestorsCount)
	if block.Height() != calcHeight {
		log.Warn("Block verification: block invalid height",
			"calcHeight", calcHeight,
			"height", block.Height(),
			"hash", block.Hash().Hex(),
			"cpHeight", cpHeader.Height,
		)
		return false
	}
	return true
}

func (bc *BlockChain) verifyBlockHashes(block *types.Block) bool {
	timeTrack := time.Now()
	// Verify body hash
	blockBody := block.Body()
	calcBodyHash := blockBody.CalculateHash()
	if calcBodyHash != block.BodyHash() {
		log.Warn("Block verification: invalid body hash",
			"hash", block.Hash().Hex(),
			"bl.bodyHash", block.BodyHash().Hex(),
			"calc.bodyHash", blockBody.CalculateHash().Hex(),
		)
		return false
	}

	log.Info("VALIDATION TIME verifyBlockHashes (TODO TX VALIDATE)",
		"elapsed", common.PrettyDuration(time.Since(timeTrack)),
		"fn:", "verifyBlockHashes",
		"txs", len(block.Transactions()),
		"hash", block.Hash().Hex(),
		"BodyHash", block.BodyHash().Hex(),
		"calcBodyHash", calcBodyHash.Hex(),
	)

	timeTrack = time.Now()
	// Verify transactions hash
	calcTxHash := types.DeriveSha(block.Transactions(), trie.NewStackTrie(nil))

	log.Info("VALIDATION TIME verifyBlockHashes 111",
		"elapsed", common.PrettyDuration(time.Since(timeTrack)),
		"fn:", "verifyBlockHashes",
		"txs", len(block.Transactions()),
		"hash", block.Hash().Hex(),
		"TxHash", block.TxHash(),
		"calcTxHash", calcTxHash.Hex(),
	)

	if calcTxHash != block.TxHash() {
		log.Warn("Block verification: invalid transactions hash",
			"hash", block.Hash().Hex(),
			"txHash", block.TxHash().Hex(),
			"calc.txHash", calcTxHash.Hex(),
		)
		return false
	}
	return true
}

func (bc *BlockChain) VerifyBlockSlot(header *types.Header) bool {
	if header.Slot > bc.GetSlotInfo().CurrentSlot()+1 {
		log.Warn("Block verification: future slot",
			"currentSlot", bc.GetSlotInfo().CurrentSlot(),
			"blockSlot", header.Slot,
			"blockHash", header.Hash().Hex(),
			"blockTime", header.Time,
			"timeNow", time.Now().Unix(),
		)
		return false
	}
	return true
}

func (bc *BlockChain) verifyBlockParents(block *types.Block) (bool, error) {
	if len(block.ParentHashes()) == 0 {
		log.Warn("Block verification: no parents", "hash", block.Hash().Hex())
		return false, nil
	}

	var pSlot uint64
	parentsSlotsEquals := true
	parentsHeaders := bc.GetHeadersByHashes(block.ParentHashes())
	for i, parentHash := range block.ParentHashes() {
		parent := parentsHeaders[parentHash]
		if parent == nil {
			log.Warn("Block verification: parent not found",
				"hash", block.Hash().Hex(),
				"parent", parentHash.Hex(),
			)
			return false, ErrInsertUncompletedDag
		}
		//check parent Height
		if parent.Height >= block.Height() {
			log.Warn("Block verification: bad parent height",
				"height", block.Height(),
				"parent.height", parent.Height,
				"hash", block.Hash().Hex(),
				"parent", parentHash.Hex(),
			)
			return false, nil
		}
		//check parent slot
		if parent.Slot >= block.Slot() {
			log.Warn("Block verification: bad parent slot",
				"slot", block.Slot(),
				"parent.slot", parent.Slot,
				"hash", block.Hash().Hex(),
				"parent", parentHash.Hex(),
			)
			return false, nil
		}
		//check parents' slots are equals
		if i == 0 {
			pSlot = parent.Slot
		} else if pSlot != parent.Slot {
			parentsSlotsEquals = false
		}
	}

	if !parentsSlotsEquals {
		//check there are not parent-ancestor relations
		for ph, parentHeader := range parentsHeaders {
			if parentHeader.Nr() > 0 || parentHeader.Height == 0 {
				continue
			}
			for pph, pparent := range parentsHeaders {
				if ph == pph {
					continue
				}
				isAncestor, err := bc.IsAncestorByTips(parentHeader, pparent.Hash())
				if err != nil {
					return false, err
				}
				if isAncestor {
					log.Warn("Block verification: parent-ancestor detected",
						"block", block.Hash().Hex(),
						"parent", parentHeader.Hash().Hex(),
						"parent-ancestor", pparent.Hash().Hex(),
					)
					return false, nil
				}
			}
		}
	}
	return true, nil
}

func (bc *BlockChain) verifyEmptyBlock(block *types.Block, creators []common.Address) error {
	if len(block.Transactions()) > 0 {
		return nil
	}

	if block.Coinbase() != creators[0] {
		log.Warn("Empty block verification failed: invalid coinbase",
			"blockHash", block.Hash().Hex(),
			"blockSlot", block.Slot(),
			"coinbase", block.Coinbase().Hex(),
		)
		return errors.New("block verification: empty block has invalid coinbase")
	}

	blockEpoch := bc.GetSlotInfo().SlotToEpoch(block.Slot())
	blockEpochStartSlot, err := bc.GetSlotInfo().SlotOfEpochStart(blockEpoch)
	if err != nil {
		log.Warn("Empty block verification failed: can`t calculate block`s epoch start slot",
			"blockHash", block.Hash().Hex(),
			"blockSlot", block.Slot(),
			"blockEpoch", blockEpoch,
			"coinbase", block.Coinbase().Hex(),
		)

		return err
	}

	if block.Slot() != blockEpochStartSlot {
		log.Warn("Empty block verification failed: do not expect an empty block in this slot",
			"blockHash", block.Hash().Hex(),
			"blockSlot", block.Slot(),
			"blockEpoch", blockEpoch,
			"coinbase", block.Coinbase().Hex(),
		)

		return errors.New("block verification: empty block has invalid slot")
	}

	haveBlocks, err := bc.HaveEpochBlocks(blockEpoch - 1)
	if err != nil {
		log.Error("Block verification error: Failed to determine if the previous epoch contains blocks.",
			"blockHash", block.Hash().Hex(),
			"blockSlot", block.Slot(),
			"blockEpoch", blockEpoch,
			"coinbase", block.Coinbase().Hex(),
		)
	}
	if haveBlocks {
		log.Warn("Empty block verification failed: previous epoch has blocks",
			"blockHash", block.Hash().Hex(),
			"blockSlot", block.Slot(),
			"blockEpoch", blockEpoch,
			"coinbase", block.Coinbase().Hex(),
		)

		return errors.New("block verification: unexpected empty block")
	}

	return nil
}

func (bc *BlockChain) VerifyBlockEra(block *types.Header) bool {
	// Get the epoch of the block
	blockEpoch := bc.GetSlotInfo().SlotToEpoch(block.Slot)

	calcEra := bc.EpochToEra(blockEpoch)
	if calcEra.Number != block.Era {
		log.Warn("Block verification: invalid era",
			"hash", block.Hash().Hex(),
			"era", block.Era,
			"calcEra", calcEra,
		)
		return false
	}
	return true
}

func (bc *BlockChain) verifyCheckpoint(block *types.Block) bool {
	// cp must be coordinated (received from coordinator)
	coordCp := bc.GetCoordinatedCheckpoint(block.CpHash())
	if coordCp == nil {
		log.Warn("Block verification: cp not found",
			"cp.Hash", block.CpHash().Hex(),
			"bl.Hash", block.Hash().Hex(),
		)
		return false
	}
	if bc.IsCheckpointOutdated(coordCp) {
		log.Warn("Block verification: cp is outdated",
			"cp.Hash", block.CpHash().Hex(),
			"bl.Hash", block.Hash().Hex(),
		)
		return false
	}
	// check cp block exists
	cpHeader := bc.GetHeader(block.CpHash())
	if cpHeader == nil {
		log.Warn("Block verification: cp block not found",
			"cp.Hash", block.CpHash().Hex(),
			"bl.Hash", block.Hash().Hex(),
		)
		return false
	}
	// cp must be finalized
	if cpHeader.Height > 0 && cpHeader.Nr() == 0 {
		log.Warn("Block verification: cp is not finalized",
			"bl.CpNumber", block.CpNumber(),
			"cp.Number", cpHeader.Nr(),
			"cp.Height", cpHeader.Height,
			"cp.Hash", block.CpHash().Hex(),
			"bl.Hash", block.Hash().Hex(),
		)
		return false
	}
	if block.CpNumber() != cpHeader.Nr() {
		log.Warn("Block verification: mismatch cp fin numbers",
			"cp.Height", cpHeader.Height,
			"cp.Hash", block.CpHash().Hex(),
			"bl.Hash", block.Hash().Hex(),
			"cp.Number", cpHeader.Nr(),
			"bl.CpNumber", block.CpNumber(),
		)
		return false
	}
	if block.CpHash() != cpHeader.Hash() {
		log.Warn("Block verification: mismatch cp fin hashes",
			"bl.CpNumber", block.CpNumber(),
			"cp.Number", cpHeader.Nr(),
			"cp.Height", cpHeader.Height,
			"bl.Hash", block.Hash().Hex(),
			"cp.Hash", block.CpHash().Hex(),
			"bl.CpHash", block.CpHash().Hex(),
		)
		return false
	}
	if block.CpRoot() != cpHeader.Root {
		log.Warn("Block verification: mismatch cp roots",
			"bl.CpNumber", block.CpNumber(),
			"cp.Number", cpHeader.Nr(),
			"cp.Height", cpHeader.Height,
			"cp.Hash", block.CpHash().Hex(),
			"bl.Hash", block.Hash().Hex(),
			"cp.Root", cpHeader.Root.Hex(),
			"bl.CpRoot", block.CpRoot().Hex(),
		)
		return false
	}
	if block.CpReceiptHash() != cpHeader.ReceiptHash {
		log.Warn("Block verification: mismatch cp receipt hashes",
			"bl.CpNumber", block.CpNumber(),
			"cp.Number", cpHeader.Nr(),
			"cp.Height", cpHeader.Height,
			"cp.Hash", block.CpHash().Hex(),
			"bl.Hash", block.Hash().Hex(),
			"cp.ReceiptHash", cpHeader.ReceiptHash.Hex(),
			"bl.CpReceiptHash", block.CpReceiptHash().Hex(),
		)
		return false
	}
	if block.CpGasUsed() != cpHeader.GasUsed {
		log.Warn("Block verification: mismatch cp used gas",
			"bl.CpNumber", block.CpNumber(),
			"cp.Number", cpHeader.Nr(),
			"cp.Height", cpHeader.Height,
			"cp.Hash", block.CpHash().Hex(),
			"bl.Hash", block.Hash().Hex(),
			"cp.GasUsed", cpHeader.GasUsed,
			"bl.CpGasUsed", block.CpGasUsed(),
		)
		return false
	}
	if block.CpBloom() != cpHeader.Bloom {
		log.Warn("Block verification: mismatch cp bloom",
			"bl.CpNumber", block.CpNumber(),
			"cp.Number", cpHeader.Nr(),
			"cp.Height", cpHeader.Height,
			"cp.Hash", block.CpHash().Hex(),
			"bl.Hash", block.Hash().Hex(),
			"cp.Bloom", cpHeader.Bloom,
			"bl.CpBloom", block.CpBloom(),
		)
		return false
	}

	if cpHeader.BaseFee.Cmp(block.CpBaseFee()) != 0 {
		log.Warn("Block verification: mismatch cp base fee",
			"bl.CpNumber", block.CpNumber(),
			"cp.Number", cpHeader.Nr(),
			"cp.Height", cpHeader.Height,
			"cp.Hash", block.CpHash().Hex(),
			"bl.Hash", block.Hash().Hex(),
			"cp.BaseFee", cpHeader.BaseFee.String(),
			"bl.CpBaseFee", block.CpBaseFee().String(),
		)
		return false
	}
	isCpInParents := false
	for _, ph := range block.ParentHashes() {
		if block.CpHash() == ph {
			isCpInParents = true
		}
	}

	// check accordance to parent checkpoints
	for _, ph := range block.ParentHashes() {
		parBdag := bc.GetBlockDag(ph)
		// block cp must be same or greater than parents
		if block.CpHash() == parBdag.CpHash {
			continue
		}
		if cpHeader.Height <= parBdag.CpHeight {
			log.Warn("Block verification: cp height less of parent cp",
				"parent.CpHeight", parBdag.CpHeight,
				"cp.Height", cpHeader.Height,
				"parent.Hash", ph.Hex(),
				"cp.Hash", block.CpHash().Hex(),
				"bl.Hash", block.Hash().Hex(),
			)
			return false
		}
		//todo check common cp for parent and cp
		if isCpInParents && parBdag.Slot == cpHeader.Slot {
			continue
		}
		// otherwise block cp must be in past of parent and greater parent cp
		// or be same.
		if !parBdag.OrderedAncestorsHashes.Has(block.CpHash()) {
			log.Warn("Block verification: cp not found in range from parent cp",
				"parent.Hash", ph.Hex(),
				"range", parBdag.OrderedAncestorsHashes,
				"cp.Hash", block.CpHash().Hex(),
				"bl.Hash", block.Hash().Hex(),
			)
			return false
		}
	}
	return true
}

func (bc *BlockChain) IsCheckpointOutdated(cp *types.Checkpoint) bool {
	lastCp := bc.GetLastCoordinatedCheckpoint()
	//if is current cp
	if cp.Epoch >= lastCp.Epoch {
		return false
	}
	// compare with prev cp
	lcpHeader := bc.GetHeader(lastCp.Spine)
	if lcpHeader == nil {
		return false
	}
	prevCpHash := lcpHeader.CpHash
	if lcpHeader.Hash() == bc.genesisBlock.Hash() {
		prevCpHash = bc.genesisBlock.Hash()
	}
	prevCp := bc.GetCoordinatedCheckpoint(prevCpHash)
	if cp.Epoch >= prevCp.Epoch {
		return false
	}
	log.Warn("Outdated cp detected",
		"cp.Epoch", cp.Epoch,
		"cp.FinEpoch", cp.FinEpoch,
		"cp.Spine", cp.Spine.Hex(),
		"lastCp.Epoch", lastCp.Epoch,
		"lastCp.FinEpoch", lastCp.FinEpoch,
		"lastCp.Spine", lastCp.Spine.Hex(),
		"prevCp.Epoch", prevCp.Epoch,
		"prevCp.FinEpoch", prevCp.FinEpoch,
		"prevCp.Spine", prevCp.Spine.Hex(),
	)
	return true
}

// RemoveOutdatedTips remove tips with outdated cp.
func (bc *BlockChain) RemoveOutdatedTips() {
	tips := bc.GetTips().Copy()
	rmTips := common.HashArray{}

	checkedAncestors := make(map[common.Hash]bool)

	for th, tip := range tips {
		if th == bc.Genesis().Hash() {
			continue
		}
		for i := len(tip.OrderedAncestorsHashes) - 1; i >= 0; i-- {
			ancHash := tip.OrderedAncestorsHashes[i]
			if valid, ok := checkedAncestors[ancHash]; ok {
				if valid {
					continue
				}
				rmTips = append(rmTips, th)
				break
			}

			ancHeader := bc.GetHeaderByHash(ancHash)
			if ancHeader == nil {
				rmTips = append(rmTips, th)
				checkedAncestors[ancHash] = false
				log.Warn("Removing outdated tips: rm tips",
					"tip.CpHash", tip.CpHash.Hex(),
					"tip.Hash", th.Hex(),
					"ancestor", ancHash.Hex(),
				)
				break
			}
			if ancHeader.Nr() > 0 {
				checkedAncestors[th] = true
				continue
			}
			ancCp := bc.GetCoordinatedCheckpoint(ancHeader.CpHash)
			if ancCp == nil {
				rmTips = append(rmTips, th)
				checkedAncestors[ancHash] = false
				log.Warn("Removing outdated tips: ancestor cp not found",
					"tip.CpHash", tip.CpHash.Hex(),
					"tip.Hash", th.Hex(),
					"ancestor", ancHash.Hex(),
				)
				break
			}
			if bc.IsCheckpointOutdated(ancCp) {
				rmTips = append(rmTips, th)
				checkedAncestors[ancHash] = false
				log.Warn("Removing outdated tips",
					"tip.CpHash", tip.CpHash.Hex(),
					"tip.Hash", th.Hex(),
					"ancestor", ancHash.Hex(),
				)
				break
			}
			checkedAncestors[th] = true
		}
		if !rmTips.Has(th) {
			cp := bc.GetCoordinatedCheckpoint(tip.CpHash)
			if cp == nil {
				rmTips = append(rmTips, th)
				checkedAncestors[th] = false
				log.Warn("Removing outdated tips: cp not found",
					"tip.CpHash", tip.CpHash.Hex(),
					"tip.Hash", th.Hex(),
				)
				continue
			}
			if bc.IsCheckpointOutdated(cp) {
				rmTips = append(rmTips, th)
				checkedAncestors[th] = false
				log.Warn("Removing outdated tips", "tip.CpHash", tip.CpHash.Hex(), "tip.Hash", th.Hex())
			}
		}
	}

	if len(rmTips) > 0 {
		// collect blocks to rm
		validAncMap := make(map[common.Hash]bool)
		for th, tip := range tips {
			if rmTips.Has(th) {
				// if invalid tips
				for _, ah := range tip.OrderedAncestorsHashes {
					if valid, ok := checkedAncestors[ah]; ok && valid {
						//skip valid
						validAncMap[ah] = true
						continue
					}
					if _, ok := validAncMap[ah]; !ok {
						aHeader := bc.GetHeaderByHash(ah)
						if aHeader != nil && aHeader.Nr() > 0 {
							// if finalized
							validAncMap[ah] = true
							continue
						}
						validAncMap[ah] = false
					}
				}
				if _, ok := validAncMap[th]; !ok {
					validAncMap[th] = false
				}
				continue
			}
			// if valid tips
			for _, ah := range tip.OrderedAncestorsHashes {
				validAncMap[ah] = true
			}
			validAncMap[th] = true
		}
		go func() {
			// rm invalid blocks
			for h, valid := range validAncMap {
				log.Warn("Removing outdated tips", "valid", valid, "hash", h.Hex())
				if valid {
					continue
				}
				bc.rmBlockData(h, nil)
			}
		}()

		bc.RemoveTips(rmTips)
		bc.WriteCurrentTips()
	}
}

// insertBlocks inserts blocks to chain
func (bc *BlockChain) insertBlocks(chain types.Blocks, validate bool, op string) (int, error) {
	// If the chain is terminating, don't even bother starting up
	if atomic.LoadInt32(&bc.procInterrupt) == 1 {
		return 0, nil
	}

	//todo check is cacher required
	//// Start a parallel signature recovery (signer will fluke on fork transition, minimal perf loss)
	//senderCacher.recoverFromBlocks(types.MakeSigner(bc.chainConfig), chain)

	var (
		stats     = insertStats{startTime: mclock.Now()}
		lastCanon *types.Block
	)
	// Fire a single chain head event if we've progressed the chain
	defer func() {
		lfb := bc.GetLastFinalizedBlock()
		if lastCanon != nil && lfb.Hash() == lastCanon.Hash() {
			bc.chainHeadFeed.Send(ChainHeadEvent{lastCanon, ET_SYNC_FIN})
		}
	}()
	// Start the parallel header verifier
	headers := make([]*types.Header, len(chain))
	headerMap := make(types.HeaderMap, len(chain))

	for i, block := range chain {
		headers[i] = block.Header()
		headerMap[block.Hash()] = block.Header()
	}

	// Peek the error for the first block to decide the directing import logic
	it := newInsertIterator(chain, bc.validator)

	block, err := it.next()

	switch {
	//// First block is pruned, insert as sidechain and reorg
	//case errors.Is(err, consensus.ErrPrunedAncestor):
	//	log.Warn("Insert blocks: pruned ancestor, inserting as sidechain", "op", op, "hash", block.Hash().Hex())
	//	return bc.insertSideChain(block, it)

	// Some other error occurred, abort
	case err != nil:
		log.Error("Insert blocks: err", "hash", block.Hash().Hex(), "err", err)
		stats.ignored += len(it.chain)
		return it.index, err
	}

	for ; block != nil && err == nil; block, err = it.next() {
		// If the chain is terminating, stop processing blocks
		if bc.insertStopped() {
			log.Debug("Insert blocks: abort during block processing", "op", op)
			break
		}

		if validate {
			// cp must be coordinated (received from coordinator)
			if coordCp := bc.GetCoordinatedCheckpoint(block.CpHash()); coordCp == nil {
				log.Warn("Insert blocks: CP verification: CP not found as coordinated cp",
					"op", op,
					"cp.Nr", block.CpNumber(),
					"cp.Hash", block.CpHash().Hex(),
					"bl.Slot", block.Slot(),
					"bl.Hash", block.Hash().Hex(),
				)
				// if checkpoint of propagated block is not finalized - set IsSynced=false
				cpHeader := bc.GetHeaderByHash(block.CpHash())
				if cpHeader != nil {
					si := bc.GetSlotInfo()
					lCp := bc.GetLastCoordinatedCheckpoint()
					cpEpoch := si.SlotToEpoch(cpHeader.Slot)
					currEpoch := si.SlotToEpoch(si.CurrentSlot())
					if cpEpoch <= lCp.Epoch && cpEpoch >= currEpoch {
						log.Error("Insert blocks: CP verification: block rejected (bad cp epoch)",
							"op", op,
							"cpEpoch", cpEpoch,
							"lCp.Epoch", lCp.Epoch,
							"currEpoch", currEpoch,
							"cp.Nr", block.CpNumber(),
							"cp.Hash", block.CpHash().Hex(),
							"bl.Slot", block.Slot(),
							"bl.Hash", block.Hash().Hex(),
						)
						bc.CacheInvalidBlock(block)
						continue
					}
					// if cp is not finalized
					if cpHeader.Height > 0 && cpHeader.Nr() == 0 {
						lfb := bc.GetLastFinalizedHeader()
						if block.CpNumber() <= lfb.Nr() {
							log.Error("Insert blocks: CP verification: block rejected (bad cp nr)",
								"op", op,
								"bl.CpNr", block.CpNumber(),
								"lfNr", lfb.Nr(),
								"cp.Hash", block.CpHash().Hex(),
								"bl.Slot", block.Slot(),
								"bl.Hash", block.Hash().Hex(),
							)
							bc.CacheInvalidBlock(block)
							continue
						}
						// todo fix the gap here
						log.Warn("Insert blocks: CP verification: cp is not finalized",
							"op", op,
							"cpHash", block.CpHash(),
							"cpSlot", cpHeader.Slot,
						)
						bc.SetIsSynced(false)
					} else {
						if block.CpNumber() != cpHeader.Nr() {
							log.Error("Insert blocks: CP verification: block rejected (bad cp mismatch nr)",
								"op", op,
								"bl.CpNr", block.CpNumber(),
								"cp.Nr", cpHeader.Nr(),
								"cp.Hash", block.CpHash().Hex(),
								"bl.Slot", block.Slot(),
								"bl.Hash", block.Hash().Hex(),
							)
							bc.CacheInvalidBlock(block)
							continue
						}
					}
				} else {
					log.Error("Insert blocks: CP verification: block rejected (cp not found)", "op", op, "cpHash", block.CpHash())
					bc.CacheInvalidBlock(block)
					continue
				}
			}

			if ok, err := bc.VerifyBlock(block); !ok {
				// skip insert future block
				if err == ErrFutureBlock {
					continue
				}
				if err != nil {
					return it.index, err
				}
				bc.CacheInvalidBlock(block)
				if op == opCreate || op == opPropagate {
					log.Warn("Error while insert block", "err", errInvalidBlock, "op", op)
					return it.index, errInvalidBlock
				}
				continue
			}
		}

		log.Info("Insert blocks:", "op", op, "Slot", block.Slot(), "Height", block.Height(), "Hash", block.Hash().Hex(), "txs", len(block.Transactions()), "parents", block.ParentHashes())

		rawdb.WriteBlock(bc.db, block)
		rawdb.AddSlotBlockHash(bc.Database(), block.Slot(), block.Hash())
		bc.AppendToChildren(block.Hash(), block.ParentHashes())

		log.Debug("Insert blocks: remove optimistic spines from cache", "op", op, "slot", block.Slot())
		bc.removeOptimisticSpinesFromCache(block.Slot())

		//for case if finalized tip is current cp
		commonCpHash := block.CpHash()
		cpCpAncestorsHashes := common.HashArray{}
		for _, ph := range block.ParentHashes() {
			if ph == block.CpHash() {
				bdag := bc.GetBlockDag(ph)
				if bdag == nil {
					// create parent blockDag
					parentBlock := bc.GetHeader(ph)
					if parentBlock == nil {
						log.Error("Insert blocks: create CP blockDag: parent not found",
							"slot", block.Slot(),
							"height", block.Height(),
							"hash", block.Hash().Hex(),
							"parent", ph.Hex(),
							"err", ErrInsertUncompletedDag,
						)
						return it.index, ErrInsertUncompletedDag
					}
					var cpHeader *types.Header
					if parentBlock.Height == 0 {
						// if parentBlock is genesis
						cpHeader = parentBlock
					} else {
						cpHeader = bc.GetHeader(parentBlock.CpHash)
					}
					if cpHeader == nil {
						log.Error("Insert blocks: create CP blockDag: parent cp not found",
							"slot", block.Slot(),
							"height", block.Height(),
							"hash", block.Hash().Hex(),
							"parent", ph.Hex(),
							"parentCP", parentBlock.CpHash.Hex(),
							"err", ErrInsertUncompletedDag,
						)
						return it.index, ErrInsertUncompletedDag
					}

					log.Warn("Insert blocks: create CP blockDag",
						"parent.slot", parentBlock.Slot,
						"parent.height", parentBlock.Height,
						"parent", ph.Hex(),
						"slot", block.Slot(),
						"height", block.Height(),
						"hash", block.Hash().Hex(),
					)
					_, anc, unl, err := bc.CollectAncestorsAftCpByParents(parentBlock.ParentHashes, cpHeader.Hash())
					if err != nil {
						return it.index, err
					}
					if len(unl) > 0 {
						log.Error("Insert blocks: create CP blockDag: incomplete dag",
							"err", ErrInsertUncompletedDag,
							"parent", ph.Hex(),
							"parent.slot", parentBlock.Slot,
							"parent.height", parentBlock.Height,
							"slot", block.Slot(),
							"height", block.Height(),
							"hash", block.Hash().Hex(),
						)
						return it.index, ErrInsertUncompletedDag
					}
					commonCpHash = cpHeader.Hash()
					cpCpAncestorsHashes = append(anc.Hashes(), commonCpHash)
				} else {
					commonCpHash = bdag.CpHash
					cpCpAncestorsHashes = append(bdag.OrderedAncestorsHashes, commonCpHash)
				}
				break
			}
		}

		tmpTips := types.Tips{}
		for _, h := range block.ParentHashes() {
			if h == block.CpHash() {
				continue
			}
			bdag := bc.GetBlockDag(h)
			if bdag == nil {
				// create parent blockDag
				parentBlock := bc.GetHeader(h)
				if parentBlock == nil {
					log.Error("Insert blocks: create parent blockDag: parent not found",
						"slot", block.Slot(),
						"height", block.Height(),
						"hash", block.Hash().Hex(),
						"parent", h.Hex(),
						"err", ErrInsertUncompletedDag,
					)
					return it.index, ErrInsertUncompletedDag
				}
				var cpHeader *types.Header
				if parentBlock.Height == 0 {
					// if parentBlock is genesis
					cpHeader = parentBlock
				} else {
					cpHeader = bc.GetHeader(parentBlock.CpHash)
				}
				if cpHeader == nil {
					log.Error("Insert blocks: create parent blockDag: parent cp not found",
						"slot", block.Slot(),
						"height", block.Height(),
						"hash", block.Hash().Hex(),
						"parent", h.Hex(),
						"parentCP", cpHeader.Hash().Hex(),
						"err", ErrInsertUncompletedDag,
					)
					return it.index, ErrInsertUncompletedDag
				}

				log.Warn("Insert blocks: create parent blockDag",
					"parent.slot", parentBlock.Slot,
					"parent.height", parentBlock.Height,
					"parent", h.Hex(),
					"slot", block.Slot(),
					"height", block.Height(),
					"hash", block.Hash().Hex(),
				)
				_, ancestors, unl, err := bc.CollectAncestorsAftCpByParents(parentBlock.ParentHashes, cpHeader.Hash())
				if err != nil {
					return it.index, err
				}
				if len(unl) > 0 {
					log.Error("Insert blocks: create parent blockDag: incomplete dag",
						"err", ErrInsertUncompletedDag,
						"parent", h.Hex(),
						"parent.slot", parentBlock.Slot,
						"parent.height", parentBlock.Height,
						"slot", block.Slot(),
						"height", block.Height(),
						"hash", block.Hash().Hex(),
					)
					return it.index, ErrInsertUncompletedDag
				}
				//if !isCpAncestor {
				//	log.Error("Insert blocks: create parent blockDag: cp is not ancestor",
				//		"err", ErrCpIsnotAncestor,
				//		"parent", h.Hex(),
				//		"parent.slot", parentBlock.Slot,
				//		"parent.height", parentBlock.Height,
				//		"slot", block.Slot(),
				//		"height", block.Height(),
				//		"hash", block.Hash().Hex(),
				//	)
				//	return it.index, ErrCpIsnotAncestor
				//}
				delete(ancestors, cpHeader.Hash())
				bdag = &types.BlockDAG{
					Hash:                   h,
					Height:                 parentBlock.Height,
					Slot:                   parentBlock.Slot,
					CpHash:                 cpHeader.Hash(),
					CpHeight:               cpHeader.Height,
					OrderedAncestorsHashes: ancestors.Hashes(),
				}
			}
			bdag.OrderedAncestorsHashes = bdag.OrderedAncestorsHashes.Difference(common.HashArray{bc.Genesis().Hash()})
			tmpTips.Add(bdag)
		}
		dagChainHashes, err := bc.CollectAncestorsHashesByTips(tmpTips, commonCpHash)
		if err != nil {
			return it.index, err
		}
		dagChainHashes = dagChainHashes.Difference(cpCpAncestorsHashes)
		cpHeader := bc.GetHeader(block.CpHash())
		if cpHeader == nil {
			return it.index, ErrInsertUncompletedDag
		}
		dagBlock := &types.BlockDAG{
			Hash:                   block.Hash(),
			Height:                 block.Height(),
			Slot:                   block.Slot(),
			CpHash:                 block.CpHash(),
			CpHeight:               cpHeader.Height,
			OrderedAncestorsHashes: dagChainHashes,
		}
		bc.AddTips(dagBlock)
		bc.RemoveTips(dagBlock.OrderedAncestorsHashes)
		bc.WriteCurrentTips()
		bc.MoveTxsToProcessing(block)

		log.Info("Insert blocks: success", "op", op, "slot", block.Slot(), "height", block.Height(), "hash", block.Hash().Hex())
	}

	return it.index, err
}

func (bc *BlockChain) UpdateFinalizingState(block *types.Block, stateBlock *types.Block) error {
	var (
		lastCanon   *types.Block
		activeState *state.StateDB
	)

	defer func() {
		lfb := bc.GetLastFinalizedBlock()
		if lastCanon != nil && lfb.Hash() == lastCanon.Hash() {
			bc.chainHeadFeed.Send(ChainHeadEvent{lastCanon, ET_SYNC_FIN})
		}
	}()

	defer func() {
		// The chain importer is starting and stopping trie prefetchers. If a bad
		// block or other error is hit however, an early return may not properly
		// terminate the background threads. This defer ensures that we clean up
		// and dangling prefetcher, without defering each and holding on live refs.
		if activeState != nil {
			activeState.StopPrefetcher()
		}
	}()

	if stateBlock == nil {
		log.Error("PreFinalizingUpdateState: CpBlock = nil", "CpNumber", block.CpNumber())
		return fmt.Errorf("PreFinalizingUpdateState: unknown CpBlock, number=%v", block.CpNumber())
	}
	statedb, stateErr := bc.StateAt(stateBlock.Root())
	if stateErr != nil && stateBlock == nil {
		log.Error("Propagated block import state err", "Height", block.Height(), "hash", block.Hash().Hex(), "stateBlock", stateBlock, "err", stateErr)
		return stateErr
	}

	start := time.Now()
	// Enable prefetching to pull in trie node paths while processing transactions
	statedb.StartPrefetcher("chain")
	activeState = statedb

	header := block.Header()

	// Set baseFee and GasLimit
	creatorsPerSlotCount := bc.Config().ValidatorsPerSlot
	if creatorsPerSlot, err := bc.ValidatorStorage().GetCreatorsBySlot(bc, header.Slot); err == nil {
		creatorsPerSlotCount = uint64(len(creatorsPerSlot))
	}
<<<<<<< HEAD
	validatorsCount, err := bc.ValidatorStorage().GetActiveValidatorsCount(bc, header.Slot)
	if err != nil {
		return err
	}
	header.BaseFee = misc.CalcSlotBaseFee(bc.Config(), creatorsPerSlotCount, validatorsCount, bc.Genesis().GasLimit())

	block.SetHeader(header)
=======
	validators, _ := bc.ValidatorStorage().GetValidators(bc, header.Slot, true, false, "UpdateFinalizingState")
	header.BaseFee = misc.CalcSlotBaseFee(bc.Config(), creatorsPerSlotCount, uint64(len(validators)), bc.Genesis().GasLimit(), header.Slot)
>>>>>>> d03e5079

	// Process block using the parent state as reference point
	subStart := time.Now()
	statedb, receipts, logs, usedGas := bc.CommitBlockTransactions(block, statedb)
	// update finalization data
	header.GasUsed = usedGas
	header.Root = statedb.IntermediateRoot(true)
	//set updated header
	block.SetHeader(header)
	//update receipts data
	block.SetReceipt(receipts, trie.NewStackTrie(nil))

	//update cashes
	hash := block.Hash()
	bc.blockCache.Add(hash, block)
	bc.hc.headerCache.Remove(hash)

	// Update the metrics touched during block processing
	accountReadTimer.Update(statedb.AccountReads)                 // Account reads are complete, we can mark them
	storageReadTimer.Update(statedb.StorageReads)                 // Storage reads are complete, we can mark them
	accountUpdateTimer.Update(statedb.AccountUpdates)             // Account updates are complete, we can mark them
	storageUpdateTimer.Update(statedb.StorageUpdates)             // Storage updates are complete, we can mark them
	snapshotAccountReadTimer.Update(statedb.SnapshotAccountReads) // Account reads are complete, we can mark them
	snapshotStorageReadTimer.Update(statedb.SnapshotStorageReads) // Storage reads are complete, we can mark them
	trieHash := statedb.AccountHashes + statedb.StorageHashes     // Save to not double count in validation
	trieProc := statedb.SnapshotAccountReads + statedb.AccountReads + statedb.AccountUpdates
	trieProc += statedb.SnapshotStorageReads + statedb.StorageReads + statedb.StorageUpdates

	blockExecutionTimer.Update(time.Since(subStart) - trieProc - trieHash)

	// Validate the state using the default validator
	subStart = time.Now()
	if err := bc.validator.ValidateState(block, statedb, receipts, usedGas); err != nil {
		log.Warn("Red block insertion to chain while propagate", "nr", block.Nr(), "height", block.Height(), "slot", block.Slot(), "hash", block.Hash().Hex(), "err", err)
		return err
	}
	procTime := time.Since(start)

	// Update the metrics touched during block validation
	accountHashTimer.Update(statedb.AccountHashes) // Account hashes are complete, we can mark them
	storageHashTimer.Update(statedb.StorageHashes) // Storage hashes are complete, we can mark them

	blockValidationTimer.Update(time.Since(subStart) - (statedb.AccountHashes + statedb.StorageHashes - trieHash))

	// Write the block to the chain and get the status.
	subStart = time.Now()
	log.Info("Finalization: update state", "height", block.Height(), "hash", block.Hash().Hex())
	status, err := bc.writeBlockWithState(block, receipts, logs, statedb, ET_SKIP, "updateFinalizingState")
	if err != nil {
		return err
	}
	// Update the metrics touched during block commit
	accountCommitTimer.Update(statedb.AccountCommits)   // Account commits are complete, we can mark them
	storageCommitTimer.Update(statedb.StorageCommits)   // Storage commits are complete, we can mark them
	snapshotCommitTimer.Update(statedb.SnapshotCommits) // Snapshot commits are complete, we can mark them

	blockWriteTimer.Update(time.Since(subStart) - statedb.AccountCommits - statedb.StorageCommits - statedb.SnapshotCommits)
	blockInsertTimer.UpdateSince(start)

	switch status {
	case CanonStatTy:
		log.Debug("Inserted new block", "hash", block.Hash(),
			"txs", len(block.Transactions()), "gas", block.GasUsed(),
			"elapsed", common.PrettyDuration(time.Since(start)),
			"root", block.Root())

		lastCanon = block

		// Only count canonical blocks for GC processing time
		bc.gcproc += procTime

	case SideStatTy:
		log.Debug("Inserted forked block", "hash", block.Hash(),
			"elapsed", common.PrettyDuration(time.Since(start)),
			"txs", len(block.Transactions()), "gas", block.GasUsed(),
			"root", block.Root())

	default:
		// This in theory is impossible, but lets be nice to our future selves and leave
		// a log, instead of trying to track down blocks imports that don't emit logs.
		log.Warn("Inserted block with unknown status", "hash", block.Hash(),
			"elapsed", common.PrettyDuration(time.Since(start)),
			"txs", len(block.Transactions()), "gas", block.GasUsed(),
			"root", block.Root())
	}

	return nil
}

// InsertChain attempts to insert the given batch of blocks in to the canonical
// chain or, otherwise, create a fork. If an error is returned it will return
// the index number of the failing block as well an error describing what went
// wrong.
//
// After insertion is done, all accumulated events will be fired.
func (bc *BlockChain) InsertChain(chain types.Blocks) (int, error) {
	// Sanity check that we have something meaningful to import
	if len(chain) == 0 {
		return 0, nil
	}

	bc.blockProcFeed.Send(true)
	defer bc.blockProcFeed.Send(false)

	// Remove already known canon-blocks
	var (
		block, prev *types.Block
	)
	// Do a sanity check that the provided chain is actually ordered and linked
	for i := 1; i < len(chain); i++ {
		block = chain[i]
		prev = chain[i-1]
		if block.Number() != nil && prev.Number() != nil && *block.Number() != *prev.Number()+1 {
			// Chain broke ancestry, log a message (programming error) and skip insertion
			log.Error("Non contiguous block insert", "number", block.Nr(), "hash", block.Hash().Hex(), "prevnumber", prev.Nr(), "prevhash", prev.Hash())
			return 0, fmt.Errorf("non contiguous insert: item %d is #%d [%x..], item %d is #%d [%x..]", i-1, prev.Nr(),
				prev.Hash().Bytes()[:4], i, block.Nr(), block.Hash().Bytes()[:4])
		}
	}

	// Pre-check passed, start the full block imports.
	if !bc.chainmu.TryLock() {
		return 0, errChainStopped
	}
	defer bc.chainmu.Unlock()
	return bc.insertChain(chain)
}

func (bc *BlockChain) CollectAncestorsHashesByTips(tips types.Tips, cpHash common.Hash) (common.HashArray, error) {
	cpHeader := bc.GetHeader(cpHash)
	cpBlDag := bc.GetBlockDag(cpHash)
	if cpBlDag == nil {
		cpCpHash := cpHeader.CpHash
		if cpHeader.Height == 0 {
			cpCpHash = cpHash
		}
		_, anc, _, err := bc.CollectAncestorsAftCpByParents(cpHeader.ParentHashes, cpCpHash)
		if err != nil {
			return nil, err
		}
		cpBlDag = &types.BlockDAG{
			Hash:                   cpHeader.Hash(),
			Height:                 cpHeader.Height,
			Slot:                   cpHeader.Slot,
			CpHash:                 cpHeader.CpHash,
			CpHeight:               bc.GetHeader(cpHeader.CpHash).Height,
			OrderedAncestorsHashes: anc.Hashes(),
		}
		bc.SaveBlockDag(cpBlDag)
	}

	ancestorsHashes := make(common.HashArray, 0)
	for _, tip := range tips {
		if tip.Hash == cpHash {
			continue
		}
		if tip.CpHash == cpHash {
			ancestorsHashes = append(ancestorsHashes, tip.OrderedAncestorsHashes...)
			ancestorsHashes = append(ancestorsHashes, tip.Hash)
			ancestorsHashes.Deduplicate()
			continue
		}
		// current cp must be in past of parent
		if !tip.OrderedAncestorsHashes.Has(cpHash) {
			// must be rejected by validation
			log.Error("Collect OrderedAncestorsHashes: bad tips",
				"tips.Hash", tip.Hash.Hex(),
				"CpHash", cpHash,
				"tip.ancestors", tip.OrderedAncestorsHashes,
				"tips", tips.Print(),
			)
			return nil, fmt.Errorf("bad tips: not found cp=%#x for tip=%#x", cpHash, tip.Hash)
		}
		// exclude cp hash
		ancHashes := tip.OrderedAncestorsHashes.Difference(common.HashArray{cpHash})
		ancestors := bc.GetHeadersByHashes(ancHashes)
		for h, anc := range ancestors {
			// skipping if finalised before current checkpoint
			if anc.Height > 0 && anc.Nr() > 0 && cpBlDag.OrderedAncestorsHashes.Has(anc.Hash()) {
				continue
			}
			//if anc.Height > 0 && anc.Nr() > 0 && anc.Nr() < cpHeader.Nr() {
			//	continue
			//}
			ancestorsHashes = append(ancestorsHashes, h)
		}
		ancestorsHashes = append(ancestorsHashes, tip.Hash)
		ancestorsHashes.Deduplicate()
	}
	return ancestorsHashes, nil
}

func (bc *BlockChain) CalcBlockHeightByTips(tips types.Tips, cpHash common.Hash) (uint64, error) {
	//for case if finalized tip is current cp
	cpCpHash := cpHash
	for _, tip := range tips {
		if tip.Hash == cpHash {
			cpCpHash = tip.CpHash
			break
		}
	}

	ancestors, err := bc.CollectAncestorsHashesByTips(tips, cpCpHash)
	if err != nil {
		return 0, err
	}
	cpHeader := bc.GetHeader(cpCpHash)

	log.Info("Calculate block height",
		"ancestors", len(ancestors),
		"cpHeight", cpHeader.Height,
		"cpNr", cpHeader.Nr(),
		"cpHash", cpHash.Hex(),
		//"ancestors", ancestors,
		//"tips", tips.Print(),
	)

	return bc.calcBlockHeight(cpHeader.Height, len(ancestors)), nil
}

func (bc *BlockChain) CalcBlockHeightByParents(parents common.HashArray, cpHash common.Hash) (uint64, error) {
	var (
		unl       common.HashArray
		err       error
		ancestors = types.HeaderMap{}
	)
	cpHead := bc.GetHeader(cpHash)
	if cpHead == nil || cpHead.Height > 0 && cpHead.Nr() == 0 {
		return 0, ErrCpNotFinalized
	}
	_, ancestors, unl, err = bc.CollectAncestorsAftCpByParents(parents, cpHash)
	if err != nil {
		return 0, err
	}
	if len(unl) > 0 {
		return 0, ErrInsertUncompletedDag
	}
	if len(ancestors) != len(ancestors.RmEmpty()) {
		return 0, ErrInsertUncompletedDag
	}
	return bc.calcBlockHeight(cpHead.Height, len(ancestors)), nil
}

func (bc *BlockChain) calcBlockHeight(baseHeight uint64, ancestorsCount int) uint64 {
	return baseHeight + uint64(ancestorsCount) + 1
}

// CollectStateDataByParents collects state data of current dag chain to insert block.
func (bc *BlockChain) CollectStateDataByParents(parents common.HashArray) (statedb *state.StateDB, stateBlock *types.Block, recommitBlocks []*types.Block, calcHeight uint64, err error) {
	lastFinBlock := bc.GetLastFinalizedBlock()
	parentBlocks := bc.GetBlocksByHashes(parents)
	//check is parents exists
	unl := common.HashArray{}
	for ph, b := range parentBlocks {
		if b == nil {
			unl = append(unl, ph)
		}
	}
	if len(unl) > 0 {
		log.Error("Error while collect state data by block (unknown blocks detected)", "parents", parents, "unknown", unl)
		return statedb, stateBlock, recommitBlocks, calcHeight, ErrInsertUncompletedDag
	}

	sortedBlocks := types.SpineSortBlocks(parentBlocks.ToArray())

	stateBlock = sortedBlocks[0]
	statedb, err = bc.StateAt(stateBlock.Root())
	if err != nil {
		log.Error("Error while get state by parents", "slot", stateBlock.Slot(), "nr", stateBlock.Nr(), "height", stateBlock.Height(), "hash", stateBlock.Hash().Hex(), "err", err)
	}
	if statedb != nil {
		baseRecommitBlocks := sortedBlocks[1:]

		//check that all parents are in state
		stateParents := stateBlock.ParentHashes()
		for _, rb := range baseRecommitBlocks {
			phs := rb.ParentHashes()
			difParents := phs.Difference(stateParents)
			if len(difParents) > 0 {
				_, _, parentRecommits, _, err := bc.CollectStateDataByParents(phs)
				if err != nil {
					log.Error("Error while get state by parents (forked parents)", "slot", stateBlock.Slot(), "nr", stateBlock.Nr(), "height", stateBlock.Height(), "hash", stateBlock.Hash().Hex(), "err", err)
					return statedb, stateBlock, recommitBlocks, calcHeight, err
				}
				for _, parentRb := range parentRecommits {
					if difParents.Has(parentRb.Hash()) {
						recommitBlocks = append(recommitBlocks, parentRb)
					}
				}
			}
			recommitBlocks = append(recommitBlocks, rb)
		}

		calcHeight = bc.calcBlockHeight(stateBlock.Height(), len(recommitBlocks))
		return statedb, stateBlock, recommitBlocks, calcHeight, nil
	}
	//if state is last finalized block
	if sortedBlocks[0].Nr() == lastFinBlock.Nr() ||
		//if state is dag block
		sortedBlocks[0].Slot() > lastFinBlock.Slot() && sortedBlocks[0].Nr() == 0 && sortedBlocks[0].Height() > 0 {
		log.Error("Error while collect state data by block (bad spine state)", "parents", parents)
		return statedb, stateBlock, recommitBlocks, calcHeight, ErrSpineStateNF
	}

	//if state is finalized block - search first spine in ancestors
	lfAncestor := bc.GetBlockByHash(sortedBlocks[0].Hash())
	var recomFinBlocks []*types.Block
	//todo check
	//statedb, stateBlock, recomFinBlocks, err = bc.CollectStateDataByFinalizedBlockRecursive(lfAncestor, nil)
	statedb, stateBlock, recomFinBlocks, err = bc.CollectStateDataByFinalizedBlock(lfAncestor)
	if err != nil {
		return statedb, stateBlock, recommitBlocks, calcHeight, err
	}
	recommitBlocks = append(recomFinBlocks, sortedBlocks[1:]...)
	calcHeight = bc.calcBlockHeight(stateBlock.Height(), len(recommitBlocks))
	return statedb, stateBlock, recommitBlocks, calcHeight, nil
}

// CollectStateDataByFinalizedBlock collects state data of current dag chain to insert new block.
func (bc *BlockChain) CollectStateDataByFinalizedBlock(block *types.Block) (statedb *state.StateDB, stateBlock *types.Block, recommitBlocks []*types.Block, err error) {
	finNr := block.Nr()
	if finNr == 0 {
		if block.Hash() != bc.genesisBlock.Hash() {
			log.Error("Collect State Data By Finalized Block: bad block number", "nr", finNr, "height", block.Height(), "hash", block.Hash().Hex())
			return statedb, stateBlock, recommitBlocks, fmt.Errorf("Collect State Data By Finalized Block: bad block number: nr=%d (height=%d  hash=%v)", finNr, block.Height(), block.Hash().Hex())
		}
		stdb, err := bc.StateAt(block.Root())
		if err == nil || stdb != nil {
			return stdb, block, recommitBlocks, nil
		}
	}

	parentBlocks := bc.GetBlocksByHashes(block.ParentHashes())
	sortedBlocks := types.SpineSortBlocks(parentBlocks.ToArray())
	stateBlock = sortedBlocks[0]
	statedb, err = bc.StateAt(stateBlock.Root())
	if err != nil || statedb == nil {
		return statedb, stateBlock, recommitBlocks, fmt.Errorf("Collect State Data By Finalized Block: state not found number: nr=%d (height=%d  hash=%v) err=%s", finNr, block.Height(), block.Hash().Hex(), err)
	}
	baseRecommitBlocks := sortedBlocks[1:]

	//check that all parents are in state
	stateParents := stateBlock.ParentHashes()
	for _, rb := range baseRecommitBlocks {
		phs := rb.ParentHashes()
		difParents := phs.Difference(stateParents)
		if len(difParents) > 0 {
			_, _, parentRecommits, err := bc.CollectStateDataByFinalizedBlock(rb)
			if err != nil {
				log.Error("Error while get state by parents (forked parents)", "slot", stateBlock.Slot(), "nr", stateBlock.Nr(), "height", stateBlock.Height(), "hash", stateBlock.Hash().Hex(), "err", err)
				return statedb, stateBlock, recommitBlocks, err
			}
			for _, parentRb := range parentRecommits {
				if difParents.Has(parentRb.Hash()) {
					recommitBlocks = append(recommitBlocks, parentRb)
				}
			}
		}
		recommitBlocks = append(recommitBlocks, rb)
	}

	return statedb, stateBlock, recommitBlocks, nil
}

// CollectStateDataByBlock collects state data of current dag chain to insert new block.
func (bc *BlockChain) CollectStateDataByBlock(block *types.Block) (statedb *state.StateDB, stateBlock *types.Block, err error) {
	finNr := block.Nr()
	if finNr == 0 {
		if block.Hash() != bc.genesisBlock.Hash() {
			log.Error("Collect State Data By Finalized Block: bad block number", "nr", finNr, "height", block.Height(), "hash", block.Hash().Hex())
			return statedb, stateBlock, fmt.Errorf("Collect State Data By Finalized Block: bad block number: nr=%d (height=%d  hash=%v)", finNr, block.Height(), block.Hash().Hex())
		}
		stdb, err := bc.StateAt(block.Root())
		if err == nil || stdb != nil {
			return stdb, block, nil
		}
	}
	stateBlock = bc.GetBlockByNumber(block.Nr() - 1)

	statedb, err = bc.StateAt(stateBlock.Root())
	if err != nil || statedb == nil {
		return statedb, stateBlock, fmt.Errorf("Collect State Data By Finalized Block: state not found number: nr=%d (height=%d  hash=%v) err=%s", finNr, block.Height(), block.Hash().Hex(), err)
	}

	return statedb, stateBlock, nil
}

// CommitBlockTransactions commits transactions of red blocks.
func (bc *BlockChain) CommitBlockTransactions(block *types.Block, statedb *state.StateDB) (*state.StateDB, []*types.Receipt, []*types.Log, uint64) {
	log.Info("Commit block transactions", "txs", len(block.Transactions()), "Nr", block.Nr(), "height", block.Height(), "slot", block.Slot(), "hash", block.Hash().Hex())

	gasPool := new(GasPool).AddGas(block.GasLimit())
	signer := types.MakeSigner(bc.chainConfig)

	var coalescedLogs []*types.Log
	var receipts []*types.Receipt
	var rlogs []*types.Log

	gasUsed := new(uint64)
	for i, tx := range block.Transactions() {
		from, _ := types.Sender(signer, tx)
		// Start executing the transaction
		statedb.Prepare(tx.Hash(), i)

		receipt, err := ApplyTransaction(bc.chainConfig, bc, &block.Header().Coinbase, gasPool, statedb, block.Header(), tx, gasUsed, *bc.GetVMConfig(), bc)
		receipts = append(receipts, receipt)
		rlogs = append(rlogs, receipt.Logs...)
		switch {
		case errors.Is(err, ErrGasLimitReached):
			// Pop the current out-of-gas transaction without shifting in the next from the account
			log.Error("Gas limit exceeded for current block while recommit", "sender", from, "hash", tx.Hash().Hex())
			errRestore := bc.RestoreValidatorSyncOp(tx, block.Header())
			if errRestore != nil {
				log.Error("Validator sync tx: restore op failed",
					"failedTx", fmt.Sprintf("%#x", tx.Hash()),
					"err", errRestore,
				)
			}
		case errors.Is(err, ErrNonceTooLow):
			// New head notification data race between the transaction pool and miner, shift
			log.Error("Skipping transaction with low nonce while commit", "bl.height", block.Height(), "bl.hash", block.Hash().Hex(), "sender", from, "nonce", tx.Nonce(), "hash", tx.Hash().Hex())
			errRestore := bc.RestoreValidatorSyncOp(tx, block.Header())
			if errRestore != nil {
				log.Error("Validator sync tx: restore op failed",
					"failedTx", fmt.Sprintf("%#x", tx.Hash()),
					"err", errRestore,
				)
			}
		case errors.Is(err, ErrNonceTooHigh):
			// Reorg notification data race between the transaction pool and miner, skip account =
			log.Error("Skipping account with hight nonce while commit", "bl.height", block.Height(), "bl.hash", block.Hash().Hex(), "sender", from, "nonce", tx.Nonce(), "hash", tx.Hash().Hex())
			errRestore := bc.RestoreValidatorSyncOp(tx, block.Header())
			if errRestore != nil {
				log.Error("Validator sync tx: restore op failed",
					"failedTx", fmt.Sprintf("%#x", tx.Hash()),
					"err", errRestore,
				)
			}
		case errors.Is(err, nil):
			// Everything ok, collect the logs and shift in the next transaction from the same account
			coalescedLogs = append(coalescedLogs, receipt.Logs...)
			// create transaction lookup
			bc.WriteTxLookupEntry(i, tx.Hash(), block.Hash(), receipt.Status)

		case errors.Is(err, ErrTxTypeNotSupported):
			// Pop the unsupported transaction without shifting in the next from the account
			log.Error("Skipping unsupported transaction type while commit", "sender", from, "type", tx.Type(), "hash", tx.Hash().Hex())

		default:
			// Strange error, discard the transaction and get the next in line (note, the
			// nonce-too-high clause will prevent us from executing in vain).
			log.Error("Transaction failed, account skipped while commit", "hash", tx.Hash().Hex(), "err", err)
		}
	}

	rawdb.WriteReceipts(bc.db, block.Hash(), receipts)
	bc.handleBlockValidatorSyncReceipts(block, receipts)

	bc.chainFeed.Send(ChainEvent{Block: block, Hash: block.Hash(), Logs: rlogs})
	if len(rlogs) > 0 {
		bc.logsFeed.Send(rlogs)
	}

	return statedb, receipts, rlogs, *gasUsed
}

func (bc *BlockChain) EstimateGas(msg types.Message, header *types.Header) (uint64, error) {
	if len(msg.Data()) == 0 {
		return params.TxGas, nil
	}

	if header == nil {
		header = bc.GetLastFinalizedHeader()
	}

	blockContext := NewEVMBlockContext(header, bc, &header.Coinbase)
	stateDb, err := bc.StateAt(header.Root)
	if err != nil {
		return 0, err
	}

	tokenProcessor := token.NewProcessor(blockContext, stateDb)
	validatorProcessor := validator.NewProcessor(blockContext, stateDb, bc)
	txType := GetTxType(msg, validatorProcessor, tokenProcessor)

	switch txType {
	case ValidatorMethodTxType, ValidatorSyncTxType:
		return IntrinsicGas(msg.Data(), msg.AccessList(), false, true)
	case ContractMethodTxType, ContractCreationTxType:
		return bc.EstimateGasByEvm(msg, header, stateDb, tokenProcessor, validatorProcessor)
	case TokenCreationTxType, TokenMethodTxType:
		return IntrinsicGas(msg.Data(), msg.AccessList(), false, false)
	default:
		return 0, ErrTxTypeNotSupported
	}
}

//func (bc *BlockChain) EstimateGasByEvm(msg types.Message,
//	header *types.Header,
//	blkCtx vm.BlockContext,
//	statedb *state.StateDB,
//	vp *validator.Processor,
//	tp *token.Processor,
//) (uint64, error) {
//	defer func(start time.Time) { log.Info("Executing EVM call finished", "runtime", time.Since(start)) }(time.Now())
//	from := msg.From()
//	statedb.SetNonce(from, msg.Nonce())
//	maxGas := (new(big.Int)).SetUint64(header.GasLimit)
//	gasBalance := new(big.Int).Mul(maxGas, msg.GasPrice())
//	reqBalance := new(big.Int).Add(gasBalance, msg.Value())
//	statedb.SetBalance(from, reqBalance)
//
//	gasPool := new(GasPool).AddGas(math.MaxUint64)
//
//	evm := vm.NewEVM(blkCtx, vm.TxContext{}, statedb, bc.Config(), *bc.GetVMConfig())
//
//	receipt, err := ApplyMessage(evm, tp, vp, msg, gasPool)
//	if err != nil {
//		log.Error("Tx estimate gas by evm: error", "lfNumber", header.Nr(), "tx", msg.TxHash().Hex(), "err", err)
//		return 0, err
//	}
//	log.Info("Tx estimate gas by evm: success", "lfNumber", header.Nr(), "tx", msg.TxHash().Hex(), "txGas", msg.Gas(), "calcGas", receipt.UsedGas)
//	return receipt.UsedGas, nil
//}

func (bc *BlockChain) EstimateGasByEvm(msg Message,
	header *types.Header,
	stateDb *state.StateDB,
	tp *token.Processor,
	vp *validator.Processor,
) (uint64, error) {
	// Binary search the gas requirement, as it may be higher than the amount used
	var (
		lo  = params.TxGas - 1
		hi  uint64
		cap uint64
	)

	isFakeVal := msg.IsFake()
	defer func() {
		msg.SetFake(isFakeVal)
	}()

	// Determine the highest gas limit can be used during the estimation.
	if msg.Gas() >= params.TxGas {
		hi = msg.Gas()
	} else {
		hi = header.GasLimit
	}
	// Normalize the max fee per gas the call is willing to spend.
	var feeCap *big.Int
	if msg.GasPrice() != nil {
		feeCap = msg.GasPrice()
	} else if msg.GasFeeCap() != nil {
		feeCap = msg.GasPrice()
	} else {
		feeCap = common.Big0
	}
	// Recap the highest gas limit with account's available balance.
	if feeCap.BitLen() != 0 {
		balance := stateDb.GetBalance(msg.From()) // from can't be nil
		available := new(big.Int).Set(balance)
		if msg.Value() != nil {
			if msg.Value().Cmp(available) >= 0 {
				return 0, errors.New("insufficient funds for transfer")
			}
			available.Sub(available, msg.Value())
		}
		allowance := new(big.Int).Div(available, feeCap)

		// If the allowance is larger than maximum uint64, skip checking
		if allowance.IsUint64() && hi > allowance.Uint64() {
			transfer := msg.Value()
			if transfer == nil {
				transfer = new(big.Int)
			}
			log.Warn("Gas estimation capped by limited funds", "original", hi, "balance", balance,
				"sent", transfer, "maxFeePerGas", feeCap, "fundable", allowance)
			hi = allowance.Uint64()
		}
	}

	if hi > header.GasLimit {
		log.Warn("Caller gas above allowance, capping", "requested", hi, "cap", header.GasLimit)
		hi = header.GasLimit
	}

	// Create a helper to check if a gas allowance results in an executable transaction
	executable := func(gas uint64) (bool, *ExecutionResult, error) {
		msg = msg.SetGas(gas)
		msg = msg.SetFake(true)

		result, err := bc.doCall(msg, header, tp, vp)
		if err != nil {
			if errors.Is(err, ErrIntrinsicGas) {
				return true, nil, nil // Special case, raise gas limit
			}
			return true, nil, err // Bail out
		}
		return result.Failed(), result, nil
	}
	for lo+1 < hi {
		mid := (hi + lo) / 2
		failed, _, err := executable(mid)
		if err != nil {
			return 0, err
		}
		if failed {
			lo = mid
		} else {
			hi = mid
		}
	}
	// Reject the transaction as invalid if it still fails at the highest allowance
	if hi == cap {
		failed, result, err := executable(hi)
		if err != nil {
			return 0, err
		}
		if failed {
			return 0, result.Err
		}
		// Otherwise, the specified gas cap is too low
		return 0, fmt.Errorf("gas required exceeds allowance (%d)", cap)
	}

	return hi, nil
}

// insertChain is the internal implementation of InsertChain, which assumes that
// 1) chains are contiguous, and 2) The chain mutex is held.
//
// This method is split out so that import batches that require re-injecting
// historical blocks can do so without releasing the lock, which could lead to
// racey behaviour. If a sidechain import is in progress, and the historic state
// is imported, but then new canon-head is added before the actual sidechain
// completes, then the historic state could be pruned again
func (bc *BlockChain) insertChain(chain types.Blocks) (int, error) {
	// If the chain is terminating, don't even bother starting up.
	if bc.insertStopped() {
		return 0, nil
	}
	// Start a parallel signature recovery (signer will fluke on fork transition, minimal perf loss)
	senderCacher.recoverFromBlocks(types.MakeSigner(bc.chainConfig), chain)

	var (
		stats     = insertStats{startTime: mclock.Now()}
		lastCanon *types.Block
	)
	// Fire a single chain head event if we've progressed the chain
	defer func() {
		lfb := bc.GetLastFinalizedBlock()
		if lastCanon != nil && lfb.Hash() == lastCanon.Hash() {
			bc.chainHeadFeed.Send(ChainHeadEvent{lastCanon, ET_OTHER})
		}
	}()
	// Start the parallel header verifier
	headers := make([]*types.Header, len(chain))
	headerMap := make(types.HeaderMap, len(chain))

	for i, block := range chain {
		headers[i] = block.Header()
		headerMap[block.Hash()] = block.Header()
	}

	// Peek the error for the first block to decide the directing import logic
	it := newInsertIterator(chain, bc.validator)

	block, err := it.next()

	switch {
	// First block is pruned, insert as sidechain and reorg
	case errors.Is(err, consensus.ErrPrunedAncestor):
		log.Warn("Pruned ancestor, inserting as sidechain", "number", block.Nr(), "hash", block.Hash().Hex())
		return bc.insertSideChain(block, it)

	// Some other error occurred, abort
	case err != nil:
		log.Error("insert chain err", "hash", block.Hash().Hex(), "err", err)
		stats.ignored += len(it.chain)
		return it.index, err
	}
	// No validation errors for the first block (or chain prefix skipped)
	var activeState *state.StateDB
	defer func() {
		// The chain importer is starting and stopping trie prefetchers. If a bad
		// block or other error is hit however, an early return may not properly
		// terminate the background threads. This defer ensures that we clean up
		// and dangling prefetcher, without defering each and holding on live refs.
		if activeState != nil {
			activeState.StopPrefetcher()
		}
	}()

	for ; block != nil && err == nil; block, err = it.next() {
		// If the chain is terminating, stop processing blocks
		if bc.insertStopped() {
			log.Debug("Abort during block processing")
			break
		}

		// Retrieve the parent block, and it's state to execute on top
		start := time.Now()

		rawdb.WriteBlock(bc.db, block)
		rawdb.AddSlotBlockHash(bc.Database(), block.Slot(), block.Hash())
		bc.AppendToChildren(block.Hash(), block.ParentHashes())

		//retrieve state data
		statedb, stateBlock, recommitBlocks, _, stateErr := bc.CollectStateDataByParents(block.ParentHashes())
		if stateErr != nil {
			return it.index, stateErr
		}
		// Enable prefetching to pull in trie node paths while processing transactions
		statedb.StartPrefetcher("chain")
		activeState = statedb

		// recommit red blocks transactions
		for _, bl := range recommitBlocks {
			statedb, _, _, _ = bc.CommitBlockTransactions(bl, statedb)
		}

		// If we have a followup block, run that against the current state to pre-cache
		// transactions and probabilistically some of the account/storage trie nodes.
		var followupInterrupt uint32
		if !bc.cacheConfig.TrieCleanNoPrefetch {
			if followup, err := it.peek(); followup != nil && err == nil {
				throwaway, _ := state.New(stateBlock.Root(), bc.stateCache, bc.snaps)

				go func(start time.Time, followup *types.Block, throwaway *state.StateDB, interrupt *uint32) {
					bc.prefetcher.Prefetch(followup, throwaway, bc.vmConfig, &followupInterrupt)

					blockPrefetchExecuteTimer.Update(time.Since(start))
					if atomic.LoadUint32(interrupt) == 1 {
						blockPrefetchInterruptMeter.Mark(1)
					}
				}(time.Now(), followup, throwaway, &followupInterrupt)
			}
		}
		// Process block using the parent state as reference point
		substart := time.Now()
		receipts, logs, usedGas, err := bc.processor.Process(block, statedb, bc.vmConfig)
		if err != nil {
			atomic.StoreUint32(&followupInterrupt, 1)
			return it.index, err
		}
		// Update the metrics touched during block processing
		accountReadTimer.Update(statedb.AccountReads)                 // Account reads are complete, we can mark them
		storageReadTimer.Update(statedb.StorageReads)                 // Storage reads are complete, we can mark them
		accountUpdateTimer.Update(statedb.AccountUpdates)             // Account updates are complete, we can mark them
		storageUpdateTimer.Update(statedb.StorageUpdates)             // Storage updates are complete, we can mark them
		snapshotAccountReadTimer.Update(statedb.SnapshotAccountReads) // Account reads are complete, we can mark them
		snapshotStorageReadTimer.Update(statedb.SnapshotStorageReads) // Storage reads are complete, we can mark them
		triehash := statedb.AccountHashes + statedb.StorageHashes     // Save to not double count in validation
		trieproc := statedb.SnapshotAccountReads + statedb.AccountReads + statedb.AccountUpdates
		trieproc += statedb.SnapshotStorageReads + statedb.StorageReads + statedb.StorageUpdates

		blockExecutionTimer.Update(time.Since(substart) - trieproc - triehash)

		// Validate the state using the default validator
		substart = time.Now()
		if err := bc.validator.ValidateState(block, statedb, receipts, usedGas); err != nil {
			log.Warn("Red block insertion", "nr", block.Nr(), "height", block.Height(), "slot", block.Slot(), "hash", block.Hash().Hex(), "err", err)
			continue
		}
		proctime := time.Since(start)

		// Update the metrics touched during block validation
		accountHashTimer.Update(statedb.AccountHashes) // Account hashes are complete, we can mark them
		storageHashTimer.Update(statedb.StorageHashes) // Storage hashes are complete, we can mark them

		blockValidationTimer.Update(time.Since(substart) - (statedb.AccountHashes + statedb.StorageHashes - triehash))

		// Write the block to the chain and get the status.
		substart = time.Now()
		status, err := bc.writeBlockWithState(block, receipts, logs, statedb, ET_SKIP, "insertChain")
		atomic.StoreUint32(&followupInterrupt, 1)
		if err != nil {
			return it.index, err
		}
		// Update the metrics touched during block commit
		accountCommitTimer.Update(statedb.AccountCommits)   // Account commits are complete, we can mark them
		storageCommitTimer.Update(statedb.StorageCommits)   // Storage commits are complete, we can mark them
		snapshotCommitTimer.Update(statedb.SnapshotCommits) // Snapshot commits are complete, we can mark them

		blockWriteTimer.Update(time.Since(substart) - statedb.AccountCommits - statedb.StorageCommits - statedb.SnapshotCommits)
		blockInsertTimer.UpdateSince(start)

		switch status {
		case CanonStatTy:
			log.Debug("Inserted new block", "number", block.Nr(), "hash", block.Hash().Hex(),
				"txs", len(block.Transactions()), "gas", block.GasUsed(),
				"elapsed", common.PrettyDuration(time.Since(start)),
				"root", block.Root())

			lastCanon = block

			// Only count canonical blocks for GC processing time
			bc.gcproc += proctime

		case SideStatTy:
			log.Debug("Inserted forked block", "number", block.Nr(), "hash", block.Hash().Hex(),
				"elapsed", common.PrettyDuration(time.Since(start)),
				"txs", len(block.Transactions()), "gas", block.GasUsed(),
				"root", block.Root())

		default:
			// This in theory is impossible, but lets be nice to our future selves and leave
			// a log, instead of trying to track down blocks imports that don't emit logs.
			log.Warn("Inserted block with unknown status", "number", block.Nr(), "hash", block.Hash().Hex(),
				"elapsed", common.PrettyDuration(time.Since(start)),
				"txs", len(block.Transactions()), "gas", block.GasUsed(),
				"root", block.Root())
		}
		stats.processed++
		stats.usedGas += usedGas

		dirty, _ := bc.stateCache.TrieDB().Size()
		stats.report(chain, it.index, dirty)
	}
	stats.ignored += it.remaining()

	return it.index, err
}

// Deprecated
// insertSideChain is called when an import batch hits upon a pruned ancestor
// error, which happens when a sidechain with a sufficiently old fork-block is
// found.
//
// The method writes all (header-and-body-valid) blocks to disk, then tries to
// switch over to the new chain
func (bc *BlockChain) insertSideChain(block *types.Block, it *insertIterator) (int, error) {
	// The first sidechain block error is already verified to be ErrPrunedAncestor.
	// Since we don't import them here, we expect ErrUnknownAncestor for the remaining
	// ones. Any other errors means that the block is invalid, and should not be written
	// to disk.
	ctx := context.Background()
	err := consensus.ErrPrunedAncestor
	for ; block != nil && errors.Is(err, consensus.ErrPrunedAncestor); block, err = it.next() {
		if !bc.HasBlock(block.Hash()) {
			start := time.Now()
			if err := bc.writeBlockWithoutState(block); err != nil {
				return it.index, err
			}
			log.Warn("====== Injected sidechain block (TODO CHECK) ======", "number", block.Nr(), "hash", block.Hash().Hex(),
				"elapsed", common.PrettyDuration(time.Since(start)),
				"txs", len(block.Transactions()), "gas", block.GasUsed(),
				"root", block.Root())
		}
	}
	// At this point, we've written all sidechain blocks to database. Loop ended
	// either on some other error or all were processed. If there was some other
	// error, we can ignore the rest of those blocks.
	//

	// Gather all the sidechain hashes (full blocks may be memory heavy)
	var (
		hashes []common.Hash
	)
	parent := it.previous()
	for parent != nil && !bc.HasState(parent.Root) {
		hashes = append(hashes, parent.Hash())

		parent = bc.GetHeader(parent.ParentHashes[0])
	}
	if parent == nil {
		return it.index, errors.New("missing parent")
	}
	// Import all the pruned blocks to make the state available
	var (
		blocks []*types.Block
		memory common.StorageSize
	)
	for i := len(hashes) - 1; i >= 0; i-- {
		// Append the next block to our batch
		block := bc.GetBlock(ctx, hashes[i])

		blocks = append(blocks, block)
		memory += block.Size()

		// If memory use grew too large, import and continue. Sadly we need to discard
		// all raised events and logs from notifications since we're too heavy on the
		// memory here.
		if len(blocks) >= 2048 || memory > 64*1024*1024 {
			log.Info("Importing heavy sidechain segment", "blocks", len(blocks), "start", blocks[0].Hash().Hex(), "end", block.Hash().Hex())
			if _, err := bc.insertChain(blocks); err != nil {
				return 0, err
			}
			blocks, memory = blocks[:0], 0

			// If the chain is terminating, stop processing blocks
			if bc.insertStopped() {
				log.Info("Abort during blocks processing")
				return 0, nil
			}
		}
	}
	if len(blocks) > 0 {
		log.Info("Importing sidechain segment", "start", blocks[0].Nr(), "end", blocks[len(blocks)-1].Nr(), "start", blocks[0].Hash().Hex(), "end", blocks[len(blocks)-1].Hash().Hex())
		return bc.insertChain(blocks)
	}
	return 0, nil
}

// maintainTxIndex is responsible for the construction and deletion of the
// transaction index.
//
// User can use flag `txlookuplimit` to specify a "recentness" block, below
// which ancient tx indices get deleted. If `txlookuplimit` is 0, it means
// all tx indices will be reserved.
//
// The user can adjust the txlookuplimit value for each launch after fast
// sync, Geth will automatically construct the missing indices and delete
// the extra indices.
func (bc *BlockChain) maintainTxIndex(ancients uint64) {
	defer bc.wg.Done()

	// Before starting the actual maintenance, we need to handle a special case,
	// where user might init Geth with an external ancient database. If so, we
	// need to reindex all necessary transactions before starting to process any
	// pruning requests.
	if ancients > 0 {
		var from = uint64(0)
		if bc.txLookupLimit != 0 && ancients > bc.txLookupLimit {
			from = ancients - bc.txLookupLimit
		}
		rawdb.IndexTransactions(bc.db, from, ancients, bc.quit)
	}

	// indexBlocks reindexes or unindexes transactions depending on user configuration
	indexBlocks := func(tail *uint64, head uint64, done chan struct{}) {
		defer func() { done <- struct{}{} }()

		// If the user just upgraded Geth to a new version which supports transaction
		// index pruning, write the new tail and remove anything older.
		if tail == nil {
			if bc.txLookupLimit == 0 || head < bc.txLookupLimit {
				// Nothing to delete, write the tail and return
				rawdb.WriteTxIndexTail(bc.db, 0)
			} else {
				// Prune all stale tx indices and record the tx index tail
				rawdb.UnindexTransactions(bc.db, 0, head-bc.txLookupLimit+1, bc.quit)
			}
			return
		}
		// If a previous indexing existed, make sure that we fill in any missing entries
		if bc.txLookupLimit == 0 || head < bc.txLookupLimit {
			if *tail > 0 {
				// It can happen when chain is rewound to a historical point which
				// is even lower than the indexes tail, recap the indexing target
				// to new head to avoid reading non-existent block bodies.
				end := *tail
				if end > head+1 {
					end = head + 1
				}
				rawdb.IndexTransactions(bc.db, 0, end, bc.quit)
			}
			return
		}
		// Update the transaction index to the new chain state
		if head-bc.txLookupLimit+1 < *tail {
			// Reindex a part of missing indices and rewind index tail to HEAD-limit
			rawdb.IndexTransactions(bc.db, head-bc.txLookupLimit+1, *tail, bc.quit)
		} else {
			// Unindex a part of stale indices and forward index tail to HEAD-limit
			rawdb.UnindexTransactions(bc.db, *tail, head-bc.txLookupLimit+1, bc.quit)
		}
	}

	// Any reindexing done, start listening to chain events and moving the index window
	var (
		done   chan struct{}                  // Non-nil if background unindexing or reindexing routine is active.
		headCh = make(chan ChainHeadEvent, 1) // Buffered to avoid locking up the event feed
	)
	sub := bc.SubscribeChainHeadEvent(headCh)
	if sub == nil {
		return
	}
	defer sub.Unsubscribe()

	for {
		select {
		case head := <-headCh:
			if done == nil {
				done = make(chan struct{})
				go indexBlocks(rawdb.ReadTxIndexTail(bc.db), head.Block.Nr(), done)
			}
		case <-done:
			done = nil
		case <-bc.quit:
			if done != nil {
				log.Info("Waiting background transaction indexer to exit")
				<-done
			}
			return
		}
	}
}

// InsertHeaderChain attempts to insert the given header chain in to the local
// chain, possibly creating a reorg. If an error is returned, it will return the
// index number of the failing header as well an error describing what went wrong.
//
// The verify parameter can be used to fine tune whether nonce verification
// should be done or not. The reason behind the optional check is because some
// of the header retrieval mechanisms already need to verify nonces, as well as
// because nonces can be verified sparsely, not needing to check each.
func (bc *BlockChain) InsertHeaderChain(chain []*types.Header) (int, error) {
	start := time.Now()
	if i, err := bc.hc.ValidateHeaderChain(chain); err != nil {
		return i, err
	}

	if !bc.chainmu.TryLock() {
		return 0, errChainStopped
	}
	defer bc.chainmu.Unlock()
	_, err := bc.hc.InsertHeaderChain(chain, start)
	return 0, err
}

/********** BlockDAG **********/

// GetDagHashes retrieves all non finalized block's hashes
func (bc *BlockChain) GetDagHashes() *common.HashArray {
	tips := *bc.hc.GetTips()
	aproxLen := len(tips) * int(bc.Config().SlotsPerEpoch) * int(bc.Config().ValidatorsPerSlot)
	ancHashes := make(common.HashArray, 0, aproxLen)
	tipsHashes := make(common.HashArray, 0, len(tips))

	for hash, tip := range tips {
		tipsHashes = append(tipsHashes, hash)
		// if tips block finalized
		tHeader := bc.GetHeader(hash)
		if hash == tip.CpHash || tHeader.Nr() > 0 || hash == bc.Genesis().Hash() {
			continue
		}
		ancHashes = append(ancHashes, tip.OrderedAncestorsHashes...)
	}
	ancHashes.Deduplicate()
	// rm finalized
	dag := make(common.HashArray, 0, len(ancHashes)+len(tipsHashes))
	for _, h := range ancHashes {
		if hdr := bc.GetHeader(h); hdr.Nr() > 0 && hdr.Height > 0 {
			dag = append(dag, h)
		}
	}
	dag = append(dag, tipsHashes...)
	dag.Deduplicate()
	dag = dag.Sort()
	return &dag
}

// GetUnsynchronizedTipsHashes retrieves tips with incomplete chain to finalized state
func (bc *BlockChain) GetUnsynchronizedTipsHashes() common.HashArray {
	tipsHashes := common.HashArray{}
	tips := bc.hc.GetTips()
	for hash, dag := range *tips {
		if dag == nil || dag.CpHash == (common.Hash{}) && dag.Hash != bc.genesisBlock.Hash() {
			tipsHashes = append(tipsHashes, hash)
		}
	}
	return tipsHashes
}

func (bc *BlockChain) WriteCurrentTips() {
	bc.hc.writeCurrentTips(false)
}

// CollectAncestorsAftCpByParents recursively collect ancestors by block parents
// which have to be finalized after checkpoint up to block.
func (bc *BlockChain) CollectAncestorsAftCpByParents(parents common.HashArray, cpHash common.Hash) (isCpAncestor bool, ancestors types.HeaderMap, unloaded common.HashArray, err error) {
	cpHeader := bc.GetHeader(cpHash)
	if cpHeader == nil || cpHeader.Height > 0 && cpHeader.Nr() == 0 {
		return false, nil, nil, ErrCpNotFinalized
	}
	return bc.hc.CollectAncestorsAftCpByParents(parents, cpHeader)
}

// CollectAncestorsAftCpByTips recursively collect ancestors by block parents
// which have to be finalized after checkpoint up to block.
func (bc *BlockChain) CollectAncestorsAftCpByTips(parents common.HashArray, cpHash common.Hash) (
	isCpAncestor bool,
	ancestors types.HeaderMap,
	unloaded common.HashArray,
	tips types.Tips,
) {
	return bc.hc.CollectAncestorsAftCpByTips(parents, cpHash)
}

// IsAncestorRecursive checks the passed ancestorHash is an ancestor of the given block.
func (bc *BlockChain) IsAncestorByTips(header *types.Header, ancestorHash common.Hash) (bool, error) {
	if header.Hash() == ancestorHash {
		return false, nil
	}
	//if ancestorHash is genesis
	if bc.genesisBlock.Hash() == ancestorHash {
		return true, nil
	}
	// if ancestorHash in parents
	if header.ParentHashes.Has(ancestorHash) {
		return true, nil
	}
	ancestorHead := bc.GetHeader(ancestorHash)
	if ancestorHead == nil {
		return false, ErrInsertUncompletedDag
	}
	if ancestorHead.Nr() > 0 && ancestorHead.Nr() < header.CpNumber {
		return true, nil
	}
	_, ancestors, unl, _ := bc.CollectAncestorsAftCpByTips(header.ParentHashes, header.CpHash)
	if len(unl) > 0 {
		return false, ErrInsertUncompletedDag
	}
	return ancestors[ancestorHash] != nil, nil
}

// IsAncestorRecursive checks the passed ancestorHash is an ancestor of the given block.
func (bc *BlockChain) IsAncestorRecursive(header *types.Header, ancestorHash common.Hash) (bool, error) {
	if header.Hash() == ancestorHash {
		return false, nil
	}
	//if ancestorHash is genesis
	if bc.genesisBlock.Hash() == ancestorHash {
		return true, nil
	}
	// if ancestorHash in parents
	if header.ParentHashes.Has(ancestorHash) {
		return true, nil
	}
	ancestorHead := bc.GetHeader(ancestorHash)
	if ancestorHead == nil {
		return false, ErrInsertUncompletedDag
	}
	if ancestorHead.Nr() > 0 && ancestorHead.Nr() < header.CpNumber {
		return true, nil
	}
	_, ancestors, unl, err := bc.CollectAncestorsAftCpByParents(header.ParentHashes, header.CpHash)
	if err != nil {
		return false, err
	}
	if len(unl) > 0 {
		return false, ErrInsertUncompletedDag
	}
	return ancestors[ancestorHash] != nil, nil
}

// GetTips retrieves active tips headers:
// - no descendants
// - chained to finalized state (skips unchained)
func (bc *BlockChain) GetTips() types.Tips {
	return *bc.hc.GetTips()
}

// ResetTips set last finalized block to tips for stable work
func (bc *BlockChain) ResetTips() error {
	return bc.hc.ResetTips()
}

// AddTips add BlockDag to tips
func (bc *BlockChain) AddTips(blockDag *types.BlockDAG) {
	bc.hc.AddTips(blockDag)
}

// RemoveTips remove BlockDag from tips by hash from tips
func (bc *BlockChain) RemoveTips(hashes common.HashArray) {
	bc.hc.RemoveTips(hashes)
}

// FinalizeTips update tips in accordance with finalization result
func (bc *BlockChain) FinalizeTips(finHashes common.HashArray, lastFinHash common.Hash, lastFinNr uint64) {
	bc.hc.FinalizeTips(finHashes, lastFinHash, lastFinNr)
}

// AppendToChildren append block hash as child of block
func (bc *BlockChain) AppendToChildren(child common.Hash, parents common.HashArray) {
	batch := bc.db.NewBatch()
	for _, parent := range parents {
		children := rawdb.ReadChildren(bc.db, parent)
		children = append(children, child)
		rawdb.WriteChildren(batch, parent, children)
	}
	if err := batch.Write(); err != nil {
		log.Crit("Failed to write block children", "err", err)
	}
}

// ReadChildren retrieves hashes of the children blocks of given block hash.
func (bc *BlockChain) ReadChildren(hash common.Hash) common.HashArray {
	return rawdb.ReadChildren(bc.db, hash)
}

// GetBlockDag retrieves BlockDag by hash.
func (bc *BlockChain) GetBlockDag(hash common.Hash) *types.BlockDAG {
	return bc.hc.GetBlockDag(hash)
}

func (bc *BlockChain) SaveBlockDag(blockDag *types.BlockDAG) {
	bc.hc.SaveBlockDag(blockDag)
}

// DeleteBlockDag removes BlockDag by hash.
func (bc *BlockChain) DeleteBlockDag(hash common.Hash) {
	bc.hc.DeleteBlockDag(hash)
}

// WriteTxLookupEntry write TxLookupEntry and cache it.
func (bc *BlockChain) WriteTxLookupEntry(txIndex int, txHash, blockHash common.Hash, receiptStatus uint64) bool {
	if receiptStatus == types.ReceiptStatusSuccessful {
		// create transaction lookup
		rawdb.WriteTxLookupEntry(bc.db, txHash, blockHash)
		//cash tx lookup
		lookup := &rawdb.LegacyTxLookupEntry{BlockHash: blockHash, Index: uint64(txIndex)}
		bc.txLookupCache.Add(txHash, lookup)
		return true
	}
	if existed := rawdb.ReadTxLookupEntry(bc.db, txHash); existed == (common.Hash{}) {
		// create transaction lookup
		rawdb.WriteTxLookupEntry(bc.db, txHash, blockHash)
		//cash tx lookup
		lookup := &rawdb.LegacyTxLookupEntry{BlockHash: blockHash, Index: uint64(txIndex)}
		bc.txLookupCache.Add(txHash, lookup)
		return true
	}
	return false
}

func (bc *BlockChain) moveTxsToProcessing(txs *types.BlockTransactions) {
	bc.processingFeed.Send(txs)
}

func (bc *BlockChain) MoveTxsToProcessing(block *types.Block) {
	if block == nil {
		return
	}

	txs := types.NewBlockTransactions(block.Hash())
	bc.handleBlockValidatorSyncTxs(block)
	//txs.Transactions = append(txs.Transactions, block.Transactions()...)
	txs.Transactions = block.Transactions()

	//sort.Slice(txs.Transactions, func(i, j int) bool {
	//	return txs.Transactions[i].Nonce() < txs.Transactions[j].Nonce()
	//})

	bc.moveTxsToProcessing(txs)
}

func (bc *BlockChain) RemoveTxsFromPool(tx types.Transactions) {
	bc.rmTxFeed.Send(tx)
}

/* synchronization functionality */

// todo RM/check
// SetSyncProvider set provider of access to synchronization functionality
func (bc *BlockChain) SetSyncProvider(provider types.SyncProvider) {
	bc.syncProvider = provider
}

// Synchronising returns whether the downloader is currently synchronising.
func (bc *BlockChain) Synchronising() bool {
	return !bc.isSynced
}

// FinSynchronising returns whether the downloader is currently retrieving finalized blocks.
func (bc *BlockChain) FinSynchronising() bool {
	if bc.syncProvider == nil {
		return false
	}
	return bc.syncProvider.FinSynchronising()
}

// DagSynchronising returns whether the downloader is currently retrieving dag chain blocks.
func (bc *BlockChain) DagSynchronising() bool {
	if bc.syncProvider == nil {
		return false
	}
	return bc.syncProvider.DagSynchronising()
}

func (bc *BlockChain) ValidatorStorage() valStore.Storage {
	return bc.validatorStorage
}

func (bc *BlockChain) GetEraInfo() *era.EraInfo {
	return &bc.eraInfo
}

// SetNewEraInfo sets new era info.
func (bc *BlockChain) SetNewEraInfo(newEra era.Era) {
	log.Info("New era",
		"num", newEra.Number,
		"begin", newEra.From,
		"end", newEra.To,
		"root", newEra.Root,
		"blockHash", newEra.BlockHash,
	)

	bc.eraInfo = era.NewEraInfo(newEra)
}

func (bc *BlockChain) Database() ethdb.Database {
	return bc.db
}

func (bc *BlockChain) DagMuLock() {
	bc.dagMu.Lock()
}

func (bc *BlockChain) DagMuUnlock() {
	bc.dagMu.Unlock()
}

<<<<<<< HEAD
func (bc *BlockChain) EnterNextEra(nextEraEpochFrom uint64, root common.Hash) (*era.Era, error) {
=======
func (bc *BlockChain) EnterNextEra(nextEraEpochFrom uint64, root, blockHash common.Hash) *era.Era {
>>>>>>> d03e5079
	nextEra := rawdb.ReadEra(bc.db, bc.eraInfo.Number()+1)

	// todo check nextEra.Root != root (in fork)
	if nextEra != nil {
		bc.FixEra(nextEra, true, "EnterNextEra_0")
		rawdb.WriteCurrentEra(bc.db, nextEra.Number)
		log.Info("######### if nextEra != nil EnterNextEra",
			"num", nextEra.Number,
			"begin", nextEra.From,
			"end", nextEra.To,
			"root", nextEra.Root,
			"currSlot", bc.GetSlotInfo().CurrentSlot(),
			"currEpoch", bc.GetSlotInfo().SlotToEpoch(bc.GetSlotInfo().CurrentSlot()),
		)
		bc.SetNewEraInfo(*nextEra)
		return nextEra, nil
	}

	transitionSlot, err := bc.GetSlotInfo().SlotOfEpochStart(nextEraEpochFrom - bc.Config().TransitionPeriod)
	if err != nil {
		log.Error("Next era: calculate transition slot failed", "err", err)
		return nil, err
	}

<<<<<<< HEAD
	validatorsCount, err := bc.ValidatorStorage().GetActiveValidatorsCount(bc, transitionSlot)
	if err != nil {
		return nil, err
	}
	nextEra = era.NextEra(bc, root, validatorsCount)
bc.FixEra(nextEra, false, "EnterNextEra_1")
=======
	validators, _ := bc.ValidatorStorage().GetValidators(bc, transitionSlot, true, false, "EnterNextEra")
	nextEra = era.NextEra(bc, root, blockHash, uint64(len(validators)))
	bc.FixEra(nextEra, false, "EnterNextEra_1")
>>>>>>> d03e5079
	rawdb.WriteEra(bc.db, nextEra.Number, *nextEra)
	rawdb.WriteCurrentEra(bc.db, nextEra.Number)
	log.Info("######### if nextEra == nil EnterNextEra",
		"num", nextEra.Number,
		"begin", nextEra.From,
		"end", nextEra.To,
		"root", nextEra.Root,
		"currSlot", bc.GetSlotInfo().CurrentSlot(),
		"currEpoch", bc.GetSlotInfo().SlotToEpoch(bc.GetSlotInfo().CurrentSlot()),
		"validators", validatorsCount,
	)
	bc.SetNewEraInfo(*nextEra)
	return nextEra, nil
}

<<<<<<< HEAD
func (bc *BlockChain) StartTransitionPeriod(cp *types.Checkpoint, spineRoot common.Hash) error {
=======
func (bc *BlockChain) StartTransitionPeriod(cp *types.Checkpoint, spineRoot, spineHash common.Hash) {
>>>>>>> d03e5079
	nextEra := rawdb.ReadEra(bc.db, bc.eraInfo.Number()+1)
	if nextEra == nil {
		log.Info("GetValidators StartTransitionPeriod", "slot", bc.GetSlotInfo().CurrentSlot(),
			"curEpoch", bc.GetSlotInfo().SlotToEpoch(bc.GetSlotInfo().CurrentSlot()),
			"curEra", bc.GetEraInfo().GetEra().Number,
			"fromEp", bc.GetEraInfo().GetEra().From,
			"toEp", bc.GetEraInfo().GetEra().To,
			"nextEraFirstEpoch", bc.GetEraInfo().NextEraFirstEpoch(),
			"nextEraFirstSlot", bc.GetEraInfo().NextEraFirstSlot(bc),
		)

		if int64(cp.FinEpoch)-int64(bc.Config().TransitionPeriod) < 0 {
			log.Warn("Skip transition period processing, cp.FinEpoch less then transition period",
				"cp.FinEpoch", cp.FinEpoch,
				"transitionPeriod", bc.Config().TransitionPeriod,
			)
			return
		}
		cpEpochSlot, err := bc.GetSlotInfo().SlotOfEpochStart(cp.FinEpoch - bc.Config().TransitionPeriod)
		if err != nil {
			return err
		}

<<<<<<< HEAD
		validatorsCount, err := bc.ValidatorStorage().GetActiveValidatorsCount(bc, cpEpochSlot)
		if err != nil {
			return err
		}
		nextEra := era.NextEra(bc, spineRoot, validatorsCount)
=======
		validators, _ := bc.ValidatorStorage().GetValidators(bc, cpEpochSlot, true, false, "StartTransitionPeriod")
		nextEra = era.NextEra(bc, spineRoot, spineHash, uint64(len(validators)))
>>>>>>> d03e5079
		bc.FixEra(nextEra, false, "StartTransitionPeriod_0")

		rawdb.WriteEra(bc.db, nextEra.Number, *nextEra)

		go bc.ValidatorStorage().PrepareNextEraValidators(bc, cpEpochSlot)

		log.Info("Era transition period", "from", bc.GetEraInfo().Number(), "num", nextEra.Number, "begin", nextEra.From, "end", nextEra.To, "length", nextEra.Length())
	} else {
		bc.FixEra(nextEra, true, "StartTransitionPeriod_1")
		log.Info("######## HandleEra transitionPeriod skipped already done", "cpEpoch", cp.Epoch,
			"cpFinEpoch", cp.FinEpoch,
			"curEpoch", bc.GetSlotInfo().SlotInEpoch(bc.GetSlotInfo().CurrentSlot()),
			"curSlot", bc.GetSlotInfo().CurrentSlot(),
			"bc.GetEraInfo().ToEpoch", bc.GetEraInfo().ToEpoch(),
			"bc.GetEraInfo().FromEpoch", bc.GetEraInfo().FromEpoch(),
			"bc.GetEraInfo().Number", bc.GetEraInfo().Number(),
		)
	}

	return nil
}

func (bc *BlockChain) IsTxValidatorSync(tx *types.Transaction) bool {
	if tx == nil {
		return false
	}
	return tx.To() != nil && bc.Config().ValidatorsStateAddress != nil && bytes.Equal(tx.To().Bytes(), bc.Config().ValidatorsStateAddress.Bytes())
}

func (bc *BlockChain) verifyBlockValidatorSyncTx(block *types.Block, tx *types.Transaction) error {
	if !bc.IsTxValidatorSync(tx) {
		return nil
	}
	op, err := validatorOp.DecodeBytes(tx.Data())
	if err != nil {
		log.Error("can`t unmarshal validator sync operation from tx data", "err", err)
		return err
	}

	switch v := op.(type) {
	case validatorOp.ValidatorSync:
		return validator.ValidateValidatorSyncOp(bc, v, block.Slot(), tx.Hash())
	}
	return nil
}

func (bc *BlockChain) handleBlockValidatorSyncTxs(block *types.Block) {
	for _, tx := range block.Transactions() {
		if !bc.IsTxValidatorSync(tx) {
			continue
		}
		if err := bc.verifyBlockValidatorSyncTx(block, tx); err != nil {
			log.Error("Validator sync tx handling",
				"err", err,
				"tx.Hash", tx.Hash().Hex(),
				"tx.To", tx.To().Hex(),
				"ValidatorsStateAddress", bc.Config().ValidatorsStateAddress.Hex(),
				"condIsValSync", bytes.Equal(tx.To().Bytes(), bc.Config().ValidatorsStateAddress.Bytes()),
			)
			continue
		}

		op, err := validatorOp.DecodeBytes(tx.Data())
		if err != nil {
			log.Error("can`t unmarshal validator sync operation from tx data", "err", err)
			continue
		}
		switch v := op.(type) {
		case validatorOp.ValidatorSync:
			txHash := tx.Hash()
			txValSyncOp := &types.ValidatorSync{
				InitTxHash: v.InitTxHash(),
				OpType:     v.OpType(),
				ProcEpoch:  v.ProcEpoch(),
				Index:      v.Index(),
				Creator:    v.Creator(),
				Amount:     v.Amount(),
				TxHash:     &txHash,
			}
			log.Info("Validator sync tx",
				"OpType", txValSyncOp.OpType,
				"ProcEpoch", txValSyncOp.ProcEpoch,
				"Index", txValSyncOp.Index,
				"Creator", fmt.Sprintf("%#x", txValSyncOp.Creator),
				"amount", txValSyncOp.Amount,
				"TxHash", fmt.Sprintf("%#x", txValSyncOp.TxHash),
				"InitTxHash", fmt.Sprintf("%#x", txValSyncOp.InitTxHash),
			)
			bc.SetValidatorSyncData(txValSyncOp)
		}
	}
}

func (bc *BlockChain) RestoreValidatorSyncOp(tx *types.Transaction, header *types.Header) error {
	if !bc.Config().IsForkSlotDelegate(header.Slot) {
		return nil
	}
	// check is validator tx
	if !bc.IsTxValidatorSync(tx) {
		return nil
	}
	op, err := validatorOp.DecodeBytes(tx.Data())
	if err != nil {
		log.Error("Validator sync tx: restore op fail: unmarshal", "err", err)
		return err
	}
	switch v := op.(type) {
	case validatorOp.ValidatorSync:
		savedValSync := bc.GetValidatorSyncData(v.InitTxHash())
		if savedValSync == nil {
			log.Error("Validator sync tx: restore op fail 222",
				"failedTx", fmt.Sprintf("%#x", tx.Hash()),
				"OpType", v.OpType(),
				"ProcEpoch", v.ProcEpoch(),
				"Index", v.Index(),
				"Creator", fmt.Sprintf("%#x", v.Creator()),
				"amount", v.Amount().String(),
				"InitTxHash", fmt.Sprintf("%#x", v.InitTxHash()),
			)
			return validator.ErrNoSavedValSyncOp
		}
		//has another tx
		if savedValSync.TxHash != nil && *savedValSync.TxHash != tx.Hash() {
			log.Error("Validator sync tx: restore op fail: has other tx",
				"failedTx", fmt.Sprintf("%#x", tx.Hash()),
				"existTx", fmt.Sprintf("%#x", *savedValSync.TxHash),
				"OpType", v.OpType(),
				"ProcEpoch", v.ProcEpoch(),
				"Index", v.Index(),
				"Creator", fmt.Sprintf("%#x", v.Creator()),
				"amount", v.Amount().String(),
				"InitTxHash", fmt.Sprintf("%#x", v.InitTxHash()),
			)
			// check tx status
			rc, _, _ := bc.GetTransactionReceipt(*savedValSync.TxHash)
			if rc != nil && rc.Status == types.ReceiptStatusSuccessful {
				return nil
			} else {
				bc.notProcValSyncOps[savedValSync.Key()].TxHash = nil
			}
		}
		//reset tx hash
		savedValSync.TxHash = nil
		if bc.notProcValSyncOps[savedValSync.Key()] != nil &&
			bc.notProcValSyncOps[savedValSync.Key()].TxHash != nil &&
			*bc.notProcValSyncOps[savedValSync.Key()].TxHash == tx.Hash() {
			bc.notProcValSyncOps[savedValSync.Key()].TxHash = nil
		}

		//restore as not processed
		bc.AppendNotProcessedValidatorSyncData([]*types.ValidatorSync{savedValSync})

		updop := bc.notProcValSyncOps[savedValSync.Key()]
		log.Info("Validator sync tx: restore op",
			"failedTx", fmt.Sprintf("%#x", tx.Hash()),
			"OpType", v.OpType(),
			"ProcEpoch", v.ProcEpoch(),
			"Index", v.Index(),
			"Creator", fmt.Sprintf("%#x", v.Creator()),
			"amount", v.Amount().String(),
			"InitTxHash", fmt.Sprintf("%#x", v.InitTxHash()),
			"failedTx", fmt.Sprintf("%#x", tx.Hash()),
			"updOp", updop,
		)
	default:
		log.Error("Validator sync tx: restore op fail 333 default",
			"failedTx", fmt.Sprintf("%#x", tx.Hash()),
			"OpType", v.OpCode(),
			"failedTx", fmt.Sprintf("%#x", tx.Hash()),
		)
	}

	return nil
}

func (bc *BlockChain) handleBlockValidatorSyncReceipts(block *types.Block, receipts types.Receipts) {
	for _, receipt := range receipts {
		if receipt == nil {
			continue
		}
		if receipt.Status != types.ReceiptStatusSuccessful {
			continue
		}
		tx := block.Transactions()[receipt.TransactionIndex]
		if !bc.IsTxValidatorSync(tx) {
			continue
		}

		log.Info("Validator sync tx receipts (start)",
			"tx.Hash", tx.Hash().Hex(),
			"rc.Hash", receipt.TxHash.Hex(),
			"conditionHash", tx.Hash() == receipt.TxHash,
			"tx.To", tx.To().Hex(),
			"ValidatorsStateAddress", bc.Config().ValidatorsStateAddress.Hex(),
			"condIsValSync", bytes.Equal(tx.To().Bytes(), bc.Config().ValidatorsStateAddress.Bytes()),
			"rc.Status", receipt.Status,
			"conditionStatus", receipt.Status != types.ReceiptStatusSuccessful,
		)

		op, err := validatorOp.DecodeBytes(tx.Data())
		if err != nil {
			log.Error("can`t unmarshal validator sync operation from tx data", "err", err)
			continue
		}

		switch v := op.(type) {
		case validatorOp.ValidatorSync:
			txHash := tx.Hash()
			txValSyncOp := &types.ValidatorSync{
				InitTxHash: v.InitTxHash(),
				OpType:     v.OpType(),
				ProcEpoch:  v.ProcEpoch(),
				Index:      v.Index(),
				Creator:    v.Creator(),
				Amount:     v.Amount(),
				TxHash:     &txHash,
			}
			log.Info("Validator sync tx receipts",
				"OpType", txValSyncOp.OpType,
				"ProcEpoch", txValSyncOp.ProcEpoch,
				"Index", txValSyncOp.Index,
				"Creator", fmt.Sprintf("%#x", txValSyncOp.Creator),
				"amount", txValSyncOp.Amount,
				"TxHash", fmt.Sprintf("%#x", txValSyncOp.TxHash),
				"InitTxHash", txValSyncOp.InitTxHash.Hex(),
			)
			bc.SetValidatorSyncData(txValSyncOp)
		}
	}
}

func (bc *BlockChain) SetOptimisticSpinesToCache(slot uint64, spines common.HashArray) {
	bc.optimisticSpinesCache.Add(slot, spines)
}

func (bc *BlockChain) GetOptimisticSpinesFromCache(slot uint64) common.HashArray {
	blocks, ok := bc.optimisticSpinesCache.Get(slot)
	if !ok {
		return nil
	}

	blk := blocks.(common.HashArray)
	if blk != nil {
		return blk
	}

	return nil
}

func (bc *BlockChain) removeOptimisticSpinesFromCache(slot uint64) {
	bc.optimisticSpinesCache.Remove(slot)
}

// SetIsSynced sets the value of isSynced with mu
func (bc *BlockChain) SetIsSynced(synced bool) {
	bc.isSyncedM.Lock()
	defer bc.isSyncedM.Unlock()

	log.Info("Switched sync status to", "isSynced", synced)
	bc.isSynced = synced
}

// IsSynced gets the value of isSynced with mu
func (bc *BlockChain) IsSynced() bool {
	bc.isSyncedM.Lock()
	defer bc.isSyncedM.Unlock()
	return bc.isSynced
}

func (bc *BlockChain) GetOptimisticSpines(gtSlot uint64) ([]common.HashArray, error) {
	currentSlot := bc.GetTips().GetMaxSlot()
	if currentSlot <= gtSlot {
		return []common.HashArray{}, nil
	}

	optimisticSpines := make([]common.HashArray, 0, bc.Config().SlotsPerEpoch*3)

	for slot := gtSlot + 1; slot <= currentSlot; slot++ {
		slotSpines := bc.GetOptimisticSpinesFromCache(slot)
		if slotSpines == nil {
			slotBlocks := make(types.Headers, 0, bc.Config().ValidatorsPerSlot)
			slotBlocksHashes := rawdb.ReadSlotBlocksHashes(bc.Database(), slot)
			for _, hash := range slotBlocksHashes {
				block := bc.GetHeader(hash)
				slotBlocks = append(slotBlocks, block)
			}
			slotSpines = types.OptimisticSortSlotHeaders(slotBlocks)
			//var err error
			//slotSpines, err = types.CalculateOptimisticSpines(slotBlocks)
			//if err != nil {
			//	return []common.HashArray{}, err
			//}
			bc.SetOptimisticSpinesToCache(slot, slotSpines)
		}

		// Only append slotSpines if it's not empty
		if len(slotSpines) > 0 {
			optimisticSpines = append(optimisticSpines, slotSpines)
		}
	}

	return optimisticSpines, nil
}

func (bc *BlockChain) EpochToEra(epoch uint64) *era.Era {
	curEra := bc.eraInfo.GetEra()
	if curEra == nil {
		currentEraNumber := rawdb.ReadCurrentEra(bc.db)
		if eraInfo := rawdb.ReadEra(bc.db, currentEraNumber); eraInfo != nil {
			bc.SetNewEraInfo(*eraInfo)
			curEra = eraInfo
		} else {
			return nil
		}
	}
	if curEra.IsContainsEpoch(epoch) {
		return curEra
	}

	eraNumber := curEra.Number
	findingEra := curEra

	if epoch < curEra.From {
		low := uint64(0)
		high := eraNumber
		for !findingEra.IsContainsEpoch(epoch) {
			eraNumber = (low + high) / 2
			findingEra = rawdb.ReadEra(bc.db, eraNumber)
			if findingEra.To > epoch {
				high = eraNumber - 1
			} else {
				low = eraNumber + 1
			}
		}
	} else if epoch > curEra.To {
		for !findingEra.IsContainsEpoch(epoch) {
			eraNumber++
			findingEra = rawdb.ReadEra(bc.db, eraNumber)
		}
	}

	return findingEra
}

func (bc *BlockChain) HaveEpochBlocks(epoch uint64) (bool, error) {
	startSlot, err := bc.GetSlotInfo().SlotOfEpochStart(epoch)
	if err != nil {
		return false, err
	}

	endSlot, err := bc.GetSlotInfo().SlotOfEpochEnd(epoch)
	if err != nil {
		return false, err
	}

	for startSlot <= endSlot {
		blocks := bc.GetBlockHashesBySlot(startSlot)
		if len(blocks) > 0 {
			return true, nil
		}
		startSlot++
	}

	return false, nil
}

func (bc *BlockChain) verifyBlockBaseFee(block *types.Block) bool {
	creatorsPerSlotCount := bc.Config().ValidatorsPerSlot
	if creatorsPerSlot, err := bc.ValidatorStorage().GetCreatorsBySlot(bc, block.Slot()); err == nil {
		creatorsPerSlotCount = uint64(len(creatorsPerSlot))
	}

<<<<<<< HEAD
	validatorsCount, err := bc.ValidatorStorage().GetActiveValidatorsCount(bc, block.Slot())
	if err != nil {
		log.Error("can`t verify block base fee, no validators for slot", "slot", block.Slot())
		return false
	}
	expectedBaseFee := misc.CalcSlotBaseFee(bc.Config(), creatorsPerSlotCount, validatorsCount, bc.Genesis().GasLimit())
=======
	validators, _ := bc.ValidatorStorage().GetValidators(bc, block.Slot(), true, false, "verifyBlockBaseFee")
	expectedBaseFee := misc.CalcSlotBaseFee(bc.Config(), creatorsPerSlotCount, uint64(len(validators)), bc.Genesis().GasLimit(), block.Slot())
>>>>>>> d03e5079

	if expectedBaseFee.Cmp(block.BaseFee()) != 0 {
		log.Warn("Block verification: invalid base fee",
			"calcBaseFee", expectedBaseFee.String(),
			"blockBaseFee", block.BaseFee().String(),
			"blockHash", block.Hash().Hex(),
		)
		return false
	}

	return true
}

func (bc *BlockChain) GetEVM(msg Message, state *state.StateDB, header *types.Header, vmConfig *vm.Config) (*vm.EVM, func() error, error) {
	vmError := func() error { return nil }
	if vmConfig == nil {
		vmConfig = bc.GetVMConfig()
	}
	txContext := NewEVMTxContext(msg)
	context := NewEVMBlockContext(header, bc, nil)
	return vm.NewEVM(context, txContext, state, bc.Config(), *vmConfig), vmError, nil
}

// GetTP retrieves the token processor.
func (bc *BlockChain) GetTP(state *state.StateDB, header *types.Header) (*token.Processor, func() error, error) {
	tpError := func() error { return nil }
	context := NewEVMBlockContext(header, bc, nil)
	return token.NewProcessor(context, state), tpError, nil
}

// GetVP retrieves the validator processor.
func (bc *BlockChain) GetVP(state *state.StateDB, header *types.Header) (*validator.Processor, func() error, error) {
	tpError := func() error { return nil }
	context := NewEVMBlockContext(header, bc, nil)
	return validator.NewProcessor(context, state, bc), tpError, nil
}

func (bc *BlockChain) doCall(msg Message, header *types.Header, tp *token.Processor, vp *validator.Processor) (*ExecutionResult, error) {
	defer func(start time.Time) { log.Info("Executing EVM call finished", "runtime", time.Since(start)) }(time.Now())

	state, err := bc.StateAt(header.Root)
	if state == nil || err != nil {
		return nil, err
	}

	evm, _, err := bc.GetEVM(msg, state, header, &vm.Config{NoBaseFee: true})
	if err != nil {
		return nil, err
	}
	// Wait for the context to be done and cancel the evm. Even if the
	// EVM has finished, cancelling may be done (repeatedly)
	defer evm.Cancel()

	// Execute the message.
	gp := new(GasPool).AddGas(math.MaxUint64)
	result, err := ApplyMessage(evm, tp, vp, msg, gp)

	if evm.Cancelled() {
		return nil, fmt.Errorf("execution aborted")
	}
	if err != nil {
		return result, fmt.Errorf("err: %w (supplied gas %d)", err, msg.Gas())
	}
	return result, nil
}

// searchValidCheckpoint descending search of the first valid checkpoint
func (bc *BlockChain) searchValidCheckpoint(fromEpoch uint64) *types.Checkpoint {
	for {
		cpSpine := rawdb.ReadEpoch(bc.db, fromEpoch)
		if cpSpine != (common.Hash{}) {
			cp := rawdb.ReadCoordinatedCheckpoint(bc.db, cpSpine)
			if cp != nil {
				return cp
			}
		}

		if fromEpoch == 0 {
			return nil
		}
		fromEpoch--
	}
}

// searchBlockFinalizationCp searching for checkpoint of block finalization by number.
func (bc *BlockChain) searchBlockFinalizationCp(hdr *types.Header) *types.Checkpoint {
	if hdr == nil || hdr.Number == nil {
		return nil
	}
	nr := hdr.Nr()
	if nr > 0 {
		nr--
	}
	for ; nr >= hdr.CpNumber; nr-- {
		cpSpine := rawdb.ReadFinalizedHashByNumber(bc.db, nr)
		if cpSpine == (common.Hash{}) {
			return nil
		}
		cp := rawdb.ReadCoordinatedCheckpoint(bc.db, cpSpine)
		if cp == nil {
			if nr == 0 {
				return nil
			}
			continue
		}
		return cp
	}
	return nil
}

// IsHibernateSlot check is spines length reached the HibernationSpinesThreshold
// to start hibernate mode.
func (bc *BlockChain) IsHibernateSlot(header *types.Header) (bool, error) {
	slot := header.Slot
	cpHdr := bc.GetHeader(header.CpHash)
	if cpHdr == nil {
		log.Error("IsHibernateSlot: cp block not found",
			"slot", header.Slot,
			"hash", header.Hash().Hex(),
			"cpHash", header.CpHash.Hex(),
			"err", ErrInsertUncompletedDag,
		)
		return false, ErrInsertUncompletedDag
	}
	cpSlot := cpHdr.Slot
	// quick check by slots diff
	if slot >= cpSlot && slot-cpSlot < bc.Config().HibernationSpinesThreshold() {
		return false, nil
	}
	// check by ancestors
	tmpTips := types.Tips{}
	for _, h := range header.ParentHashes {
		bdag := bc.GetBlockDag(h)
		if bdag == nil {
			// create parent blockDag
			parentBlock := bc.GetHeader(h)
			if parentBlock == nil {
				log.Error("IsHibernateSlot: create parent blockDag: parent not found",
					"slot", header.Slot,
					"hash", header.Hash().Hex(),
					"parent", h.Hex(),
					"err", ErrInsertUncompletedDag,
				)
				return false, ErrInsertUncompletedDag
			}
			var cpHeader *types.Header
			if parentBlock.Height == 0 {
				// if parentBlock is genesis
				cpHeader = parentBlock
			} else {
				cpHeader = bc.GetHeader(parentBlock.CpHash)
			}
			if cpHeader == nil {
				log.Error("IsHibernateSlot: create parent blockDag: parent cp not found",
					"slot", header.Slot,
					"hash", header.Hash().Hex(),
					"parent", h.Hex(),
					"parentCP", cpHeader.Hash().Hex(),
					"err", ErrInsertUncompletedDag,
				)
				return false, ErrInsertUncompletedDag
			}

			log.Warn("IsHibernateSlot: create parent blockDag",
				"parent.slot", parentBlock.Slot,
				"parent", h.Hex(),
				"slot", header.Slot,
				"height", header.Height,
				"hash", header.Hash().Hex(),
			)
			_, ancestors, unl, err := bc.CollectAncestorsAftCpByParents(parentBlock.ParentHashes, cpHeader.Hash())
			if err != nil {
				return false, err
			}
			if len(unl) > 0 {
				log.Error("IsHibernateSlot: create parent blockDag: incomplete dag",
					"err", ErrInsertUncompletedDag,
					"parent", h.Hex(),
					"parent.slot", parentBlock.Slot,
					"slot", header.Slot,
					"hash", header.Hash().Hex(),
				)
				return false, ErrInsertUncompletedDag
			}
			delete(ancestors, cpHeader.Hash())
			bdag = &types.BlockDAG{
				Hash:                   h,
				Height:                 parentBlock.Height,
				Slot:                   parentBlock.Slot,
				CpHash:                 cpHeader.Hash(),
				CpHeight:               cpHeader.Height,
				OrderedAncestorsHashes: ancestors.Hashes(),
			}
		}
		bdag.OrderedAncestorsHashes = bdag.OrderedAncestorsHashes.Difference(common.HashArray{bc.Genesis().Hash()})
		tmpTips.Add(bdag)
	}

	//for case if finalized tip is current cp
	cpCpHash := header.CpHash
	for _, tip := range tmpTips {
		if tip.Hash == header.CpHash {
			cpCpHash = tip.CpHash
			break
		}
	}

	dagChainHashes, err := bc.CollectAncestorsHashesByTips(tmpTips, cpCpHash)
	if err != nil {
		return false, err
	}
	ancMap := bc.GetHeadersByHashes(dagChainHashes)
	slotsMap := make(map[uint64]bool)
	for _, hdr := range ancMap {
		if hdr == nil {
			return false, ErrInsertUncompletedDag
		}
		if hdr.Slot < cpHdr.Slot || hdr.Hash() == cpHdr.Hash() {
			continue
		}
		slotsMap[hdr.Slot] = true
	}
	isHibernate := uint64(len(slotsMap)) >= bc.Config().HibernationSpinesThreshold()
	log.Info("IsHibernateSlot:",
		"isHibernate", isHibernate,
		"spines", len(slotsMap),
		"slot", header.Slot,
		"hash", header.Hash().Hex(),
	)
	return isHibernate, nil
}

func (bc *BlockChain) verifyHibernateModeBlock(block *types.Block) (bool, error) {
	if len(block.Transactions()) == 0 {
		return true, nil
	}
	isHibernate, err := bc.IsHibernateSlot(block.Header())
	if err != nil {
		log.Warn("Hibernate block verification failed: check hibernate mode",
			"blockSlot", block.Slot(),
			"blockHash", block.Hash().Hex(),
			"cpHash", block.CpHash().Hex(),
			"err", err.Error(),
		)
		return false, err
	}

	if isHibernate {
		log.Info("Hibernate block verification failed:",
			"isHibernate", isHibernate,
			"blockSlot", block.Slot(),
			"blockHash", block.Hash().Hex(),
			"cpHash", block.CpHash().Hex(),
			"txs", len(block.Transactions()),
		)
	}

	return !isHibernate, nil
}

func (bc *BlockChain) SetLastFinalisedHeader(head *types.Header, lastFinNr uint64) {
	bc.hc.SetLastFinalisedHeader(head, lastFinNr)
}

// FixEra fixes era data.
func (bc *BlockChain) FixEra(ptrEra *era.Era, save bool, byFn string) {
	//testnet8
	if bc.Genesis().Hash() == params.Testnet8GenesisHash {
		if byFn == "eth/backend.New" {
			bc.TestNet8FixEraOnInit()
			return
		}
		bc.TestNet8FixEra(ptrEra, save, byFn)
	}
}

// TestNet8FixEraOnInit fixes era data for testnet8.
func (bc *BlockChain) TestNet8FixEraOnInit() {
	if bc.Genesis().Hash() != params.Testnet8GenesisHash {
		return
	}
	eraInfo := bc.GetEraInfo()
	if eraInfo == nil && eraInfo.GetEra() == nil {
		return
	}
	correctRoot := common.HexToHash("0x6a2119729696ae56975a8490e6e8a4a2ca12c7a15b6c0d3055d402fc47c756f1")
	if eraInfo.Number() == 7800 || eraInfo.Number() == 7801 {
		log.Info("Testnet8 fix era: update era info")
		fixEra := eraInfo.GetEra()
		fixEra.Root = correctRoot
		bc.SetNewEraInfo(*fixEra)
		if eraInfo.Number() == 7799 {
			log.Info("Testnet8 fix era: save correct era 7800")
			era7800 := era.NewEra(7800, 126288, 126319, correctRoot, common.Hash{})
			rawdb.WriteEra(bc.db, era7800.Number, *era7800)
		}
		if eraInfo.Number() == 7800 {
			log.Info("Testnet8 fix era: save correct era 7801")
			era7801 := era.NewEra(7801, 126320, 126351, correctRoot, common.Hash{})
			rawdb.WriteEra(bc.db, era7801.Number, *era7801)
		}
	}
	upEra := rawdb.ReadEra(bc.db, 7800)
	if upEra != nil && upEra.Root != correctRoot {
		upEra.Root = correctRoot
		rawdb.WriteEra(bc.db, upEra.Number, *upEra)
		log.Info("Testnet8 fix era: correct root of era 7800",
			"num", upEra.Number,
			"begin", upEra.From,
			"end", upEra.To,
			"root", upEra.Root,
			"blockHash", upEra.BlockHash,
		)
	}
	upEra = rawdb.ReadEra(bc.db, 7801)
	if upEra != nil && upEra.Root != correctRoot {
		upEra.Root = correctRoot
		rawdb.WriteEra(bc.db, upEra.Number, *upEra)
		log.Info("Testnet8 fix era: correct root of era 7801",
			"num", upEra.Number,
			"begin", upEra.From,
			"end", upEra.To,
			"root", upEra.Root,
			"blockHash", upEra.BlockHash,
		)
	}
}

// TestNet8FixEra fixes era data for testnet8.
func (bc *BlockChain) TestNet8FixEra(ptrEra *era.Era, save bool, byFn string) {
	if bc.Genesis().Hash() != params.Testnet8GenesisHash {
		return
	}
	correctRoot := common.HexToHash("0x6a2119729696ae56975a8490e6e8a4a2ca12c7a15b6c0d3055d402fc47c756f1")
	if ptrEra.Number == 7800 || ptrEra.Number == 7801 {
		if ptrEra.Root != correctRoot {
			ptrEra.Root = correctRoot
			if save {
				rawdb.WriteEra(bc.db, ptrEra.Number, *ptrEra)
			}
			log.Info("Testnet8 fix era: correct root of era",
				"num", ptrEra.Number,
				"begin", ptrEra.From,
				"end", ptrEra.To,
				"root", ptrEra.Root.Hex(),
				"blockHash", ptrEra.BlockHash.Hex(),
				"fn", byFn,
			)
		}
	}
}<|MERGE_RESOLUTION|>--- conflicted
+++ resolved
@@ -3381,7 +3381,6 @@
 	if creatorsPerSlot, err := bc.ValidatorStorage().GetCreatorsBySlot(bc, header.Slot); err == nil {
 		creatorsPerSlotCount = uint64(len(creatorsPerSlot))
 	}
-<<<<<<< HEAD
 	validatorsCount, err := bc.ValidatorStorage().GetActiveValidatorsCount(bc, header.Slot)
 	if err != nil {
 		return err
@@ -3389,10 +3388,6 @@
 	header.BaseFee = misc.CalcSlotBaseFee(bc.Config(), creatorsPerSlotCount, validatorsCount, bc.Genesis().GasLimit())
 
 	block.SetHeader(header)
-=======
-	validators, _ := bc.ValidatorStorage().GetValidators(bc, header.Slot, true, false, "UpdateFinalizingState")
-	header.BaseFee = misc.CalcSlotBaseFee(bc.Config(), creatorsPerSlotCount, uint64(len(validators)), bc.Genesis().GasLimit(), header.Slot)
->>>>>>> d03e5079
 
 	// Process block using the parent state as reference point
 	subStart := time.Now()
@@ -4708,11 +4703,7 @@
 	bc.dagMu.Unlock()
 }
 
-<<<<<<< HEAD
 func (bc *BlockChain) EnterNextEra(nextEraEpochFrom uint64, root common.Hash) (*era.Era, error) {
-=======
-func (bc *BlockChain) EnterNextEra(nextEraEpochFrom uint64, root, blockHash common.Hash) *era.Era {
->>>>>>> d03e5079
 	nextEra := rawdb.ReadEra(bc.db, bc.eraInfo.Number()+1)
 
 	// todo check nextEra.Root != root (in fork)
@@ -4737,18 +4728,12 @@
 		return nil, err
 	}
 
-<<<<<<< HEAD
 	validatorsCount, err := bc.ValidatorStorage().GetActiveValidatorsCount(bc, transitionSlot)
 	if err != nil {
 		return nil, err
 	}
 	nextEra = era.NextEra(bc, root, validatorsCount)
 bc.FixEra(nextEra, false, "EnterNextEra_1")
-=======
-	validators, _ := bc.ValidatorStorage().GetValidators(bc, transitionSlot, true, false, "EnterNextEra")
-	nextEra = era.NextEra(bc, root, blockHash, uint64(len(validators)))
-	bc.FixEra(nextEra, false, "EnterNextEra_1")
->>>>>>> d03e5079
 	rawdb.WriteEra(bc.db, nextEra.Number, *nextEra)
 	rawdb.WriteCurrentEra(bc.db, nextEra.Number)
 	log.Info("######### if nextEra == nil EnterNextEra",
@@ -4764,11 +4749,7 @@
 	return nextEra, nil
 }
 
-<<<<<<< HEAD
 func (bc *BlockChain) StartTransitionPeriod(cp *types.Checkpoint, spineRoot common.Hash) error {
-=======
-func (bc *BlockChain) StartTransitionPeriod(cp *types.Checkpoint, spineRoot, spineHash common.Hash) {
->>>>>>> d03e5079
 	nextEra := rawdb.ReadEra(bc.db, bc.eraInfo.Number()+1)
 	if nextEra == nil {
 		log.Info("GetValidators StartTransitionPeriod", "slot", bc.GetSlotInfo().CurrentSlot(),
@@ -4792,16 +4773,11 @@
 			return err
 		}
 
-<<<<<<< HEAD
 		validatorsCount, err := bc.ValidatorStorage().GetActiveValidatorsCount(bc, cpEpochSlot)
 		if err != nil {
 			return err
 		}
 		nextEra := era.NextEra(bc, spineRoot, validatorsCount)
-=======
-		validators, _ := bc.ValidatorStorage().GetValidators(bc, cpEpochSlot, true, false, "StartTransitionPeriod")
-		nextEra = era.NextEra(bc, spineRoot, spineHash, uint64(len(validators)))
->>>>>>> d03e5079
 		bc.FixEra(nextEra, false, "StartTransitionPeriod_0")
 
 		rawdb.WriteEra(bc.db, nextEra.Number, *nextEra)
@@ -5174,17 +5150,12 @@
 		creatorsPerSlotCount = uint64(len(creatorsPerSlot))
 	}
 
-<<<<<<< HEAD
 	validatorsCount, err := bc.ValidatorStorage().GetActiveValidatorsCount(bc, block.Slot())
 	if err != nil {
 		log.Error("can`t verify block base fee, no validators for slot", "slot", block.Slot())
 		return false
 	}
 	expectedBaseFee := misc.CalcSlotBaseFee(bc.Config(), creatorsPerSlotCount, validatorsCount, bc.Genesis().GasLimit())
-=======
-	validators, _ := bc.ValidatorStorage().GetValidators(bc, block.Slot(), true, false, "verifyBlockBaseFee")
-	expectedBaseFee := misc.CalcSlotBaseFee(bc.Config(), creatorsPerSlotCount, uint64(len(validators)), bc.Genesis().GasLimit(), block.Slot())
->>>>>>> d03e5079
 
 	if expectedBaseFee.Cmp(block.BaseFee()) != 0 {
 		log.Warn("Block verification: invalid base fee",
