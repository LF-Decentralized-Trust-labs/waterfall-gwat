--- conflicted
+++ resolved
@@ -2289,24 +2289,7 @@
 			"calc tx hash", calcTxHash,
 		)
 
-<<<<<<< HEAD
 		return false
-=======
-	intrGasSum := uint64(0)
-	signer := types.MakeSigner(bc.Config())
-	for _, tx := range block.Transactions() {
-		msg, err := tx.AsMessage(signer, block.BaseFee())
-		intrGas, err := bc.EstimateGas(msg, block.Header())
-		if err != nil {
-			log.Warn("Block verification: gas usage error", "err", err)
-			return false, nil
-		}
-		intrGasSum += intrGas
-	}
-	if intrGasSum > block.GasLimit() {
-		log.Warn("Block verification: intrinsic gas sum > gasLimit", "block hash", block.Hash().Hex(), "gasLimit", block.GasLimit(), "IntrinsicGas sum", intrGasSum)
-		return false, nil
->>>>>>> db7909aa
 	}
 
 	// Verify block hash
@@ -4056,27 +4039,37 @@
 	// cp must be coordinated (received from coordinator)
 	coordCp := bc.GetCoordinatedCheckpoint(block.CpHash())
 	if coordCp == nil {
-		logValidationIssue("Cp not found", block)
+		log.Warn("Block verification: cp not found",
+			"cp.Hash", block.CpHash().Hex(),
+			"bl.Hash", block.Hash().Hex(),
+		)
 		return false
 	}
 	if bc.IsCheckpointOutdated(coordCp) {
-		logValidationIssue("Cp is outdated", block)
+		log.Warn("Block verification: cp is outdated",
+			"cp.Hash", block.CpHash().Hex(),
+			"bl.Hash", block.Hash().Hex(),
+		)
 		return false
 	}
 	// check cp block exists
 	cpHeader := bc.GetHeader(block.CpHash())
 	if cpHeader == nil {
-		logValidationIssue("CpBlock not found", block)
+		log.Warn("Block verification: cp block not found",
+			"cp.Hash", block.CpHash().Hex(),
+			"bl.Hash", block.Hash().Hex(),
+		)
 		return false
 	}
 	// cp must be finalized
 	if cpHeader.Height > 0 && cpHeader.Nr() == 0 {
-		logValidationIssue("Cp is not finalized", block)
-		return false
-	}
-
-	if block.Slot() <= cpHeader.Slot {
-		logValidationIssue("CpSlot checkpoint slot must be in the block's past", block)
+		log.Warn("Block verification: cp is not finalized",
+			"bl.CpNumber", block.CpNumber(),
+			"cp.Number", cpHeader.Nr(),
+			"cp.Height", cpHeader.Height,
+			"cp.Hash", block.CpHash().Hex(),
+			"bl.Hash", block.Hash().Hex(),
+		)
 		return false
 	}
 	if block.CpNumber() != cpHeader.Nr() {
