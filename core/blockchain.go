// Copyright 2014 The go-ethereum Authors
// This file is part of the go-ethereum library.
//
// The go-ethereum library is free software: you can redistribute it and/or modify
// it under the terms of the GNU Lesser General Public License as published by
// the Free Software Foundation, either version 3 of the License, or
// (at your option) any later version.
//
// The go-ethereum library is distributed in the hope that it will be useful,
// but WITHOUT ANY WARRANTY; without even the implied warranty of
// MERCHANTABILITY or FITNESS FOR A PARTICULAR PURPOSE. See the
// GNU Lesser General Public License for more details.
//
// You should have received a copy of the GNU Lesser General Public License
// along with the go-ethereum library. If not, see <http://www.gnu.org/licenses/>.

// Package core implements the Ethereum consensus protocol.
package core

import (
	"errors"
	"fmt"
	"github.com/waterfall-foundation/gwat/token/operation"
	"io"
	"sort"
	"sync"
	"sync/atomic"
	"time"

	lru "github.com/hashicorp/golang-lru"
	"github.com/waterfall-foundation/gwat/common"
	"github.com/waterfall-foundation/gwat/common/mclock"
	"github.com/waterfall-foundation/gwat/common/prque"
	"github.com/waterfall-foundation/gwat/consensus"
	"github.com/waterfall-foundation/gwat/core/rawdb"
	"github.com/waterfall-foundation/gwat/core/state"
	"github.com/waterfall-foundation/gwat/core/state/snapshot"
	"github.com/waterfall-foundation/gwat/core/types"
	"github.com/waterfall-foundation/gwat/core/vm"
	"github.com/waterfall-foundation/gwat/ethdb"
	"github.com/waterfall-foundation/gwat/event"
	"github.com/waterfall-foundation/gwat/internal/syncx"
	"github.com/waterfall-foundation/gwat/log"
	"github.com/waterfall-foundation/gwat/metrics"
	"github.com/waterfall-foundation/gwat/params"
	"github.com/waterfall-foundation/gwat/trie"
)

var (
	headBlockGauge     = metrics.NewRegisteredGauge("chain/head/block", nil)
	headHeaderGauge    = metrics.NewRegisteredGauge("chain/head/header", nil)
	headFastBlockGauge = metrics.NewRegisteredGauge("chain/head/receipt", nil)

	accountReadTimer   = metrics.NewRegisteredTimer("chain/account/reads", nil)
	accountHashTimer   = metrics.NewRegisteredTimer("chain/account/hashes", nil)
	accountUpdateTimer = metrics.NewRegisteredTimer("chain/account/updates", nil)
	accountCommitTimer = metrics.NewRegisteredTimer("chain/account/commits", nil)

	storageReadTimer   = metrics.NewRegisteredTimer("chain/storage/reads", nil)
	storageHashTimer   = metrics.NewRegisteredTimer("chain/storage/hashes", nil)
	storageUpdateTimer = metrics.NewRegisteredTimer("chain/storage/updates", nil)
	storageCommitTimer = metrics.NewRegisteredTimer("chain/storage/commits", nil)

	snapshotAccountReadTimer = metrics.NewRegisteredTimer("chain/snapshot/account/reads", nil)
	snapshotStorageReadTimer = metrics.NewRegisteredTimer("chain/snapshot/storage/reads", nil)
	snapshotCommitTimer      = metrics.NewRegisteredTimer("chain/snapshot/commits", nil)

	blockInsertTimer     = metrics.NewRegisteredTimer("chain/inserts", nil)
	blockValidationTimer = metrics.NewRegisteredTimer("chain/validation", nil)
	blockExecutionTimer  = metrics.NewRegisteredTimer("chain/execution", nil)
	blockWriteTimer      = metrics.NewRegisteredTimer("chain/write", nil)

	//blockReorgMeter = metrics.NewRegisteredMeter("chain/reorg/executes", nil)
	//blockReorgAddMeter = metrics.NewRegisteredMeter("chain/reorg/add", nil)
	//blockReorgDropMeter     = metrics.NewRegisteredMeter("chain/reorg/drop", nil)
	blockReorgInvalidatedTx = metrics.NewRegisteredMeter("chain/reorg/invalidTx", nil)

	blockPrefetchExecuteTimer   = metrics.NewRegisteredTimer("chain/prefetch/executes", nil)
	blockPrefetchInterruptMeter = metrics.NewRegisteredMeter("chain/prefetch/interrupts", nil)

	errInsertionInterrupted = errors.New("insertion is interrupted")
	errChainStopped         = errors.New("blockchain is stopped")
)

const (
	bodyCacheLimit      = 256
	blockCacheLimit     = 256
	receiptsCacheLimit  = 32
	txLookupCacheLimit  = 1024
	maxFutureBlocks     = 256
	maxTimeFutureBlocks = 30
	TriesInMemory       = 128
	recommitCacheLimit  = 512

	// BlockChainVersion ensures that an incompatible database forces a resync from scratch.
	//
	// Changelog:
	//
	// - Version 4
	//   The following incompatible database changes were added:
	//   * the `BlockNumber`, `TxHash`, `TxIndex`, `BlockHash` and `Index` fields of log are deleted
	//   * the `Bloom` field of receipt is deleted
	//   * the `BlockIndex` and `TxIndex` fields of txlookup are deleted
	// - Version 5
	//  The following incompatible database changes were added:
	//    * the `TxHash`, `GasCost`, and `ContractAddress` fields are no longer stored for a receipt
	//    * the `TxHash`, `GasCost`, and `ContractAddress` fields are computed by looking up the
	//      receipts' corresponding block
	// - Version 6
	//  The following incompatible database changes were added:
	//    * Transaction lookup information stores the corresponding block number instead of block hash
	// - Version 7
	//  The following incompatible database changes were added:
	//    * Use freezer as the ancient database to maintain all ancient data
	// - Version 8
	//  The following incompatible database changes were added:
	//    * New scheme for contract code in order to separate the codes and trie nodes
	BlockChainVersion uint64 = 8
)

// CacheConfig contains the configuration values for the trie caching/pruning
// that's resident in a blockchain.
type CacheConfig struct {
	TrieCleanLimit      int           // Memory allowance (MB) to use for caching trie nodes in memory
	TrieCleanJournal    string        // Disk journal for saving clean cache entries.
	TrieCleanRejournal  time.Duration // Time interval to dump clean cache to disk periodically
	TrieCleanNoPrefetch bool          // Whether to disable heuristic state prefetching for followup blocks
	TrieDirtyLimit      int           // Memory limit (MB) at which to start flushing dirty trie nodes to disk
	TrieDirtyDisabled   bool          // Whether to disable trie write caching and GC altogether (archive node)
	TrieTimeLimit       time.Duration // Time limit after which to flush the current in-memory trie to disk
	SnapshotLimit       int           // Memory allowance (MB) to use for caching snapshot entries in memory
	Preimages           bool          // Whether to store preimage of trie key to the disk

	SnapshotWait bool // Wait for snapshot construction on startup. TODO(karalabe): This is a dirty hack for testing, nuke it
}

// defaultCacheConfig are the default caching values if none are specified by the
// user (also used during testing).
var defaultCacheConfig = &CacheConfig{
	TrieCleanLimit: 256,
	TrieDirtyLimit: 256,
	TrieTimeLimit:  5 * time.Minute,
	SnapshotLimit:  256,
	SnapshotWait:   true,
}

// BlockChain represents the canonical chain given a database with a genesis
// block. The Blockchain manages chain imports, reverts, chain reorganisations.
//
// Importing blocks in to the block chain happens according to the set of rules
// defined by the two stage Validator. Processing of blocks is done using the
// Processor which processes the included transaction. The validation of the state
// is done in the second part of the Validator. Failing results in aborting of
// the import.
//
// The BlockChain also helps in returning blocks from **any** chain included
// in the database as well as blocks that represents the canonical chain. It's
// important to note that GetBlock can return any block and does not need to be
// included in the canonical one where as GetBlockByNumber always represents the
// canonical chain.
type BlockChain struct {
	chainConfig *params.ChainConfig // Chain & network configuration
	cacheConfig *CacheConfig        // Cache configuration for pruning

	db     ethdb.Database // Low level persistent database to store final content in
	snaps  *snapshot.Tree // Snapshot tree for fast trie leaf access
	triegc *prque.Prque   // Priority queue mapping block numbers to tries to gc
	gcproc time.Duration  // Accumulates canonical block processing for trie dumping

	// txLookupLimit is the maximum number of blocks from head whose tx indices
	// are reserved:
	//  * 0:   means no limit and regenerate any missing indexes
	//  * N:   means N block limit [HEAD-N+1, HEAD] and delete extra indexes
	//  * nil: disable tx reindexer/deleter, but still index new blocks
	txLookupLimit uint64

	hc             *HeaderChain
	rmLogsFeed     event.Feed
	chainFeed      event.Feed
	chainSideFeed  event.Feed
	chainHeadFeed  event.Feed
	logsFeed       event.Feed
	blockProcFeed  event.Feed
	processingFeed event.Feed
	rmTxFeed       event.Feed
	scope          event.SubscriptionScope
	genesisBlock   *types.Block

	DagMu sync.RWMutex // finalizing lock

	// This mutex synchronizes chain write operations.
	// Readers don't need to take it, they can just read the database.
	chainmu *syncx.ClosableMutex

	lastFinalizedBlock     atomic.Value // Current last finalized block of the blockchain
	lastFinalizedFastBlock atomic.Value // Current last finalized block of the fast-sync chain (may be above the blockchain!)

	stateCache    state.Database // State database to reuse between imports (contains state cache)
	bodyCache     *lru.Cache     // Cache for the most recent block bodies
	bodyRLPCache  *lru.Cache     // Cache for the most recent block bodies in RLP encoded format
	receiptsCache *lru.Cache     // Cache for the most recent receipts per block
	blockCache    *lru.Cache     // Cache for the most recent entire blocks
	txLookupCache *lru.Cache     // Cache for the most recent transaction lookup data.
	futureBlocks  *lru.Cache     // future blocks are blocks added for later processing
	recommitCache *lru.Cache     // Cache for the most recent states of recommited blocks.

	insBlockCache []*types.Block // Cache for blocks to insert late

	wg            sync.WaitGroup //
	quit          chan struct{}  // shutdown signal, closed in Stop.
	running       int32          // 0 if chain is running, 1 when stopped
	procInterrupt int32          // interrupt signaler for block processing

	engine     consensus.Engine
	validator  Validator // Block and state validator interface
	prefetcher Prefetcher
	processor  Processor // Block transaction processor interface
	vmConfig   vm.Config
}

// NewBlockChain returns a fully initialised block chain using information
// available in the database. It initialises the default Ethereum Validator and
// Processor.
func NewBlockChain(db ethdb.Database, cacheConfig *CacheConfig, chainConfig *params.ChainConfig, engine consensus.Engine, vmConfig vm.Config, txLookupLimit *uint64) (*BlockChain, error) {
	if cacheConfig == nil {
		cacheConfig = defaultCacheConfig
	}
	bodyCache, _ := lru.New(bodyCacheLimit)
	bodyRLPCache, _ := lru.New(bodyCacheLimit)
	receiptsCache, _ := lru.New(receiptsCacheLimit)
	blockCache, _ := lru.New(blockCacheLimit)
	txLookupCache, _ := lru.New(txLookupCacheLimit)
	futureBlocks, _ := lru.New(maxFutureBlocks)
	recommitCache, _ := lru.New(recommitCacheLimit)

	bc := &BlockChain{
		chainConfig: chainConfig,
		cacheConfig: cacheConfig,
		db:          db,
		triegc:      prque.New(nil),
		stateCache: state.NewDatabaseWithConfig(db, &trie.Config{
			Cache:     cacheConfig.TrieCleanLimit,
			Journal:   cacheConfig.TrieCleanJournal,
			Preimages: cacheConfig.Preimages,
		}),
		quit:          make(chan struct{}),
		chainmu:       syncx.NewClosableMutex(),
		bodyCache:     bodyCache,
		bodyRLPCache:  bodyRLPCache,
		receiptsCache: receiptsCache,
		blockCache:    blockCache,
		txLookupCache: txLookupCache,
		recommitCache: recommitCache,
		futureBlocks:  futureBlocks,
		engine:        engine,
		vmConfig:      vmConfig,
	}
	bc.validator = NewBlockValidator(chainConfig, bc, engine)
	bc.prefetcher = newStatePrefetcher(chainConfig, bc, engine)
	bc.processor = NewStateProcessor(chainConfig, bc, engine)

	var err error
	bc.hc, err = NewHeaderChain(db, chainConfig, engine, bc.insertStopped)
	if err != nil {
		return nil, err
	}
	bc.genesisBlock = bc.GetBlockByNumber(0)
	if bc.genesisBlock == nil {
		return nil, ErrNoGenesis
	}
	if bc.GetBlockFinalizedNumber(bc.genesisBlock.Hash()) == nil {
		rawdb.WriteLastFinalizedHash(db, bc.genesisBlock.Hash())
		rawdb.WriteFinalizedHashNumber(db, bc.genesisBlock.Hash(), uint64(0))
	}

	var nilBlock *types.Block = bc.genesisBlock
	bc.lastFinalizedBlock.Store(nilBlock)
	bc.lastFinalizedFastBlock.Store(nilBlock)

	// Initialize the chain with ancient data if it isn't empty.
	var txIndexBlock uint64

	if bc.empty() {
		//Start Freezer
		rawdb.InitDatabaseFromFreezer(bc.db)
		// If ancient database is not empty, reconstruct all missing
		// indices in the background.
		frozen, _ := bc.db.Ancients()
		if frozen > 0 {
			txIndexBlock = frozen
		}
	}
	if err := bc.loadLastState(); err != nil {
		return nil, err
	}

	// Make sure the state associated with the block is available
	head := bc.GetLastFinalizedBlock()
	if _, err := state.New(head.Root(), bc.stateCache, bc.snaps); err != nil {
		// Head state is missing, before the state recovery, find out the
		// disk layer point of snapshot(if it's enabled). Make sure the
		// rewound point is lower than disk layer.
		var diskRoot common.Hash
		if bc.cacheConfig.SnapshotLimit > 0 {
			//todo uncomment
			//diskRoot = rawdb.ReadSnapshotRoot(bc.db)
		}
		if diskRoot != (common.Hash{}) {
			log.Warn("Head state missing, repairing", "number", head.Nr(), "hash", head.Hash().Hex(), "snaproot", diskRoot)
			snapDisk, err := bc.SetHeadBeyondRoot(head.Hash(), diskRoot)
			if err != nil {
				return nil, err
			}
			// Chain rewound, persist old snapshot number to indicate recovery procedure
			if snapDisk != 0 {
				rawdb.WriteSnapshotRecoveryNumber(bc.db, snapDisk)
			}
		} else {
			log.Warn("Head state missing, repairing", "number", head.Nr(), "hash", head.Hash())
			prevStateHeader := bc.SearchPrevFinalizedBlueHeader(head.Nr())
			if prevStateHeader != nil {
				head = bc.GetBlock(prevStateHeader.Hash())
			}
			if err := bc.SetHead(head.Hash()); err != nil {
				return nil, err
			}
			bc.hc.ResetTips()
		}
	}

	// Ensure that a previous crash in SetHead doesn't leave extra ancients
	if frozen, err := bc.db.Ancients(); err == nil && frozen > 0 {
		var (
			needRewind bool
			low        uint64
			headHash   common.Hash
		)
		// The head full block may be rolled back to a very low height due to
		// blockchain repair. If the head full block is even lower than the ancient
		// chain, truncate the ancient store.
		fullBlock := bc.GetLastFinalizedBlock()
		if fullBlock != nil && fullBlock.Hash() != bc.genesisBlock.Hash() && fullBlock.Nr() < frozen-1 {
			needRewind = true
			low = fullBlock.Nr()
			headHash = fullBlock.Hash()
		}
		// In fast sync, it may happen that ancient data has been written to the
		// ancient store, but the LastFastBlock has not been updated, truncate the
		// extra data here.
		fastBlock := bc.GetLastFinalizedFastBlock()
		if fastBlock != nil && fastBlock.Nr() < frozen-1 {
			needRewind = true
			if fastBlock.Nr() < low || low == 0 {
				low = fastBlock.Nr()
				headHash = fullBlock.Hash()
			}
		}
		if needRewind {
			log.Error("Truncating ancient chain", "from", bc.GetLastFinalizedHeader().Nr(), "to", low, "hash", headHash.Hex())
			if err := bc.SetHead(headHash); err != nil {
				return nil, err
			}
		}
	}
	// The first thing the node will do is reconstruct the verification data for
	// the head block (ethash cache or clique voting snapshot). Might as well do
	// it in advance.
	bc.engine.VerifyHeader(bc, bc.GetLastFinalizedHeader(), true)

	// Check the current state of the block hashes and make sure that we do not have any of the bad blocks in our chain
	for hash := range BadHashes {
		if header := bc.GetHeaderByHash(hash); header != nil {
			// get the canonical block corresponding to the offending header's number
			headerByNumber := bc.GetHeaderByNumber(header.Nr())
			// make sure the headerByNumber (if present) is in our current canonical chain
			if headerByNumber != nil && headerByNumber.Hash() == header.Hash() {
				log.Error("Found bad hash, rewinding chain", "number", header.Nr(), "hash", header.Hash().Hex())
				panic("Bad blocks handling implementation required")
				//todo set last finalized block and block dag
				//if err := bc.SetHead(header.Number.Uint64() - 1); err != nil {
				//	return nil, err
				//}
				//log.Error("Chain rewind was successful, resuming normal operation")
			}
		}
	}

	// Load any existing snapshot, regenerating it if loading failed
	if bc.cacheConfig.SnapshotLimit > 0 {
		// If the chain was rewound past the snapshot persistent layer (causing
		// a recovery block number to be persisted to disk), check if we're still
		// in recovery mode and in that case, don't invalidate the snapshot on a
		// head mismatch.
		var recover bool

		head := bc.GetLastFinalizedBlock()
		if layer := rawdb.ReadSnapshotRecoveryNumber(bc.db); layer != nil && *layer > head.Nr() {
			log.Warn("Enabling snapshot recovery", "chainhead", head.Nr(), "diskbase", *layer)
			recover = true
		}
		bc.snaps, _ = snapshot.New(bc.db, bc.stateCache.TrieDB(), bc.cacheConfig.SnapshotLimit, head.Root(), !bc.cacheConfig.SnapshotWait, true, recover)
	}

	// Start future block processor.
	bc.wg.Add(1)
	go bc.futureBlocksLoop()

	// Start tx indexer/unindexer.
	if txLookupLimit != nil {
		bc.txLookupLimit = *txLookupLimit

		bc.wg.Add(1)
		go bc.maintainTxIndex(txIndexBlock)
	}
	// If periodic cache journal is required, spin it up.
	if bc.cacheConfig.TrieCleanRejournal > 0 {
		if bc.cacheConfig.TrieCleanRejournal < time.Minute {
			log.Warn("Sanitizing invalid trie cache journal time", "provided", bc.cacheConfig.TrieCleanRejournal, "updated", time.Minute)
			bc.cacheConfig.TrieCleanRejournal = time.Minute
		}
		triedb := bc.stateCache.TrieDB()
		bc.wg.Add(1)
		go func() {
			defer bc.wg.Done()
			triedb.SaveCachePeriodically(bc.cacheConfig.TrieCleanJournal, bc.cacheConfig.TrieCleanRejournal, bc.quit)
		}()
	}
	return bc, nil
}

// empty returns an indicator whether the blockchain is empty.
// Note, it's a special case that we connect a non-empty ancient
// database with an empty node, so that we can plugin the ancient
// into node seamlessly.
func (bc *BlockChain) empty() bool {
	genesis := bc.genesisBlock.Hash()
	for _, hash := range []common.Hash{rawdb.ReadLastCanonicalHash(bc.db), rawdb.ReadLastFinalizedHash(bc.db), rawdb.ReadHeadFastBlockHash(bc.db)} {
		if hash != genesis {
			return false
		}
	}
	return true
}

// loadLastState loads the last known chain state from the database. This method
// assumes that the chain manager mutex is held.
func (bc *BlockChain) loadLastState() error {
	// Restore the last known head blocks hashes
	lastFinHash := rawdb.ReadLastFinalizedHash(bc.db)
	lastFinNr := rawdb.ReadLastFinalizedNumber(bc.db)

	if lastFinHash == (common.Hash{}) {
		// Corrupt or empty database, init from scratch
		log.Warn("Empty database, resetting chain")
		return bc.Reset()
	}
	// Make sure the entire head block is available
	lastFinalisedBlock := bc.GetBlockByHash(lastFinHash)
	if lastFinalisedBlock == nil {
		// Corrupt or empty database, init from scratch
		log.Warn("Head block missing, resetting chain", "hash", lastFinHash.Hex())
		return bc.Reset()
	}

	//remove finalized numbers that more than last one
	rmNr := bc.GetLastFinalizedNumber() + 1
	for {
		rmHash := rawdb.ReadFinalizedHashByNumber(bc.db, rmNr)
		if rmHash == (common.Hash{}) {
			break
		}
		rawdb.DeleteFinalizedHashNumber(bc.db, rmHash, rmNr)
		rmNr++
	}

	// Everything seems to be fine, set as the lastFinHash block
	bc.lastFinalizedBlock.Store(lastFinalisedBlock)
	headBlockGauge.Update(int64(lastFinNr))

	// Restore the last known head header
	lastFinalisedHeader := lastFinalisedBlock.Header()
	if lastFinHash != (common.Hash{}) {
		if header := bc.GetHeaderByHash(lastFinHash); header != nil {
			lastFinalisedHeader = header
		}
	}
	bc.hc.SetLastFinalisedHeader(lastFinalisedHeader, lastFinNr)

	// Restore the last known lastFinHash fast block
	bc.lastFinalizedFastBlock.Store(lastFinalisedBlock)
	headFastBlockGauge.Update(int64(lastFinNr))

	if head := rawdb.ReadHeadFastBlockHash(bc.db); head != (common.Hash{}) {
		if block := bc.GetBlockByHash(head); block != nil {
			bc.lastFinalizedFastBlock.Store(block)
			headFastBlockGauge.Update(int64(lastFinNr))
		}
	}

	//load BlockDag
	if err := bc.hc.loadTips(); err != nil {
		log.Warn("State loading", "err", err)
		//return bc.Reset()
	}
	tips, _ := bc.ReviseTips()

	if len(*tips) == 0 {
		bc.ResetTips()
		tips, _ = bc.ReviseTips()
	}

	// Issue a status log for the user
	lastFinalizedFastBlocks := bc.GetLastFinalizedFastBlock()

	log.Info("Loaded tips", "hashes", tips.GetHashes())
	log.Info("Loaded most recent local header", "hash", lastFinalisedHeader.Hash(), "finNr", lastFinNr)
	log.Info("Loaded most recent local full block", "hash", lastFinalisedBlock.Hash(), "finNr", lastFinNr)
	log.Info("Loaded most recent local fast block", "hash", lastFinalizedFastBlocks.Hash(), "finNr", lastFinNr)
	if pivot := rawdb.ReadLastPivotNumber(bc.db); pivot != nil {
		log.Info("Loaded last fast-sync pivot marker", "number", *pivot)
	}
	return nil
}

// SetHead rewinds the local chain to a new head. Depending on whether the node
// was fast synced or full synced and in which state, the method will try to
// delete minimal data from disk whilst retaining chain consistency.
func (bc *BlockChain) SetHead(head common.Hash) error {
	_, err := bc.SetHeadBeyondRoot(head, common.Hash{})
	return err
}

// SetHeadBeyondRoot rewinds the local chain to a new head with the extra condition
// that the rewind must pass the specified state root. This method is meant to be
// used when rewinding with snapshots enabled to ensure that we go back further than
// persistent disk layer. Depending on whether the node was fast synced or full, and
// in which state, the method will try to delete minimal data from disk whilst
// retaining chain consistency.
//
// The method returns the block number where the requested root cap was found.
func (bc *BlockChain) SetHeadBeyondRoot(head common.Hash, root common.Hash) (uint64, error) {
	if !bc.chainmu.TryLock() {
		return 0, errChainStopped
	}
	defer bc.chainmu.Unlock()

	hdr := rawdb.ReadHeader(bc.db, head)
	if hdr.Nr() != hdr.Height {
		currNr := hdr.Nr()
		if hdr.Number == nil {
			currNr = rawdb.ReadLastFinalizedNumber(bc.db)
		}
		for currNr > 0 {
			currHash := rawdb.ReadFinalizedHashByNumber(bc.db, currNr)
			if currHash != (common.Hash{}) {
				currHeader := rawdb.ReadHeader(bc.db, currHash)
				if currHeader.Nr() == currHeader.Height {
					head = currHeader.Hash()
					//root = currHeader.Root
					break
				}
			}
			currNr--
		}
	}

	// Track the block number of the requested root hash
	var rootNumber uint64 // (no root == always 0)

	// Retrieve the last pivot block to short circuit rollbacks beyond it and the
	// current freezer limit to start nuking id underflown
	pivot := rawdb.ReadLastPivotNumber(bc.db)
	frozen, _ := bc.db.Ancients()

	updateFn := func(db ethdb.KeyValueWriter, header *types.Header) (common.Hash, bool) {
		// Rewind the block chain, ensuring we don't end up with a stateless head
		// block. Note, depth equality is permitted to allow using SetHead as a
		// chain reparation mechanism without deleting any data!
		currentBlock := bc.GetLastFinalizedBlock()
		blHeigt := bc.GetBlockFinalizedNumber(currentBlock.Hash())
		headerHeight := rawdb.ReadFinalizedNumberByHash(bc.db, header.Hash())
		if currentBlock != nil && headerHeight != nil && blHeigt != nil && *headerHeight <= *blHeigt {
			newHeadBlock := bc.GetBlock(header.Hash())
			if newHeadBlock == nil {
				log.Error("Gap in the chain, rewinding to genesis", "number", headerHeight, "hash", header.Hash())
				newHeadBlock = bc.genesisBlock
			} else {
				// Block exists, keep rewinding until we find one with state,
				// keeping rewinding until we exceed the optional threshold
				// root hash
				beyondRoot := (root == common.Hash{}) // Flag whether we're beyond the requested root (no root, always true)

				rootNumber = newHeadBlock.Nr()

				for {
					// If a root threshold was requested but not yet crossed, check
					if root != (common.Hash{}) && !beyondRoot && newHeadBlock.Root() == root {
						beyondRoot = true
						rootNumber = uint64(0)
						if bh := bc.GetBlockFinalizedNumber(newHeadBlock.Hash()); bh != nil {
							rootNumber = *bh
						}
					}

					if newHeadBlock.Nr() != newHeadBlock.Height() {
						parent := bc.GetBlockByNumber(rootNumber - 1)
						if parent != nil {
							newHeadBlock = parent
							rootNumber = newHeadBlock.Nr()
							rawdb.DeleteChildren(db, parent.Hash())
							bc.DeleteBlockDag(parent.Hash())
							continue
						}
					}
					if _, err := state.New(newHeadBlock.Root(), bc.stateCache, bc.snaps); err != nil {
						log.Warn("Block state missing, rewinding further", "number", rootNumber, "hash", newHeadBlock.Hash())
						if pivot == nil || newHeadBlock.Nr() > *pivot {
							parent := bc.GetBlockByNumber(rootNumber - 1)
							if parent != nil {
								newHeadBlock = parent
								rootNumber = newHeadBlock.Nr()
								rawdb.DeleteChildren(db, parent.Hash())
								bc.DeleteBlockDag(parent.Hash())
								continue
							}
							log.Error("Missing block in the middle, aiming genesis", "number", rootNumber-1)
							newHeadBlock = bc.genesisBlock
						} else {
							log.Trace("Rewind passed pivot, aiming genesis", "number", rootNumber, "hash", newHeadBlock.Hash(), "pivot", *pivot)
							newHeadBlock = bc.genesisBlock
						}
					}
					if beyondRoot || rootNumber == 0 {
						log.Debug("Rewound to block with state", "number", rootNumber, "hash", newHeadBlock.Hash().Hex())
						break
					}
					log.Debug("Skipping block with threshold state", "number", rootNumber, "hash", newHeadBlock.Hash(), "root", newHeadBlock.Root())
					newHeadBlock = bc.GetBlockByNumber(newHeadBlock.Nr()) // Keep rewinding
					if rootNumber == newHeadBlock.Nr() {
						newHeadBlock = bc.GetBlockByNumber(newHeadBlock.Nr() - 1)
						log.Warn("set head beyond root: check next root", "rootNumber", rootNumber, "nr", newHeadBlock.Nr(), "hash", newHeadBlock.Hash().Hex())
					}
				}
			}
			rawdb.WriteLastCanonicalHash(db, newHeadBlock.Hash())
			rawdb.WriteLastFinalizedHash(db, newHeadBlock.Hash())

			// Degrade the chain markers if they are explicitly reverted.
			// In theory we should update all in-memory markers in the
			// last step, however the direction of SetHead is from high
			// to low, so it's safe the update in-memory markers directly.
			bc.lastFinalizedBlock.Store(newHeadBlock)
			headBlockGauge.Update(int64(rootNumber))

			newBlockDag := &types.BlockDAG{
				Hash:                newHeadBlock.Hash(),
				Height:              newHeadBlock.Height(),
				Slot:                newHeadBlock.Slot(),
				LastFinalizedHash:   newHeadBlock.LFHash(),
				LastFinalizedHeight: newHeadBlock.LFNumber(),
				//DagChainHashes:      common.HashArray{},
				DagChainHashes: newHeadBlock.ParentHashes().Copy(),
			}
			bc.AddTips(newBlockDag)
			bc.WriteCurrentTips()
		}
		// Rewind the fast block in a simpleton way to the target head
		if lastFinalizedFastBlock := bc.GetLastFinalizedFastBlock(); lastFinalizedFastBlock != nil && header.Nr() < lastFinalizedFastBlock.Nr() {
			curFinHeight := rawdb.ReadFinalizedNumberByHash(bc.db, lastFinalizedFastBlock.Hash())
			if curFinHeight != nil && headerHeight != nil && *headerHeight < *curFinHeight {
				newHeadFastBlock := bc.GetBlock(header.Hash())
				// If either blocks reached nil, reset to the genesis state
				if newHeadFastBlock == nil {
					newHeadFastBlock = bc.genesisBlock
				}
				//rawdb.WriteHeadFastBlockHash(db, newHeadFastBlock.Hash())
				rawdb.WriteLastFinalizedHash(db, newHeadFastBlock.Hash())

				// Degrade the chain markers if they are explicitly reverted.
				// In theory we should update all in-memory markers in the
				// last step, however the direction of SetHead is from high
				// to low, so it's safe the update in-memory markers directly.
				bc.lastFinalizedFastBlock.Store(newHeadFastBlock)
				headFastBlockGauge.Update(int64(*headerHeight))
			}
		}
		headHash := bc.GetLastFinalizedBlock().Hash()
		headHeight := bc.GetBlockFinalizedNumber(headHash)

		// If setHead underflown the freezer threshold and the block processing
		// intent afterwards is full block importing, delete the chain segment
		// between the stateful-block and the sethead target.
		var wipe = pivot == nil
		if !wipe && headHeight != nil && *headHeight+1 < frozen {
			wipe = *headHeight >= *pivot
		}
		return headHash, wipe // Only force wipe if full synced
	}
	// Rewind the header chain, deleting all block bodies until then
	delFn := func(db ethdb.KeyValueWriter, hash common.Hash) {
		num := rawdb.ReadFinalizedNumberByHash(bc.db, hash)
		// Ignore the error here since light client won't hit this path
		frozen, _ := bc.db.Ancients()
		if num != nil && *num+1 <= frozen {
			// Truncate all relative data(header, total difficulty, body, receipt
			// and canonical hash) from ancient store.
			if err := bc.db.TruncateAncients(*num); err != nil {
				log.Crit("Failed to truncate ancient data", "number", num, "err", err)
			}
		}
		if num != nil {
			rawdb.DeleteBlock(db, hash, num)
		} else {
			rawdb.DeleteBlockWithoutNumber(db, hash)
		}
		bc.RemoveTips(common.HashArray{hash})

		// Todo(rjl493456442) txlookup, bloombits, etc
	}
	// If SetHead was only called as a chain reparation method, try to skip
	// touching the header chain altogether, unless the freezer is broken
	if block := bc.GetLastFinalizedBlock(); block.Hash() == head {
		if target, force := updateFn(bc.db, block.Header()); force {
			bc.hc.SetHead(target, updateFn, delFn)
		}
	} else {
		// Rewind the chain to the requested head and keep going backwards until a
		// block with a state is found or fast sync pivot is passed
		log.Warn("Rewinding blockchain", "target", head.Hex())
		bc.hc.SetHead(head, updateFn, delFn)
	}
	// Clear out any stale content from the caches
	bc.bodyCache.Purge()
	bc.bodyRLPCache.Purge()
	bc.receiptsCache.Purge()
	bc.blockCache.Purge()
	bc.txLookupCache.Purge()
	bc.futureBlocks.Purge()
	bc.recommitCache.Purge()

	return rootNumber, bc.loadLastState()
}

// FastSyncCommitHead sets the current head block to the one defined by the hash
// irrelevant what the chain contents were prior.
func (bc *BlockChain) FastSyncCommitHead(hash common.Hash) error {
	// Make sure that both the block as well at its state trie exists
	block := bc.GetBlockByHash(hash)
	if block == nil {
		return fmt.Errorf("non existent block [%x..]", hash[:4])
	}
	if _, err := trie.NewSecure(block.Root(), bc.stateCache.TrieDB()); err != nil {
		return err
	}
	// If all checks out, manually set the head block.
	if !bc.chainmu.TryLock() {
		return errChainStopped
	}
	lastFinBlock := bc.GetBlockFinalizedNumber(block.Hash())
	block.SetNumber(lastFinBlock)
	bc.lastFinalizedBlock.Store(block)
	headBlockGauge.Update(int64(*lastFinBlock))
	bc.chainmu.Unlock()

	// Destroy any existing state snapshot and regenerate it in the background,
	// also resuming the normal maintenance of any previously paused snapshot.
	if bc.snaps != nil {
		bc.snaps.Rebuild(block.Root())
	}
	log.Info("Committed new head block", "number", block.Nr(), "hash", hash.Hex())
	return nil
}

// Reset purges the entire blockchain, restoring it to its genesis state.
func (bc *BlockChain) Reset() error {
	return bc.ResetWithGenesisBlock(bc.genesisBlock)
}

// ResetWithGenesisBlock purges the entire blockchain, restoring it to the
// specified genesis state.
func (bc *BlockChain) ResetWithGenesisBlock(genesis *types.Block) error {
	// Dump the entire block chain and purge the caches
	if err := bc.SetHead(genesis.Hash()); err != nil {
		return err
	}
	if !bc.chainmu.TryLock() {
		return errChainStopped
	}
	defer bc.chainmu.Unlock()

	// Prepare the genesis block and reinitialise the chain
	batch := bc.db.NewBatch()
	rawdb.WriteBlock(batch, genesis)
	if err := batch.Write(); err != nil {
		log.Crit("Failed to write genesis block", "err", err)
	}
	bc.writeFinalizedBlock(0, genesis, true)

	// Last update all in-memory chain markers
	genesisHeight := uint64(0)
	bc.genesisBlock = genesis
	bc.lastFinalizedBlock.Store(bc.genesisBlock)
	headBlockGauge.Update(int64(genesisHeight))
	bc.hc.SetGenesis(bc.genesisBlock.Header())
	genesisHeader := bc.genesisBlock.Header()
	bc.hc.SetLastFinalisedHeader(genesisHeader, genesisHeight)
	bc.lastFinalizedFastBlock.Store(bc.genesisBlock)
	headFastBlockGauge.Update(int64(genesisHeight))
	return nil
}

// Export writes the active chain to the given writer.
func (bc *BlockChain) Export(w io.Writer) error {
	return bc.ExportN(w, uint64(0), bc.GetLastFinalizedBlock().Nr())
}

// ExportN writes a subset of the active chain to the given writer.
func (bc *BlockChain) ExportN(w io.Writer, first uint64, last uint64) error {
	if !bc.chainmu.TryLock() {
		return errChainStopped
	}
	defer bc.chainmu.Unlock()

	if first > last {
		return fmt.Errorf("export failed: first (%d) is greater than last (%d)", first, last)
	}
	log.Info("Exporting batch of blocks", "count", last-first+1)

	start, reported := time.Now(), time.Now()
	for nr := first; nr <= last; nr++ {
		block := bc.GetBlockByNumber(nr)
		if block == nil {
			return fmt.Errorf("export failed on #%d: not found", nr)
		}
		if err := block.EncodeRLP(w); err != nil {
			return err
		}
		if time.Since(reported) >= statsReportLimit {
			log.Info("Exporting blocks", "exported", block.Hash(), "elapsed", common.PrettyDuration(time.Since(start)))
			reported = time.Now()
		}
	}
	return nil
}

// writeFinalizedBlock injects a new finalized block into the current block chain.
// Note, this function assumes that the `mu` mutex is held!
func (bc *BlockChain) writeFinalizedBlock(finNr uint64, block *types.Block, isHead bool) error {
	block.SetNumber(&finNr)

	// If the block is on a side chain or an unknown one, force other heads onto it too

	// ~Add the block to the canonical chain number scheme and mark as the head~
	// Add the block to the finalized chain number scheme
	batch := bc.db.NewBatch()

	rawdb.WriteFinalizedHashNumber(batch, block.Hash(), finNr)

	// update finalized number cache
	bc.hc.numberCache.Add(block.Hash(), finNr)
	bc.hc.headerCache.Remove(block.Hash())

	bc.hc.headerCache.Remove(block.Hash())
	bc.hc.headerCache.Add(block.Hash(), block.Header())

	bc.blockCache.Remove(block.Hash())
	bc.blockCache.Add(block.Hash(), block)

	// If the block is better than our head or is on a different chain, force update heads
	if isHead {
		rawdb.WriteLastFinalizedHash(batch, block.Hash())
		rawdb.WriteHeadFastBlockHash(batch, block.Hash())
	}
	// Flush the whole batch into the disk, exit the node if failed
	if err := batch.Write(); err != nil {
		log.Crit("Failed to update chain indexes and markers", "err", err)
	}
	// Update all in-memory chain markers in the last step
	if isHead {
		bc.hc.SetLastFinalisedHeader(block.Header(), finNr)
		bc.lastFinalizedFastBlock.Store(block)
		bc.lastFinalizedBlock.Store(block)
		headFastBlockGauge.Update(int64(finNr))
		bc.lastFinalizedFastBlock.Store(block)
		headFastBlockGauge.Update(int64(block.Nr()))
		headBlockGauge.Update(int64(finNr))

		bc.chainHeadFeed.Send(ChainHeadEvent{Block: block, Type: ET_NETWORK})
	}

	for _, tx := range block.Transactions() {
		bc.RemoveTxFromPool(tx)
	}

	return nil
}

// Stop stops the blockchain service. If any imports are currently in progress
// it will abort them using the procInterrupt.
func (bc *BlockChain) Stop() {
	if !atomic.CompareAndSwapInt32(&bc.running, 0, 1) {
		return
	}

	// Unsubscribe all subscriptions registered from blockchain.
	bc.scope.Close()

	// Signal shutdown to all goroutines.
	close(bc.quit)
	bc.StopInsert()

	// Now wait for all chain modifications to end and persistent goroutines to exit.
	//
	// Note: Close waits for the mutex to become available, i.e. any running chain
	// modification will have exited when Close returns. Since we also called StopInsert,
	// the mutex should become available quickly. It cannot be taken again after Close has
	// returned.
	bc.chainmu.Close()
	bc.wg.Wait()

	// Ensure that the entirety of the state snapshot is journalled to disk.
	var snapBase common.Hash
	if bc.snaps != nil {
		var err error
		curBlock := bc.GetLastFinalizedBlock()
		if snapBase, err = bc.snaps.Journal(curBlock.Root()); err != nil {
			log.Error("Failed to journal state snapshot", "err", err)
		}
	}

	// Ensure the state of a recent block is also stored to disk before exiting.
	// We're writing three different states to catch different restart scenarios:
	//  - HEAD:     So we don't need to reprocess any blocks in the general case
	//  - HEAD-1:   So we don't do large reorgs if our HEAD becomes an uncle
	//  - HEAD-127: So we have a hard limit on the number of blocks reexecuted
	if !bc.cacheConfig.TrieDirtyDisabled {
		triedb := bc.stateCache.TrieDB()

		for _, offset := range []uint64{0, 1, TriesInMemory - 1} {
			if number := *bc.GetBlockFinalizedNumber(bc.GetLastFinalizedBlock().Hash()); number > offset {
				recentNr := number - offset
				recent := bc.GetBlockByNumber(number - offset)

				log.Info("Writing cached state to disk", "block", recentNr, "hash", recent.Hash(), "root", recent.Root())
				if err := triedb.Commit(recent.Root(), true, nil); err != nil {
					log.Error("Failed to commit recent state trie", "err", err)
				}
			}
		}
		if snapBase != (common.Hash{}) {
			log.Info("Writing snapshot state to disk", "root", snapBase)
			if err := triedb.Commit(snapBase, true, nil); err != nil {
				log.Error("Failed to commit recent state trie", "err", err)
			}
		}
		for !bc.triegc.Empty() {
			triedb.Dereference(bc.triegc.PopItem().(common.Hash))
		}
		if size, _ := triedb.Size(); size != 0 {
			log.Error("Dangling trie nodes after full cleanup")
		}
	}
	// Ensure all live cached entries be saved into disk, so that we can skip
	// cache warmup when node restarts.
	if bc.cacheConfig.TrieCleanJournal != "" {
		triedb := bc.stateCache.TrieDB()
		triedb.SaveCache(bc.cacheConfig.TrieCleanJournal)
	}
	log.Info("Blockchain stopped")
}

// StopInsert interrupts all insertion methods, causing them to return
// errInsertionInterrupted as soon as possible. Insertion is permanently disabled after
// calling this method.
func (bc *BlockChain) StopInsert() {
	atomic.StoreInt32(&bc.procInterrupt, 1)
}

// insertStopped returns true after StopInsert has been called.
func (bc *BlockChain) insertStopped() bool {
	return atomic.LoadInt32(&bc.procInterrupt) == 1
}

func (bc *BlockChain) procFutureBlocks() {
	blocks := make([]*types.Block, 0, bc.futureBlocks.Len())
	for _, hash := range bc.futureBlocks.Keys() {
		if block, exist := bc.futureBlocks.Peek(hash); exist {
			blocks = append(blocks, block.(*types.Block))
		}
	}
	if len(blocks) > 0 {
		sort.Slice(blocks, func(i, j int) bool {
			return blocks[i].Nr() < blocks[j].Nr()
		})
		// Insert one by one as chain insertion needs contiguous ancestry between blocks
		for i := range blocks {
			bc.InsertChain(blocks[i : i+1])
		}
	}
}

// WriteStatus status of write
type WriteStatus byte

const (
	NonStatTy WriteStatus = iota
	CanonStatTy
	SideStatTy
)

// numberHash is just a container for a number and a hash, to represent a block
type numberHash struct {
	number uint64
	hash   common.Hash
}

// InsertReceiptChain attempts to complete an already existing header chain with
// transaction and receipt data.
func (bc *BlockChain) InsertReceiptChain(blockChain types.Blocks, receiptChain []types.Receipts, ancientLimit uint64) (int, error) {
	// We don't require the chainMu here since we want to maximize the
	// concurrency of header insertion and receipt insertion.
	bc.wg.Add(1)
	defer bc.wg.Done()

	var (
		ancientBlocks, liveBlocks     types.Blocks
		ancientReceipts, liveReceipts []types.Receipts
	)
	// Do a sanity check that the provided chain is actually ordered and linked
	for i := 0; i < len(blockChain); i++ {
		if blockChain[i].Number() != nil && blockChain[i].Nr() <= ancientLimit {
			ancientBlocks, ancientReceipts = append(ancientBlocks, blockChain[i]), append(ancientReceipts, receiptChain[i])
		} else {
			liveBlocks, liveReceipts = append(liveBlocks, blockChain[i]), append(liveReceipts, receiptChain[i])
		}
	}

	var (
		stats = struct{ processed, ignored int32 }{}
		start = time.Now()
		size  = int64(0)
	)

	// updateHead updates the head fast sync block if the inserted blocks are better
	// and returns an indicator whether the inserted blocks are canonical.
	updateHead := func(head *types.Block) bool {
		if !bc.chainmu.TryLock() {
			return false
		}
		defer bc.chainmu.Unlock()

		// Rewind may have occurred, skip in that case.
		if bc.GetLastFinalizedHeader().Nr() >= head.Nr() {
			rawdb.WriteHeadFastBlockHash(bc.db, head.Hash())
			bc.lastFinalizedFastBlock.Store(head)
			headFastBlockGauge.Update(int64(head.Nr()))
			return true
		}
		return false
	}

	// writeAncient writes blockchain and corresponding receipt chain into ancient store.
	//
	// this function only accepts canonical chain data. All side chain will be reverted
	// eventually.
	writeAncient := func(blockChain types.Blocks, receiptChain []types.Receipts) (int, error) {
		first := blockChain[0]
		last := blockChain[len(blockChain)-1]

		// Ensure genesis is in ancients.
		if first.Nr() == 1 {
			if frozen, _ := bc.db.Ancients(); frozen == 0 {
				b := bc.genesisBlock
				writeSize, err := rawdb.WriteAncientBlocks(bc.db, []*types.Block{b}, []types.Receipts{nil})
				size += writeSize
				if err != nil {
					log.Error("Error writing genesis to ancients", "err", err)
					return 0, err
				}
				log.Info("Wrote genesis to ancients")
			}
		}
		// Before writing the blocks to the ancients, we need to ensure that
		// they correspond to the what the headerchain 'expects'.
		// We only check the last block/header, since it's a contiguous chain.
		if !bc.HasHeader(last.Hash()) {
			return 0, fmt.Errorf("containing header #%d [%x..] unknown", last.Nr(), last.Hash().Bytes()[:4])
		}

		// Write all chain data to ancients.
		writeSize, err := rawdb.WriteAncientBlocks(bc.db, blockChain, receiptChain)
		size += writeSize
		if err != nil {
			log.Error("Error importing chain data to ancients", "err", err)
			return 0, err
		}

		// Write tx indices if any condition is satisfied:
		// * If user requires to reserve all tx indices(txlookuplimit=0)
		// * If all ancient tx indices are required to be reserved(txlookuplimit is even higher than ancientlimit)
		// * If block number is large enough to be regarded as a recent block
		// It means blocks below the ancientLimit-txlookupLimit won't be indexed.
		//
		// But if the `TxIndexTail` is not nil, e.g. Geth is initialized with
		// an external ancient database, during the setup, blockchain will start
		// a background routine to re-indexed all indices in [ancients - txlookupLimit, ancients)
		// range. In this case, all tx indices of newly imported blocks should be
		// generated.
		var batch = bc.db.NewBatch()
		for _, block := range blockChain {
			if bc.txLookupLimit == 0 || ancientLimit <= bc.txLookupLimit || block.Nr() >= ancientLimit-bc.txLookupLimit {
				for i, tx := range block.Transactions() {
					if existed := rawdb.ReadTxLookupEntry(bc.db, tx.Hash()); existed == (common.Hash{}) {
						bc.WriteTxLookupEntry(i, tx.Hash(), block.Hash())
					}
				}
			} else if rawdb.ReadTxIndexTail(bc.db) != nil {
				for i, tx := range block.Transactions() {
					if existed := rawdb.ReadTxLookupEntry(bc.db, tx.Hash()); existed == (common.Hash{}) {
						bc.WriteTxLookupEntry(i, tx.Hash(), block.Hash())
					}
				}
			}
			stats.processed++
		}

		// Flush all tx-lookup index data.
		size += int64(batch.ValueSize())
		if err := batch.Write(); err != nil {
			// The tx index data could not be written.
			// Roll back the ancient store update.
			fastBlock := bc.GetLastFinalizedFastBlock().Nr()
			if err := bc.db.TruncateAncients(fastBlock + 1); err != nil {
				log.Error("Can't truncate ancient store after failed insert", "err", err)
			}
			return 0, err
		}

		// Sync the ancient store explicitly to ensure all data has been flushed to disk.
		if err := bc.db.Sync(); err != nil {
			return 0, err
		}

		// Update the current fast block because all block data is now present in DB.
		previousFastBlock := bc.GetLastFinalizedFastBlock().Nr()
		if !updateHead(blockChain[len(blockChain)-1]) {
			// We end up here if the header chain has reorg'ed, and the blocks/receipts
			// don't match the canonical chain.
			if err := bc.db.TruncateAncients(previousFastBlock + 1); err != nil {
				log.Error("Can't truncate ancient store after failed insert", "err", err)
			}
			return 0, errSideChainReceipts
		}

		// Delete block data from the main database.
		batch.Reset()
		canonHashes := make(map[common.Hash]struct{})
		for _, block := range blockChain {
			canonHashes[block.Hash()] = struct{}{}
			if block.Nr() == 0 {
				continue
			}
			rawdb.DeleteBlockWithoutNumber(batch, block.Hash())
		}
		if err := batch.Write(); err != nil {
			return 0, err
		}
		return 0, nil
	}

	// writeLive writes blockchain and corresponding receipt chain into active store.
	writeLive := func(blockChain types.Blocks, receiptChain []types.Receipts) (int, error) {
		skipPresenceCheck := false
		batch := bc.db.NewBatch()
		for i, block := range blockChain {
			// Short circuit insertion if shutting down or processing failed
			if bc.insertStopped() {
				return 0, errInsertionInterrupted
			}
			// Short circuit if the owner header is unknown
			if !bc.HasHeader(block.Hash()) {
				return i, fmt.Errorf("containing header #%d [%x..] unknown", block.Nr(), block.Hash().Bytes()[:4])
			}
			if !skipPresenceCheck {
				// Ignore if the entire data is already known
				if bc.HasBlock(block.Hash()) {
					stats.ignored++
					continue
				} else {
					// If block N is not present, neither are the later blocks.
					// This should be true, but if we are mistaken, the shortcut
					// here will only cause overwriting of some existing data
					skipPresenceCheck = true
				}
			}
			// Write all the data out into the database
			rawdb.WriteBody(batch, block.Hash(), block.Body())
			rawdb.WriteReceipts(batch, block.Hash(), receiptChain[i])

			// Always write tx indices for live blocks, we assume they are needed
			for i, tx := range block.Transactions() {
				if existed := rawdb.ReadTxLookupEntry(bc.db, tx.Hash()); existed == (common.Hash{}) {
					bc.WriteTxLookupEntry(i, tx.Hash(), block.Hash())
				}
			}

			// Write everything belongs to the blocks into the database. So that
			// we can ensure all components of body is completed(body, receipts,
			// tx indexes)
			if batch.ValueSize() >= ethdb.IdealBatchSize {
				if err := batch.Write(); err != nil {
					return 0, err
				}
				size += int64(batch.ValueSize())
				batch.Reset()
			}
			stats.processed++
		}
		// Write everything belongs to the blocks into the database. So that
		// we can ensure all components of body is completed(body, receipts,
		// tx indexes)
		if batch.ValueSize() > 0 {
			size += int64(batch.ValueSize())
			if err := batch.Write(); err != nil {
				return 0, err
			}
		}
		updateHead(blockChain[len(blockChain)-1])
		return 0, nil
	}

	// Write downloaded chain data and corresponding receipt chain data
	if len(ancientBlocks) > 0 {
		if n, err := writeAncient(ancientBlocks, ancientReceipts); err != nil {
			if err == errInsertionInterrupted {
				return 0, nil
			}
			return n, err
		}
	}
	// Write the tx index tail (block number from where we index) before write any live blocks
	if len(liveBlocks) > 0 && liveBlocks[0].Nr() == ancientLimit+1 {
		// The tx index tail can only be one of the following two options:
		// * 0: all ancient blocks have been indexed
		// * ancient-limit: the indices of blocks before ancient-limit are ignored
		if tail := rawdb.ReadTxIndexTail(bc.db); tail == nil {
			if bc.txLookupLimit == 0 || ancientLimit <= bc.txLookupLimit {
				rawdb.WriteTxIndexTail(bc.db, 0)
			} else {
				rawdb.WriteTxIndexTail(bc.db, ancientLimit-bc.txLookupLimit)
			}
		}
	}
	if len(liveBlocks) > 0 {
		if n, err := writeLive(liveBlocks, liveReceipts); err != nil {
			if err == errInsertionInterrupted {
				return 0, nil
			}
			return n, err
		}
	}

	head := blockChain[len(blockChain)-1]
	context := []interface{}{
		"count", stats.processed, "elapsed", common.PrettyDuration(time.Since(start)),
		"number", head.Nr(), "hash", head.Hash(), "age", common.PrettyAge(time.Unix(int64(head.Time()), 0)),
		"size", common.StorageSize(size),
	}
	if stats.ignored > 0 {
		context = append(context, []interface{}{"ignored", stats.ignored}...)
	}
	log.Info("Imported new block receipts", context...)

	return 0, nil
}

//var lastWrite uint64

// writeBlockWithoutState writes only the block and its metadata to the database,
// but does not write any state. This is used to construct competing side forks
// up to the point where they exceed the canonical total difficulty.
func (bc *BlockChain) writeBlockWithoutState(block *types.Block) (err error) {
	if bc.insertStopped() {
		return errInsertionInterrupted
	}

	batch := bc.db.NewBatch()
	rawdb.WriteBlock(batch, block)
	if err := batch.Write(); err != nil {
		log.Crit("Failed to write block into disk", "err", err)
	}
	bc.AppendToChildren(block.Hash(), block.ParentHashes())
	return nil
}

// WriteFinalizedBlock writes the block and all associated state to the database.
func (bc *BlockChain) WriteFinalizedBlock(finNr uint64, block *types.Block, receipts []*types.Receipt, logs []*types.Log, state *state.StateDB, isHead bool) error {
	if !bc.chainmu.TryLock() {
		return errInsertionInterrupted
	}
	defer bc.chainmu.Unlock()

	return bc.writeFinalizedBlock(finNr, block, isHead)
}

// WriteSyncDagBlock writes the dag block and all associated state to the database
//for dag synchronization process
func (bc *BlockChain) WriteSyncDagBlock(block *types.Block) (status int, err error) {
	bc.blockProcFeed.Send(true)
	defer bc.blockProcFeed.Send(false)

	// Pre-checks passed, start the full block imports
	if !bc.chainmu.TryLock() {
		return 0, errInsertionInterrupted
	}
	//n, err := bc.insertPropagatedBlocks(types.Blocks{block}, true, true)
	n, err := bc.insertPropagatedBlocks(types.Blocks{block}, true, false)
	bc.chainmu.Unlock()

	if len(bc.insBlockCache) > 0 {
		log.Info("Insert delayed propagated blocks", "count", len(bc.insBlockCache))
		insBlockCache := []*types.Block{}
		for _, bl := range bc.insBlockCache {
			_, insErr := bc.insertPropagatedBlocks(types.Blocks{bl}, true, false)
			if insErr == ErrInsertUncompletedDag {
				insBlockCache = append(insBlockCache, bl)
			} else if insErr != nil {
				log.Crit("Insert delayed propagated blocks error", "height", bl.Height(), "hash", bl.Hash().Hex(), "err", insErr)
			}
		}
		bc.insBlockCache = insBlockCache
	}

	return n, err
}

// WriteMinedBlock writes the block and all associated state to the database.
func (bc *BlockChain) WriteMinedBlock(block *types.Block, receipts []*types.Receipt, logs []*types.Log, state *state.StateDB) (status WriteStatus, err error) {
	if !bc.chainmu.TryLock() {
		return NonStatTy, errInsertionInterrupted
	}
	defer bc.chainmu.Unlock()

	return bc.writeBlockWithState(block, receipts, logs, state, ET_MINING, "WriteMinedBlock")
}

// writeBlockWithState writes the block and all associated state to the database,
// but is expects the chain mutex to be held.
func (bc *BlockChain) writeBlockWithState(block *types.Block, receipts []*types.Receipt, logs []*types.Log, state *state.StateDB, emitHeadEvent NewBlockEvtType, kind string) (status WriteStatus, err error) {
	if bc.insertStopped() {
		return NonStatTy, errInsertionInterrupted
	}

	// Irrelevant of the canonical status, write the block itself to the database.
	//
	// Note all the components of block(td, hash->number map, header, body, receipts)
	// should be written atomically. BlockBatch is used for containing all components.
	blockBatch := bc.db.NewBatch()
	rawdb.WriteBlock(blockBatch, block)
	rawdb.WriteReceipts(blockBatch, block.Hash(), receipts)
	rawdb.WritePreimages(blockBatch, state.Preimages())

	// create transaction lookup for applied txs.
	for i, tx := range block.Transactions() {
		if receipts[i] != nil {
			bc.WriteTxLookupEntry(i, tx.Hash(), block.Hash())
		}
	}

	if err := blockBatch.Write(); err != nil {
		log.Crit("Failed to write block into disk", "err", err)
	}
	bc.AppendToChildren(block.Hash(), block.ParentHashes())
	// Commit all cached state changes into underlying memory database.
	root, err := state.Commit(true)
	log.Info("Block parent hashes", "hash", block.Hash().Hex(), "ParentHashes", block.ParentHashes())
	log.Info("Block received root", "root", block.Root().Hex(), "hash", block.Hash().Hex())
	log.Info("Block committed root", "root", root.Hex(), "height", block.Height(), "Nr", block.Nr(), "kind", kind)

	if err != nil {
		log.Error("Block committed root error", "height", block.Height(), "Nr", block.Nr(), "kind", kind, "err", err)
		return NonStatTy, err
	}
	triedb := bc.stateCache.TrieDB()

	// If we're running an archive node, always flush
	if bc.cacheConfig.TrieDirtyDisabled {
		if err := triedb.Commit(root, false, nil); err != nil {
			return NonStatTy, err
		}
	} else {
		// Full but not archive node, do proper garbage collection
		triedb.Reference(root, common.Hash{}) // metadata reference to keep trie alive
		if err := triedb.Commit(root, true, nil); err != nil {
			return NonStatTy, err
		}
		//bc.triegc.Push(root, -int64(block.NumberU64()))

		//if current := block.NumberU64(); current > TriesInMemory {
		//	// If we exceeded our memory allowance, flush matured singleton nodes to disk
		//	var (
		//		nodes, imgs = triedb.Size()
		//		limit       = common.StorageSize(bc.cacheConfig.TrieDirtyLimit) * 1024 * 1024
		//	)
		//	if nodes > limit || imgs > 4*1024*1024 {
		//		triedb.Cap(limit - ethdb.IdealBatchSize)
		//	}
		//	// Find the next state trie we need to commit
		//	chosen := current - TriesInMemory
		//
		//	// If we exceeded out time allowance, flush an entire trie to disk
		//	if bc.gcproc > bc.cacheConfig.TrieTimeLimit {
		//		// If the header is missing (canonical chain behind), we're reorging a low
		//		// diff sidechain. Suspend committing until this operation is completed.
		//		header := bc.GetHeaderByNumber(chosen)
		//		if header == nil {
		//			log.Warn("Reorg in progress, trie commit postponed", "number", chosen)
		//		} else {
		//			// If we're exceeding limits but haven't reached a large enough memory gap,
		//			// warn the user that the system is becoming unstable.
		//			if chosen < lastWrite+TriesInMemory && bc.gcproc >= 2*bc.cacheConfig.TrieTimeLimit {
		//				log.Info("State in memory for too long, committing", "time", bc.gcproc, "allowance", bc.cacheConfig.TrieTimeLimit, "optimum", float64(chosen-lastWrite)/TriesInMemory)
		//			}
		//			// Flush an entire trie and restart the counters
		//			triedb.Commit(header.Root, true, nil)
		//			lastWrite = chosen
		//			bc.gcproc = 0
		//		}
		//	}
		//	// Garbage collect anything below our required write retention
		//	for !bc.triegc.Empty() {
		//		root, number := bc.triegc.Pop()
		//		if uint64(-number) > chosen {
		//			bc.triegc.Push(root, number)
		//			break
		//		}
		//		triedb.Dereference(root.(common.Hash))
		//	}
		//}
	}
	status = SideStatTy

	bc.futureBlocks.Remove(block.Hash())

	if status == CanonStatTy || kind == "syncInsertChain" {
		bc.chainFeed.Send(ChainEvent{Block: block, Hash: block.Hash(), Logs: logs})
		if len(logs) > 0 {
			bc.logsFeed.Send(logs)
		}
		// In theory we should fire a ChainHeadEvent when we inject
		// a canonical block, but sometimes we can insert a batch of
		// canonicial blocks. Avoid firing too much ChainHeadEvents,
		// we will fire an accumulated ChainHeadEvent and disable fire
		// event here.
		if emitHeadEvent != ET_SKIP {
			bc.chainHeadFeed.Send(ChainHeadEvent{Block: block, Type: emitHeadEvent})
		}
	} else {
		bc.chainSideFeed.Send(ChainSideEvent{Block: block})
	}
	return status, nil
}

// addFutureBlock checks if the block is within the max allowed window to get
// accepted for future processing, and returns an error if the block is too far
// ahead and was not added.
func (bc *BlockChain) addFutureBlock(block *types.Block) error {
	max := uint64(time.Now().Unix() + maxTimeFutureBlocks)
	if block.Time() > max {
		return fmt.Errorf("future block timestamp %v > allowed %v", block.Time(), max)
	}
	bc.futureBlocks.Add(block.Hash(), block)
	return nil
}

// SyncInsertChain attempts to insert the given batch of blocks in chain
// received while synchronization process
func (bc *BlockChain) SyncInsertChain(chain types.Blocks) (int, error) {
	// Sanity check that we have something meaningful to import
	if len(chain) == 0 {
		return 0, nil
	}

	bc.blockProcFeed.Send(true)
	defer bc.blockProcFeed.Send(false)

	var (
		block, prev *types.Block
	)
	// Do a sanity check that the provided chain is actually ordered and linked
	for i := 1; i < len(chain); i++ {
		block = chain[i]
		prev = chain[i-1]
		curNr := uint64(0)
		prevNr := uint64(0)
		if block.Number() != nil {
			curNr = *block.Number()
		}
		if prev.Number() != nil {
			prevNr = *prev.Number()
		}
		if curNr != prevNr+1 {
			// Chain broke ancestry, log a message (programming error) and skip insertion
			log.Error("Non contiguous block insert", "number", block.Nr(), "hash", block.Hash(), "prevnumber", prev.Nr(), "prevhash", prev.Hash())
			return 0, fmt.Errorf("non contiguous insert: item %d is #%d [%x..], item %d is #%d [%x..]", i-1, prev.Nr(),
				prev.Hash().Bytes()[:4], i, block.Nr(), block.Hash().Bytes()[:4])
		}
	}

	// Pre-checks passed, start the full block imports
	if !bc.chainmu.TryLock() {
		return 0, errChainStopped
	}
	defer bc.chainmu.Unlock()
	return bc.syncInsertChain(chain, true)
}

// InsertPropagatedBlocks inserts propagated block
func (bc *BlockChain) InsertPropagatedBlocks(chain types.Blocks) (int, error) {
	// Sanity check that we have something meaningful to import
	if len(chain) == 0 {
		return 0, nil
	}

	bc.DagMu.Lock()
	defer bc.DagMu.Unlock()

	bc.blockProcFeed.Send(true)
	defer bc.blockProcFeed.Send(false)

	// Pre-checks passed, start the full block imports
	if !bc.chainmu.TryLock() {
		return 0, errChainStopped
	}
	n, err := bc.insertPropagatedBlocks(chain, true, false)
	bc.chainmu.Unlock()

	if err == ErrInsertUncompletedDag {
		for i, bl := range chain {
			log.Info("Delay propagated block", "height", bl.Height(), "hash", bl.Hash().Hex())
			if i >= n {
				bc.insBlockCache = append(bc.insBlockCache, bl)
			}
		}
	}
	return n, err
}

// syncInsertChain is the internal implementation of SyncInsertChain, which assumes that
// 1) chains are contiguous, and 2) The chain mutex is held.
//
// This method is split out so that import batches that require re-injecting
// historical blocks can do so without releasing the lock, which could lead to
// racey behaviour. If a sidechain import is in progress, and the historic state
// is imported, but then new canon-head is added before the actual sidechain
// completes, then the historic state could be pruned again
func (bc *BlockChain) syncInsertChain(chain types.Blocks, verifySeals bool) (int, error) {
	// If the chain is terminating, don't even bother starting up
	if atomic.LoadInt32(&bc.procInterrupt) == 1 {
		return 0, nil
	}
	// Start a parallel signature recovery (signer will fluke on fork transition, minimal perf loss)
	senderCacher.recoverFromBlocks(types.MakeSigner(bc.chainConfig), chain)
	var (
		stats    = insertStats{startTime: mclock.Now()}
		maxFinNr = bc.GetLastFinalizedNumber()
	)

	// Start the parallel header verifier
	headers := make([]*types.Header, len(chain))
	headerMap := make(types.HeaderMap, len(chain))
	seals := make([]bool, len(chain))

	for i, block := range chain {
		headers[i] = block.Header()
		headerMap[block.Hash()] = block.Header()
		seals[i] = verifySeals
		if block.Number() != nil {
			if block.Nr() > maxFinNr {
				maxFinNr = block.Nr()
			}
		} else {
			bc.MoveTxsToProcessing(types.Blocks{block})
		}
	}
	abort, results := bc.engine.VerifyHeaders(bc, headerMap.ToArray(), seals)
	defer close(abort)

	// Peek the error for the first block to decide the directing import logic
	it := newInsertIterator(chain, results, bc.validator)

	block, err := it.next()

	switch {
	// First block is pruned, insert as sidechain and reorg
	case errors.Is(err, consensus.ErrPrunedAncestor):
		log.Debug("Pruned ancestor, inserting as sidechain", "hash", block.Hash())
		return bc.insertSideChain(block, it)

	// First block is future, shove it (and all children) to the future queue (unknown ancestor)
	case errors.Is(err, consensus.ErrFutureBlock) || (errors.Is(err, consensus.ErrUnknownAncestor) && bc.futureBlocks.Contains(it.first().ParentHashes()[0])):
		for block != nil && (it.index == 0 || errors.Is(err, consensus.ErrUnknownAncestor)) {
			log.Debug("Future block, postponing import", "hash", block.Hash())
			if err := bc.addFutureBlock(block); err != nil {
				return it.index, err
			}
			block, err = it.next()
		}
		stats.queued += it.processed()
		stats.ignored += it.remaining()
		// If there are any still remaining, mark as ignored
		return it.index, err
	// Some other error occurred, abort
	case err != nil:
		bc.futureBlocks.Remove(block.Hash())
		stats.ignored += len(it.chain)
		bc.reportBlock(block, nil, err)
		return it.index, err
	}
	// No validation errors for the first block (or chain prefix skipped)
	var activeState *state.StateDB
	defer func() {
		// The chain importer is starting and stopping trie prefetchers. If a bad
		// block or other error is hit however, an early return may not properly
		// terminate the background threads. This defer ensures that we clean up
		// and dangling prefetcher, without defering each and holding on live refs.
		if activeState != nil {
			activeState.StopPrefetcher()
		}
	}()

	for ; block != nil && err == nil; block, err = it.next() {
		// If the chain is terminating, stop processing blocks
		if bc.insertStopped() {
			log.Debug("Abort during block processing")
			break
		}
		// If the header is a banned one, straight out abort
		if BadHashes[block.Hash()] {
			bc.reportBlock(block, nil, ErrBannedHash)
			return it.index, ErrBannedHash
		}

		rawdb.WriteBlock(bc.db, block)
		bc.AppendToChildren(block.Hash(), block.ParentHashes())
		isHead := maxFinNr == block.Nr()
		bc.writeFinalizedBlock(block.Nr(), block, isHead)
		if err != nil {
			return it.index, err
		}

		//insertion of blue blocks
		start := time.Now()
		//retrieve state data
		statedb, stateBlock, recommitBlocks, stateErr := bc.CollectStateDataByFinalizedBlockRecursive(block, nil)
		if stateErr != nil {
			return it.index, stateErr
		}
		// Enable prefetching to pull in trie node paths while processing transactions
		statedb.StartPrefetcher("chain")
		activeState = statedb

		// recommit red blocks transactions
		for _, bl := range recommitBlocks {
			statedb = bc.RecommitBlockTransactions(bl, statedb)
		}

		// If we have a followup block, run that against the current state to pre-cache
		// transactions and probabilistically some of the account/storage trie nodes.
		var followupInterrupt uint32
		if !bc.cacheConfig.TrieCleanNoPrefetch {
			if followup, err := it.peek(); followup != nil && err == nil {
				throwaway, _ := state.New(stateBlock.Root(), bc.stateCache, bc.snaps)

				go func(start time.Time, followup *types.Block, throwaway *state.StateDB, interrupt *uint32) {
					bc.prefetcher.Prefetch(followup, throwaway, bc.vmConfig, &followupInterrupt)

					blockPrefetchExecuteTimer.Update(time.Since(start))
					if atomic.LoadUint32(interrupt) == 1 {
						blockPrefetchInterruptMeter.Mark(1)
					}
				}(time.Now(), followup, throwaway, &followupInterrupt)
			}
		}
		// Process block using the parent state as reference point
		substart := time.Now()
		receipts, logs, usedGas, err := bc.processor.Process(block, statedb, bc.vmConfig)
		if err != nil {
			bc.reportBlock(block, receipts, err)
			atomic.StoreUint32(&followupInterrupt, 1)
			log.Error("Error of block insertion to chain while sync (processing)", "height", block.Height(), "hash", block.Hash().Hex(), "err", err)
			return it.index, err
		}
		// Update the metrics touched during block processing
		accountReadTimer.Update(statedb.AccountReads)                 // Account reads are complete, we can mark them
		storageReadTimer.Update(statedb.StorageReads)                 // Storage reads are complete, we can mark them
		accountUpdateTimer.Update(statedb.AccountUpdates)             // Account updates are complete, we can mark them
		storageUpdateTimer.Update(statedb.StorageUpdates)             // Storage updates are complete, we can mark them
		snapshotAccountReadTimer.Update(statedb.SnapshotAccountReads) // Account reads are complete, we can mark them
		snapshotStorageReadTimer.Update(statedb.SnapshotStorageReads) // Storage reads are complete, we can mark them
		triehash := statedb.AccountHashes + statedb.StorageHashes     // Save to not double count in validation
		trieproc := statedb.SnapshotAccountReads + statedb.AccountReads + statedb.AccountUpdates
		trieproc += statedb.SnapshotStorageReads + statedb.StorageReads + statedb.StorageUpdates

		blockExecutionTimer.Update(time.Since(substart) - trieproc - triehash)

		// Validate the state using the default validator
		substart = time.Now()
		if err := bc.validator.ValidateState(block, statedb, receipts, usedGas); err != nil {
			bc.reportBlock(block, receipts, err)
			atomic.StoreUint32(&followupInterrupt, 1)
			log.Error("Error of block insertion to chain while sync (state validation)", "height", block.Height(), "hash", block.Hash().Hex(), "err", err)
			return it.index, err
		}
		proctime := time.Since(start)

		// Update the metrics touched during block validation
		accountHashTimer.Update(statedb.AccountHashes) // Account hashes are complete, we can mark them
		storageHashTimer.Update(statedb.StorageHashes) // Storage hashes are complete, we can mark them

		blockValidationTimer.Update(time.Since(substart) - (statedb.AccountHashes + statedb.StorageHashes - triehash))

		// Write the block to the chain and get the status.
		substart = time.Now()
		status, err := bc.writeBlockWithState(block, receipts, logs, statedb, ET_SKIP, "syncInsertChain")
		atomic.StoreUint32(&followupInterrupt, 1)
		if err != nil {
			log.Error("Error of block insertion to chain while sync (block writing)", "height", block.Height(), "hash", block.Hash().Hex(), "err", err)
			return it.index, err
		}
		// Update the metrics touched during block commit
		accountCommitTimer.Update(statedb.AccountCommits)   // Account commits are complete, we can mark them
		storageCommitTimer.Update(statedb.StorageCommits)   // Storage commits are complete, we can mark them
		snapshotCommitTimer.Update(statedb.SnapshotCommits) // Snapshot commits are complete, we can mark them

		blockWriteTimer.Update(time.Since(substart) - statedb.AccountCommits - statedb.StorageCommits - statedb.SnapshotCommits)
		blockInsertTimer.UpdateSince(start)

		switch status {
		case CanonStatTy:
			log.Error("Inserted new block", "hash", block.Hash(),
				"txs", len(block.Transactions()), "gas", block.GasUsed(),
				"elapsed", common.PrettyDuration(time.Since(start)),
				"root", block.Root())
			// Only count canonical blocks for GC processing time
			bc.gcproc += proctime

		case SideStatTy:
			log.Debug("Inserted forked block", "hash", block.Hash(),
				"elapsed", common.PrettyDuration(time.Since(start)),
				"txs", len(block.Transactions()), "gas", block.GasUsed(),
				"root", block.Root())

		default:
			// This in theory is impossible, but lets be nice to our future selves and leave
			// a log, instead of trying to track down blocks imports that don't emit logs.
			log.Warn("Inserted block with unknown status", "hash", block.Hash(),
				"elapsed", common.PrettyDuration(time.Since(start)),
				"txs", len(block.Transactions()), "gas", block.GasUsed(),
				"root", block.Root())
		}
		stats.processed++
		stats.usedGas += usedGas

		dirty, _ := bc.stateCache.TrieDB().Size()
		stats.report(chain, it.index, dirty)

		bc.AppendToChildren(block.Hash(), block.ParentHashes())

		// update tips
		dagChainHashes := block.ParentHashes().Copy()
		// if block not finalized
		if block.Height() > 0 && block.Nr() == 0 {
			dagChainHashes = bc.GetTips().GetOrderedDagChainHashes()
		}
		bc.RemoveTips(block.ParentHashes())
		bc.AddTips(&types.BlockDAG{
			Hash:                block.Hash(),
			Height:              block.Height(),
			LastFinalizedHash:   block.LFHash(),
			LastFinalizedHeight: block.LFNumber(),
			DagChainHashes:      dagChainHashes,
		})
	}

	// Any blocks remaining here? The only ones we care about are the future ones
	if block != nil && errors.Is(err, consensus.ErrFutureBlock) {
		if err := bc.addFutureBlock(block); err != nil {
			log.Error("Error of block insertion to chain while sync (future block)", "height", block.Height(), "hash", block.Hash().Hex(), "err", err)
			return it.index, err
		}
		block, err = it.next()

		for ; block != nil && errors.Is(err, consensus.ErrUnknownAncestor); block, err = it.next() {
			if err := bc.addFutureBlock(block); err != nil {
				log.Error("Error of block insertion to chain while sync (unknown ancestor)", "height", block.Height(), "hash", block.Hash().Hex(), "err", err)
				return it.index, err
			}
			stats.queued++
		}
	}
	stats.ignored += it.remaining()

	return it.index, err
}

func (bc *BlockChain) verifyBlocks(chain types.Blocks) (valid, invalid types.Blocks, unknown common.HashArray) {
	valid = make(types.Blocks, 0)
	invalid = make(types.Blocks, 0)
	unknown = make(common.HashArray, 0)

	for _, block := range chain {
		if len(block.ParentHashes()) == 0 {
			log.Warn("block without PHs", "hash", block.Hash().Hex())
			invalid = append(invalid, block)
			continue
		}
		func() {
			for _, parentHash := range block.ParentHashes() {
				parent := bc.GetBlockByHash(parentHash)

				if parent == nil {
					unknown = append(unknown, parentHash)
					continue
				}

				if parent.Height() >= block.Height() || parent.Slot() >= block.Slot() {
					log.Warn("invalid parent found", "hash", block.Hash().Hex(), "parent hash", parent.Hash().Hex(), "height", block.Height(), "parent height", parent.Height(), "slot", block.Slot(), "parent slot", parent.Slot())
					invalid = append(invalid, block)
					return
				}
			}
			if !bc.verifyBlockParents(block) {
				invalid = append(invalid, block)
				return
			}

			valid = append(valid, block)
		}()

	}
	return valid, invalid, unknown
}

func (bc *BlockChain) verifyBlock(block *types.Block) (ok bool, err error) {
	if len(block.ParentHashes()) == 0 {
		log.Warn("block without PHs", "hash", block.Hash().Hex())
		return false, nil
	}
	for _, parentHash := range block.ParentHashes() {
		parent := bc.GetBlockByHash(parentHash)

		if parent == nil {
			log.Warn("block with unknown parent", "hash", block.Hash().Hex(), "unknown parent", parentHash.Hex())
			return false, ErrInsertUncompletedDag
		}

		if parent.Height() >= block.Height() || parent.Slot() >= block.Slot() {
			log.Warn("invalid parent", "height", block.Height(), "slot", block.Slot(), "parent height", parent.Height(), "parent slot", parent.Slot())
			return false, nil
		}
	}

	intrGasSum := uint64(0)
	for _, tx := range block.Transactions() {
		isTokenOp := false
		if _, err := operation.GetOpCode(tx.Data()); err == nil {
			isTokenOp = true
		}

		var txData []byte
		if !isTokenOp {
			txData = tx.Data()
		}

		contractCreation := tx.To() == nil && !isTokenOp

		intrGas, err := IntrinsicGas(txData, tx.AccessList(), contractCreation, true, true)
		if err != nil {
			log.Warn("verifyBlock: IntrinsicGas error", "err", err)
			return false, nil
		}
		intrGasSum += intrGas
	}
	if intrGasSum > block.GasLimit() {
		log.Warn("IntrinsicGas sum > gasLimit", "block hash", block.Hash().Hex(), "gasLimit", block.GasLimit(), "IntrinsicGas sum", intrGasSum)
		return false, nil
	}

	return bc.verifyBlockParents(block), nil
}

func (bc *BlockChain) verifyBlockParents(block *types.Block) bool {
	parents := bc.GetBlocksByHashes(block.ParentHashes())
	for i, parent := range parents {
		for j, pparent := range parents {
			if i == j {
				continue
			}
			if bc.IsAncestorRecursive(parent, pparent.Hash()) {
				log.Warn("recursive parents", "hash1", parent.Hash().Hex(), "hash2", pparent.Hash().Hex())
				return false
			}
		}
	}
	return true
}

// insertPropagatedBlocks inserts propagated block
func (bc *BlockChain) insertPropagatedBlocks(chain types.Blocks, verifySeals bool, stateOnly bool) (int, error) {
	// If the chain is terminating, don't even bother starting up
	if atomic.LoadInt32(&bc.procInterrupt) == 1 {
		return 0, nil
	}

	// Start a parallel signature recovery (signer will fluke on fork transition, minimal perf loss)
	senderCacher.recoverFromBlocks(types.MakeSigner(bc.chainConfig), chain)

	var (
		stats     = insertStats{startTime: mclock.Now()}
		lastCanon *types.Block
	)
	// Fire a single chain head event if we've progressed the chain
	defer func() {
		lfb := bc.GetLastFinalizedBlock()
		if lastCanon != nil && lfb.Hash() == lastCanon.Hash() {
			bc.chainHeadFeed.Send(ChainHeadEvent{lastCanon, ET_SYNC_FIN})
		}
	}()
	// Start the parallel header verifier
	headers := make([]*types.Header, len(chain))
	headerMap := make(types.HeaderMap, len(chain))
	seals := make([]bool, len(chain))

	bc.MoveTxsToProcessing(chain)

	for i, block := range chain {
		headers[i] = block.Header()
		headerMap[block.Hash()] = block.Header()
		seals[i] = verifySeals
	}
	abort, results := bc.engine.VerifyHeaders(bc, headerMap.ToArray(), seals)
	defer close(abort)

	// Peek the error for the first block to decide the directing import logic
	it := newInsertIterator(chain, results, bc.validator)

	block, err := it.next()

	switch {
	// First block is pruned, insert as sidechain and reorg
	case errors.Is(err, consensus.ErrPrunedAncestor):
		log.Debug("Pruned ancestor, inserting as sidechain", "hash", block.Hash())
		return bc.insertSideChain(block, it)

	// First block is future, shove it (and all children) to the future queue (unknown ancestor)
	case errors.Is(err, consensus.ErrFutureBlock) || (errors.Is(err, consensus.ErrUnknownAncestor) && bc.futureBlocks.Contains(it.first().ParentHashes()[0])):
		for block != nil && (it.index == 0 || errors.Is(err, consensus.ErrUnknownAncestor)) {
			log.Debug("Future block, postponing import", "hash", block.Hash())
			if err := bc.addFutureBlock(block); err != nil {
				return it.index, err
			}
			block, err = it.next()
		}
		stats.queued += it.processed()
		stats.ignored += it.remaining()

		// If there are any still remaining, mark as ignored
		return it.index, err

	// Some other error occurred, abort
	case err != nil:
		bc.futureBlocks.Remove(block.Hash())
		stats.ignored += len(it.chain)
		bc.reportBlock(block, nil, err)
		return it.index, err
	}
	// No validation errors for the first block (or chain prefix skipped)
	var activeState *state.StateDB
	defer func() {
		// The chain importer is starting and stopping trie prefetchers. If a bad
		// block or other error is hit however, an early return may not properly
		// terminate the background threads. This defer ensures that we clean up
		// and dangling prefetcher, without defering each and holding on live refs.
		if activeState != nil {
			activeState.StopPrefetcher()
		}
	}()

	for ; block != nil && err == nil; block, err = it.next() {
		// If the chain is terminating, stop processing blocks
		if bc.insertStopped() {
			log.Debug("Abort during block processing")
			break
		}
		// If the header is a banned one, straight out abort
		if BadHashes[block.Hash()] {
			bc.reportBlock(block, nil, ErrBannedHash)
			return it.index, ErrBannedHash
		}

		if ok, err := bc.verifyBlock(block); !ok {
			if err == nil {
				continue
			}
			return 0, err
		}

		log.Info("Insert propagated block", "Height", block.Height(), "Hash", block.Hash().Hex(), "txs", len(block.Transactions()), "parents", block.ParentHashes())

		tips := bc.GetTips()
		if checkBlock := bc.GetBlock(block.Hash()); checkBlock != nil && !stateOnly {
			if checkBlock.Nr() > 0 {
				log.Info("Insert propagated block: check block finalized", "stateOnly", stateOnly, "Nr", checkBlock.Nr(), "Height", checkBlock.Height(), "Hash", checkBlock.Hash().Hex())
				stateOnly = true
				continue
			}
			if tips.GetHashes().Has(block.Hash()) || tips.GetAncestorsHashes().Has(block.Hash()) {
				stateOnly = true
			} else if children := bc.ReadChildren(block.Hash()); len(children) > 0 {
				stateOnly = true
			}
			log.Info("Insert propagated block: check block exists", "stateOnly", stateOnly, "Nr", checkBlock.Nr(), "Height", checkBlock.Height(), "Hash", checkBlock.Hash().Hex())
		}

		rawdb.WriteBlock(bc.db, block)
		bc.AppendToChildren(block.Hash(), block.ParentHashes())

		//retrieve state data
		statedb, stateBlock, recommitBlocks, cachedHashes, stateErr := bc.CollectStateDataByParents(block.ParentHashes())
		if stateErr != nil && stateBlock == nil {
			log.Error("Propagated block import state err", "Height", block.Height(), "hash", block.Hash().Hex(), "stateBlock", stateBlock, "err", stateErr)
			return it.index, stateErr
		}

		if !stateOnly {
			// update tips
			dagChainHashes := common.HashArray{}
			// if block not finalized
			expCache := ExploreResultMap{}
			if stateBlock.Height() > 0 && stateBlock.Nr() == 0 && stateBlock.Hash() != bc.genesisBlock.Hash() {
				stBDag := bc.ReadBockDag(stateBlock.Hash())
				if stBDag == nil {
					log.Warn("Propagated block import failed (state block dag not found)", "stateBlock", stateBlock, "slot", block.Slot(), "height", block.Height(), "hash", block.Hash().Hex())
					_, _, _, graph, exc, _ := bc.ExploreChainRecursive(stateBlock.Hash(), expCache)
					expCache = exc
					if dch := graph.GetDagChainHashes(); dch != nil {
						dagChainHashes = append(dagChainHashes, (*dch)...)
					}
				} else {
					blks := bc.GetBlocksByHashes(stBDag.DagChainHashes)
					for _, bl := range blks {
						if bl == nil || stateBlock.Height() > 0 && stateBlock.Nr() > 0 || stateBlock.Hash() == bc.genesisBlock.Hash() {
							continue
						}
						dagChainHashes = append(dagChainHashes, bl.Hash())
					}
				}
				dagChainHashes = append(dagChainHashes, stateBlock.Hash())
			}
			for _, bl := range recommitBlocks {
				dagChainHashes = append(dagChainHashes, bl.Hash())
			}

			bc.RemoveTips(block.ParentHashes())
			bc.AddTips(&types.BlockDAG{
				Hash:                block.Hash(),
				Height:              block.Height(),
				LastFinalizedHash:   block.LFHash(),
				LastFinalizedHeight: block.LFNumber(),
				DagChainHashes:      dagChainHashes.Uniq(),
			})
			bc.WriteCurrentTips()

			log.Info("PROPAGATED TIPS >>>>>>", "slot", block.Slot(), "height", block.Height(), "hash", block.Hash().Hex(), "tips", bc.GetTips().Print())

			log.Info("Insert propagated blue block", "height", block.Height(), "hash", block.Hash().Hex())

			if stateErr != nil || statedb == nil {
				log.Error("Propagated block import state err", "Height", block.Height(), "hash", block.Hash().Hex(), "state.height", stateBlock.Height(), "state.hash", stateBlock.Hash().Hex(), "err", stateErr)
				continue
			}
		}

		start := time.Now()
		// Enable prefetching to pull in trie node paths while processing transactions
		statedb.StartPrefetcher("chain")
		activeState = statedb

		// recommit red blocks transactions
		cacheChain := cachedHashes.Copy()
		for _, bl := range recommitBlocks {
			statedb = bc.RecommitBlockTransactions(bl, statedb)
			//cache state
			cacheChain = append(cacheChain, bl.Hash())
			bc.SetCashedRecommit(cacheChain, statedb, nil)
		}

		// If we have a followup block, run that against the current state to pre-cache
		// transactions and probabilistically some of the account/storage trie nodes.
		var followupInterrupt uint32
		if !bc.cacheConfig.TrieCleanNoPrefetch {
			if followup, err := it.peek(); followup != nil && err == nil {
				throwaway, _ := state.New(stateBlock.Root(), bc.stateCache, bc.snaps)

				go func(start time.Time, followup *types.Block, throwaway *state.StateDB, interrupt *uint32) {
					bc.prefetcher.Prefetch(followup, throwaway, bc.vmConfig, &followupInterrupt)

					blockPrefetchExecuteTimer.Update(time.Since(start))
					if atomic.LoadUint32(interrupt) == 1 {
						blockPrefetchInterruptMeter.Mark(1)
					}
				}(time.Now(), followup, throwaway, &followupInterrupt)
			}
		}
		// Process block using the parent state as reference point
		substart := time.Now()
		receipts, logs, usedGas, err := bc.processor.Process(block, statedb, bc.vmConfig)
		if err != nil {
			bc.reportBlock(block, receipts, err)
			atomic.StoreUint32(&followupInterrupt, 1)
			return it.index, err
		}
		// Update the metrics touched during block processing
		accountReadTimer.Update(statedb.AccountReads)                 // Account reads are complete, we can mark them
		storageReadTimer.Update(statedb.StorageReads)                 // Storage reads are complete, we can mark them
		accountUpdateTimer.Update(statedb.AccountUpdates)             // Account updates are complete, we can mark them
		storageUpdateTimer.Update(statedb.StorageUpdates)             // Storage updates are complete, we can mark them
		snapshotAccountReadTimer.Update(statedb.SnapshotAccountReads) // Account reads are complete, we can mark them
		snapshotStorageReadTimer.Update(statedb.SnapshotStorageReads) // Storage reads are complete, we can mark them
		triehash := statedb.AccountHashes + statedb.StorageHashes     // Save to not double count in validation
		trieproc := statedb.SnapshotAccountReads + statedb.AccountReads + statedb.AccountUpdates
		trieproc += statedb.SnapshotStorageReads + statedb.StorageReads + statedb.StorageUpdates

		blockExecutionTimer.Update(time.Since(substart) - trieproc - triehash)

		// Validate the state using the default validator
		substart = time.Now()
		if err := bc.validator.ValidateState(block, statedb, receipts, usedGas); err != nil {
			log.Warn("Red block insertion to chain while propagate", "nr", block.Nr(), "height", block.Height(), "slot", block.Slot(), "hash", block.Hash().Hex(), "err", err)
			continue
		}
		proctime := time.Since(start)

		// Update the metrics touched during block validation
		accountHashTimer.Update(statedb.AccountHashes) // Account hashes are complete, we can mark them
		storageHashTimer.Update(statedb.StorageHashes) // Storage hashes are complete, we can mark them

		blockValidationTimer.Update(time.Since(substart) - (statedb.AccountHashes + statedb.StorageHashes - triehash))

		// Write the block to the chain and get the status.
		substart = time.Now()
		status, err := bc.writeBlockWithState(block, receipts, logs, statedb, ET_SKIP, "insertPropagatedBlocks")
		atomic.StoreUint32(&followupInterrupt, 1)
		if err != nil {
			return it.index, err
		}
		// Update the metrics touched during block commit
		accountCommitTimer.Update(statedb.AccountCommits)   // Account commits are complete, we can mark them
		storageCommitTimer.Update(statedb.StorageCommits)   // Storage commits are complete, we can mark them
		snapshotCommitTimer.Update(statedb.SnapshotCommits) // Snapshot commits are complete, we can mark them

		blockWriteTimer.Update(time.Since(substart) - statedb.AccountCommits - statedb.StorageCommits - statedb.SnapshotCommits)
		blockInsertTimer.UpdateSince(start)

		switch status {
		case CanonStatTy:
			log.Debug("Inserted new block", "hash", block.Hash(),
				"txs", len(block.Transactions()), "gas", block.GasUsed(),
				"elapsed", common.PrettyDuration(time.Since(start)),
				"root", block.Root())

			lastCanon = block

			// Only count canonical blocks for GC processing time
			bc.gcproc += proctime

		case SideStatTy:
			log.Debug("Inserted forked block", "hash", block.Hash(),
				"elapsed", common.PrettyDuration(time.Since(start)),
				"txs", len(block.Transactions()), "gas", block.GasUsed(),
				"root", block.Root())

		default:
			// This in theory is impossible, but lets be nice to our future selves and leave
			// a log, instead of trying to track down blocks imports that don't emit logs.
			log.Warn("Inserted block with unknown status", "hash", block.Hash(),
				"elapsed", common.PrettyDuration(time.Since(start)),
				"txs", len(block.Transactions()), "gas", block.GasUsed(),
				"root", block.Root())
		}
		stats.processed++
		stats.usedGas += usedGas

		dirty, _ := bc.stateCache.TrieDB().Size()
		stats.report(chain, it.index, dirty)
	}

	// Any blocks remaining here? The only ones we care about are the future ones
	if block != nil && errors.Is(err, consensus.ErrFutureBlock) {
		if err := bc.addFutureBlock(block); err != nil {
			return it.index, err
		}
		block, err = it.next()

		for ; block != nil && errors.Is(err, consensus.ErrUnknownAncestor); block, err = it.next() {
			if err := bc.addFutureBlock(block); err != nil {
				return it.index, err
			}
			stats.queued++
		}
	}
	stats.ignored += it.remaining()

	return it.index, err
}

// InsertChain attempts to insert the given batch of blocks in to the canonical
// chain or, otherwise, create a fork. If an error is returned it will return
// the index number of the failing block as well an error describing what went
// wrong.
//
// After insertion is done, all accumulated events will be fired.
func (bc *BlockChain) InsertChain(chain types.Blocks) (int, error) {
	// Sanity check that we have something meaningful to import
	if len(chain) == 0 {
		return 0, nil
	}

	bc.blockProcFeed.Send(true)
	defer bc.blockProcFeed.Send(false)

	// Remove already known canon-blocks
	var (
		block, prev *types.Block
	)
	// Do a sanity check that the provided chain is actually ordered and linked
	for i := 1; i < len(chain); i++ {
		block = chain[i]
		prev = chain[i-1]
		if block.Number() != nil && prev.Number() != nil && *block.Number() != *prev.Number()+1 {
			// Chain broke ancestry, log a message (programming error) and skip insertion
			log.Error("Non contiguous block insert", "number", block.Nr(), "hash", block.Hash(), "prevnumber", prev.Nr(), "prevhash", prev.Hash())
			return 0, fmt.Errorf("non contiguous insert: item %d is #%d [%x..], item %d is #%d [%x..]", i-1, prev.Nr(),
				prev.Hash().Bytes()[:4], i, block.Nr(), block.Hash().Bytes()[:4])
		}
	}

	// Pre-check passed, start the full block imports.
	if !bc.chainmu.TryLock() {
		return 0, errChainStopped
	}
	defer bc.chainmu.Unlock()
	return bc.insertChain(chain, true)
}

// InsertChainWithoutSealVerification works exactly the same
// except for seal verification, seal verification is omitted
func (bc *BlockChain) InsertChainWithoutSealVerification(block *types.Block) (int, error) {
	bc.blockProcFeed.Send(true)
	defer bc.blockProcFeed.Send(false)

	if !bc.chainmu.TryLock() {
		return 0, errChainStopped
	}
	defer bc.chainmu.Unlock()
	return bc.insertChain(types.Blocks([]*types.Block{block}), false)
}

// CollectStateDataByParents collects state data of current dag chain to insert block.
func (bc *BlockChain) CollectStateDataByParents(parents common.HashArray) (statedb *state.StateDB, stateBlock *types.Block, recommitBlocks []*types.Block, cachedHashes common.HashArray, err error) {
<<<<<<< HEAD
	lastFinBlock := bc.GetLastFinalizedBlock()
	parentBlocks := bc.GetBlocksByHashes(parents)
	//check is parents exists
	unl := common.HashArray{}
	for ph, b := range parentBlocks {
		if b == nil {
			unl = append(unl, ph)
		}
	}
	if len(unl) > 0 {
		log.Error("Error while collect state data by block (unknown blocks detected)", "parents", parents, "unknown", unl)
		return statedb, stateBlock, recommitBlocks, cachedHashes, ErrInsertUncompletedDag
	}
=======
	// TODO rm
	//graph := &types.GraphDag{
	//	Hash:   common.Hash{},
	//	Height: 0,
	//	Number: 0,
	//	Graph:  nil,
	//	State:  0,
	//}
	//var (
	//	expCache = ExploreResultMap{}
	//	fnl      = common.HashArray{}
	//	unl      = common.HashArray{}
	//)
	//for _, h := range parents {
	//	u, _, f, gr, c, e := bc.ExploreChainRecursive(h, expCache)
	//	if e != nil {
	//		log.Error("Error while collect state data by block", "hash", h.Hex(), "parents", parents, "err", e)
	//		return statedb, stateBlock, recommitBlocks, cachedHashes, err
	//	}
	//	if len(u) > 0 {
	//		unl = unl.Concat(u)
	//	}
	//	expCache = c
	//	graph.Graph = append(graph.Graph, gr)
	//	fnl = fnl.Concat(f).Uniq()
	//}
	//if len(unl) > 0 {
	//	log.Error("Error while collect state data by block (unknown blocks detected)", "parents", parents, "unknown", unl)
	//	return statedb, stateBlock, recommitBlocks, cachedHashes, ErrInsertUncompletedDag
	//}
>>>>>>> 974622ae

	sortedBlocks := types.SpineSortBlocks(parentBlocks.ToArray())

	//if state is last finalized block
	if sortedBlocks[0].Nr() == lastFinBlock.Nr() ||
		//if state is dag block
		sortedBlocks[0].Slot() > lastFinBlock.Slot() && sortedBlocks[0].Nr() == 0 && sortedBlocks[0].Height() > 0 {
		stateBlock = sortedBlocks[0]
		statedb, err = bc.StateAt(stateBlock.Root())
		if err != nil {
			log.Error("Error while get state by parents", "slot", stateBlock.Slot(), "nr", stateBlock.Nr(), "height", stateBlock.Height(), "hash", stateBlock.Hash().Hex())
		}
		recommitBlocks = sortedBlocks[1:]
		return statedb, stateBlock, recommitBlocks, cachedHashes, nil
	} else {
		//if state is finalized block - search first spine in ancestors
		stateBlock = sortedBlocks[0]
		statedb, err = bc.StateAt(stateBlock.Root())
		if err != nil {
			log.Error("Error while get state by parents", "slot", stateBlock.Slot(), "nr", stateBlock.Nr(), "height", stateBlock.Height(), "hash", stateBlock.Hash().Hex(), "err", err)
		}
		if statedb != nil {
			recommitBlocks = sortedBlocks[1:]
			return statedb, stateBlock, recommitBlocks, cachedHashes, nil
		}
	}

	//if state is finalized block - search first spine in ancestors
	lfAncestor := bc.GetBlockByHash(sortedBlocks[0].Hash())
	var recomFinBlocks []*types.Block
	statedb, stateBlock, recomFinBlocks, err = bc.CollectStateDataByFinalizedBlockRecursive(lfAncestor, nil)
	recommitBlocks = append(recomFinBlocks, sortedBlocks[1:]...)
	return statedb, stateBlock, recommitBlocks, cachedHashes, nil
}

// CollectStateDataByFinalizedBlockRecursive collects state data of current dag chain to insert new block.
func (bc *BlockChain) CollectStateDataByFinalizedBlockRecursive(block *types.Block, _memo types.BlockMap) (statedb *state.StateDB, stateBlock *types.Block, recommitBlocks []*types.Block, err error) {
	finNr := block.Nr()
	if finNr == 0 {
		if block.Hash() != bc.genesisBlock.Hash() {
			log.Error("Collect State Data By Finalized Block: bad block number", "nr", finNr, "height", block.Height(), "hash", block.Hash().Hex())
			return statedb, stateBlock, recommitBlocks, fmt.Errorf("Collect State Data By Finalized Block: bad block number: nr=%d (height=%d  hash=%v)", finNr, block.Height(), block.Hash().Hex())
		}
		stdb, err := bc.StateAt(block.Root())
		if err == nil || stdb != nil {
			return stdb, block, recommitBlocks, nil
		}
	}

	if _memo == nil {
		_memo = types.BlockMap{}
	}

	parentBlocks := bc.GetBlocksByHashes(block.ParentHashes()).ToArray()
	for _, b := range parentBlocks {
		if b != nil {
			_memo.Add(b)
		}
	}
	parentBlocks = types.SpineSortBlocks(parentBlocks)
	spineBlock := parentBlocks[0]
	_stdb, err := bc.StateAt(spineBlock.Root())
	if err != nil || _stdb == nil {
		log.Warn("Collect State Data By Finalized Block: skip block", "nr", finNr, "height", block.Height(), "slot", block.Slot(), "hash", block.Hash().Hex(), "err", err)
	}
	if stateBlock == nil || stateBlock.Nr() < spineBlock.Nr() {
		statedb = _stdb
		stateBlock = spineBlock
	}
	if statedb == nil {
		_stdb, _stBlock, _recomBls, err := bc.CollectStateDataByFinalizedBlockRecursive(spineBlock, _memo)
		if err != nil {
			log.Warn("Collect State Data By Finalized Block: skip block", "nr", finNr, "height", block.Height(), "slot", block.Slot(), "hash", block.Hash().Hex(), "err", err)
		}
		if stateBlock == nil || stateBlock.Nr() > stateBlock.Nr() {
			statedb = _stdb
			stateBlock = _stBlock
			for _, b := range _recomBls {
				if b != nil {
					_memo.Add(b)
				}
			}
		}
	}
	//rm stateBlock and blocks with lt nr
	nrs := common.SorterAskU64{}
	blockMap := types.BlockMap{}
	for _, bl := range _memo {
		if bl == nil || bl.Nr() <= stateBlock.Nr() {
			continue
		}
		blockMap[bl.Hash()] = bl
		nrs = append(nrs, bl.Nr())
	}
	//sort by number
	recommitBlocks = make([]*types.Block, len(nrs))
	sort.Sort(nrs)
	for i, nr := range nrs {
		for _, bl := range blockMap {
			if nr == bl.Nr() {
				recommitBlocks[i] = bl
				break
			}
		}
	}
	//recommitBlocks = sortedRecomBls
	return statedb, stateBlock, recommitBlocks, nil
}

// CollectStateDataByFinalizedBlock collects state data of current dag chain to insert new block.
func (bc *BlockChain) CollectStateDataByFinalizedBlock(block *types.Block) (statedb *state.StateDB, stateBlock *types.Block, recommitBlocks []*types.Block, err error) {
	finNr := block.Nr()
	if finNr == 0 {
		if block.Hash() != bc.genesisBlock.Hash() {
			log.Error("Collect State Data By Finalized Block: bad block number", "nr", finNr, "height", block.Height(), "hash", block.Hash().Hex())
			return statedb, stateBlock, recommitBlocks, fmt.Errorf("Collect State Data By Finalized Block: bad block number: nr=%d (height=%d  hash=%v)", finNr, block.Height(), block.Hash().Hex())
		}
	}

	parentBlocks := bc.GetBlocksByHashes(block.ParentHashes())
	sortedBlocks := types.SpineSortBlocks(parentBlocks.ToArray())
	stateBlock = sortedBlocks[0]
	statedb, err = bc.StateAt(stateBlock.Root())
	if err != nil || statedb == nil {
		return statedb, stateBlock, recommitBlocks, fmt.Errorf("Collect State Data By Finalized Block: state not found number: nr=%d (height=%d  hash=%v) err=%s", finNr, block.Height(), block.Hash().Hex(), err)
	}
	recommitBlocks = sortedBlocks[1:]
	return statedb, stateBlock, recommitBlocks, nil

	//// search previous blue block and collect red blocks
	//stateBlock = block
	//redBlocks := []*types.Block{}
	//for i := finNr - 1; i >= 0; i-- {
	//	prevBlock := bc.GetBlockByNumber(i)
	//	if prevBlock == nil {
	//		log.Error("Collect State Data By Finalized Block: bad finalized chain", "nr", finNr, "height", block.Height(), "hash", block.Hash().Hex())
	//		return statedb, stateBlock, redBlocks, ErrInsertUncompletedDag
	//	}
	//
	//	//if !bc.IsAncestorRecursive(block, prevBlock.Hash()) {
	//	//	continue
	//	//}
	//
	//	statedb, err = bc.StateAt(prevBlock.Root())
	//	if statedb != nil {
	//		stateBlock = prevBlock
	//		break
	//	}
	//	redBlocks = append(redBlocks, prevBlock)
	//}
	//// reverse redBlocks
	//for i := len(redBlocks) - 1; i >= 0; i-- {
	//	recommitBlocks = append(recommitBlocks, redBlocks[i])
	//}
	//
	//log.Info("Collect State Data By Finalized Block: bad block number", "isRed", block.Height() != block.Nr(), "Nr", block.Nr(), "Height", block.Height(), "Hash", block.Hash().Hex())
	//
	//statedb, err = bc.StateAt(stateBlock.Root())
	//if err != nil {
	//	return statedb, stateBlock, recommitBlocks, err
	//}
	//return statedb, stateBlock, recommitBlocks, err
}

// RecommitBlockTransactions recommits transactions of red blocks.
func (bc *BlockChain) RecommitBlockTransactions(block *types.Block, statedb *state.StateDB) *state.StateDB {

	log.Info("Recommit block transactions", "Nr", block.Nr(), "height", block.Height(), "slot", block.Slot(), "hash", block.Hash().Hex())

	gasPool := new(GasPool).AddGas(block.GasLimit())
	signer := types.MakeSigner(bc.chainConfig)

	var coalescedLogs []*types.Log
	var receipts []*types.Receipt
	var rlogs []*types.Log

	hightNonce := false
	lowNonce := false

	for i, tx := range block.Transactions() {
		from, _ := types.Sender(signer, tx)
		// Start executing the transaction
		statedb.Prepare(tx.Hash(), i)

		receipt, logs, err := bc.recommitBlockTransaction(tx, statedb, block, gasPool)
		receipts = append(receipts, receipt)
		rlogs = append(rlogs, logs...)
		switch {
		case errors.Is(err, ErrGasLimitReached):
			// Pop the current out-of-gas transaction without shifting in the next from the account
			log.Error("Gas limit exceeded for current block while recommit", "sender", from, "hash", tx.Hash().Hex())

		case errors.Is(err, ErrNonceTooLow):
			if lowNonce {
				continue
			}
			lowNonce = true
			// New head notification data race between the transaction pool and miner, shift
			log.Error("Skipping transaction with low nonce while recommit", "bl.height", block.Height(), "bl.hash", block.Hash().Hex(), "sender", from, "nonce", tx.Nonce(), "hash", tx.Hash().Hex())

		case errors.Is(err, ErrNonceTooHigh):
			if hightNonce {
				continue
			}
			hightNonce = true
			// Reorg notification data race between the transaction pool and miner, skip account =
			log.Error("Skipping account with hight nonce while recommit", "bl.height", block.Height(), "bl.hash", block.Hash().Hex(), "sender", from, "nonce", tx.Nonce(), "hash", tx.Hash().Hex())

		case errors.Is(err, nil):
			// Everything ok, collect the logs and shift in the next transaction from the same account
			coalescedLogs = append(coalescedLogs, logs...)
			// create transaction lookup
			bc.WriteTxLookupEntry(i, tx.Hash(), block.Hash())

		case errors.Is(err, ErrTxTypeNotSupported):
			// Pop the unsupported transaction without shifting in the next from the account
			log.Error("Skipping unsupported transaction type while recommit", "sender", from, "type", tx.Type(), "hash", tx.Hash().Hex())

		default:
			// Strange error, discard the transaction and get the next in line (note, the
			// nonce-too-high clause will prevent us from executing in vain).
			log.Error("Transaction failed, account skipped while recommit", "hash", tx.Hash().Hex(), "err", err)
		}
	}

	rawdb.WriteReceipts(bc.db, block.Hash(), receipts)

	bc.chainFeed.Send(ChainEvent{Block: block, Hash: block.Hash(), Logs: rlogs})
	if len(rlogs) > 0 {
		bc.logsFeed.Send(rlogs)
	}

	return statedb
}

// recommitBlockTransaction applies single transactions wile recommit block process.
func (bc *BlockChain) recommitBlockTransaction(tx *types.Transaction, statedb *state.StateDB, block *types.Block, gasPool *GasPool) (*types.Receipt, []*types.Log, error) {
	snap := statedb.Snapshot()
	receipt, err := ApplyTransaction(bc.chainConfig, bc, &block.Header().Coinbase, gasPool, statedb, block.Header(), tx, &block.Header().GasUsed, *bc.GetVMConfig())
	if err != nil {
		log.Trace("Error: Recommit block transaction", "height", block.Height(), "hash", block.Hash().Hex(), "tx", tx.Hash().Hex(), "err", err)
		statedb.RevertToSnapshot(snap)
		return nil, nil, err
	}
	return receipt, receipt.Logs, nil
}

// insertChain is the internal implementation of InsertChain, which assumes that
// 1) chains are contiguous, and 2) The chain mutex is held.
//
// This method is split out so that import batches that require re-injecting
// historical blocks can do so without releasing the lock, which could lead to
// racey behaviour. If a sidechain import is in progress, and the historic state
// is imported, but then new canon-head is added before the actual sidechain
// completes, then the historic state could be pruned again
func (bc *BlockChain) insertChain(chain types.Blocks, verifySeals bool) (int, error) {
	// If the chain is terminating, don't even bother starting up.
	if bc.insertStopped() {
		return 0, nil
	}
	// Start a parallel signature recovery (signer will fluke on fork transition, minimal perf loss)
	senderCacher.recoverFromBlocks(types.MakeSigner(bc.chainConfig), chain)

	var (
		stats     = insertStats{startTime: mclock.Now()}
		lastCanon *types.Block
	)
	// Fire a single chain head event if we've progressed the chain
	defer func() {
		lfb := bc.GetLastFinalizedBlock()
		if lastCanon != nil && lfb.Hash() == lastCanon.Hash() {
			bc.chainHeadFeed.Send(ChainHeadEvent{lastCanon, ET_OTHER})
		}
	}()
	// Start the parallel header verifier
	headers := make([]*types.Header, len(chain))
	headerMap := make(types.HeaderMap, len(chain))
	seals := make([]bool, len(chain))

	for i, block := range chain {
		headers[i] = block.Header()
		headerMap[block.Hash()] = block.Header()
		seals[i] = verifySeals
	}

	abort, results := bc.engine.VerifyHeaders(bc, headerMap.ToArray(), seals)
	defer close(abort)

	// Peek the error for the first block to decide the directing import logic
	it := newInsertIterator(chain, results, bc.validator)

	block, err := it.next()

	switch {
	// First block is pruned, insert as sidechain and reorg
	case errors.Is(err, consensus.ErrPrunedAncestor):
		log.Debug("Pruned ancestor, inserting as sidechain", "number", block.Nr(), "hash", block.Hash().Hex())
		return bc.insertSideChain(block, it)

	// First block is future, shove it (and all children) to the future queue (unknown ancestor)
	case errors.Is(err, consensus.ErrFutureBlock) || (errors.Is(err, consensus.ErrUnknownAncestor) && bc.futureBlocks.Contains(it.first().ParentHashes()[0])):
		for block != nil && (it.index == 0 || errors.Is(err, consensus.ErrUnknownAncestor)) {
			log.Debug("Future block, postponing import", "number", block.Nr(), "hash", block.Hash())
			if err := bc.addFutureBlock(block); err != nil {
				return it.index, err
			}
			block, err = it.next()
		}
		stats.queued += it.processed()
		stats.ignored += it.remaining()

		// If there are any still remaining, mark as ignored
		return it.index, err

	// Some other error occurred, abort
	case err != nil:
		bc.futureBlocks.Remove(block.Hash())
		stats.ignored += len(it.chain)
		bc.reportBlock(block, nil, err)
		return it.index, err
	}
	// No validation errors for the first block (or chain prefix skipped)
	var activeState *state.StateDB
	defer func() {
		// The chain importer is starting and stopping trie prefetchers. If a bad
		// block or other error is hit however, an early return may not properly
		// terminate the background threads. This defer ensures that we clean up
		// and dangling prefetcher, without defering each and holding on live refs.
		if activeState != nil {
			activeState.StopPrefetcher()
		}
	}()

	for ; block != nil && err == nil; block, err = it.next() {
		// If the chain is terminating, stop processing blocks
		if bc.insertStopped() {
			log.Debug("Abort during block processing")
			break
		}
		// If the header is a banned one, straight out abort
		if BadHashes[block.Hash()] {
			bc.reportBlock(block, nil, ErrBannedHash)
			return it.index, ErrBannedHash
		}

		// Retrieve the parent block and it's state to execute on top
		start := time.Now()

		rawdb.WriteBlock(bc.db, block)
		bc.AppendToChildren(block.Hash(), block.ParentHashes())

		//retrieve state data
		statedb, stateBlock, recommitBlocks, _, stateErr := bc.CollectStateDataByParents(block.ParentHashes())
		if stateErr != nil {
			return it.index, stateErr
		}
		// Enable prefetching to pull in trie node paths while processing transactions
		statedb.StartPrefetcher("chain")
		activeState = statedb

		// recommit red blocks transactions
		for _, bl := range recommitBlocks {
			statedb = bc.RecommitBlockTransactions(bl, statedb)
		}

		// If we have a followup block, run that against the current state to pre-cache
		// transactions and probabilistically some of the account/storage trie nodes.
		var followupInterrupt uint32
		if !bc.cacheConfig.TrieCleanNoPrefetch {
			if followup, err := it.peek(); followup != nil && err == nil {
				throwaway, _ := state.New(stateBlock.Root(), bc.stateCache, bc.snaps)

				go func(start time.Time, followup *types.Block, throwaway *state.StateDB, interrupt *uint32) {
					bc.prefetcher.Prefetch(followup, throwaway, bc.vmConfig, &followupInterrupt)

					blockPrefetchExecuteTimer.Update(time.Since(start))
					if atomic.LoadUint32(interrupt) == 1 {
						blockPrefetchInterruptMeter.Mark(1)
					}
				}(time.Now(), followup, throwaway, &followupInterrupt)
			}
		}
		// Process block using the parent state as reference point
		substart := time.Now()
		receipts, logs, usedGas, err := bc.processor.Process(block, statedb, bc.vmConfig)
		if err != nil {
			bc.reportBlock(block, receipts, err)
			atomic.StoreUint32(&followupInterrupt, 1)
			return it.index, err
		}
		// Update the metrics touched during block processing
		accountReadTimer.Update(statedb.AccountReads)                 // Account reads are complete, we can mark them
		storageReadTimer.Update(statedb.StorageReads)                 // Storage reads are complete, we can mark them
		accountUpdateTimer.Update(statedb.AccountUpdates)             // Account updates are complete, we can mark them
		storageUpdateTimer.Update(statedb.StorageUpdates)             // Storage updates are complete, we can mark them
		snapshotAccountReadTimer.Update(statedb.SnapshotAccountReads) // Account reads are complete, we can mark them
		snapshotStorageReadTimer.Update(statedb.SnapshotStorageReads) // Storage reads are complete, we can mark them
		triehash := statedb.AccountHashes + statedb.StorageHashes     // Save to not double count in validation
		trieproc := statedb.SnapshotAccountReads + statedb.AccountReads + statedb.AccountUpdates
		trieproc += statedb.SnapshotStorageReads + statedb.StorageReads + statedb.StorageUpdates

		blockExecutionTimer.Update(time.Since(substart) - trieproc - triehash)

		// Validate the state using the default validator
		substart = time.Now()
		if err := bc.validator.ValidateState(block, statedb, receipts, usedGas); err != nil {
			log.Warn("Red block insertion", "nr", block.Nr(), "height", block.Height(), "slot", block.Slot(), "hash", block.Hash().Hex(), "err", err)
			continue
		}
		proctime := time.Since(start)

		// Update the metrics touched during block validation
		accountHashTimer.Update(statedb.AccountHashes) // Account hashes are complete, we can mark them
		storageHashTimer.Update(statedb.StorageHashes) // Storage hashes are complete, we can mark them

		blockValidationTimer.Update(time.Since(substart) - (statedb.AccountHashes + statedb.StorageHashes - triehash))

		// Write the block to the chain and get the status.
		substart = time.Now()
		status, err := bc.writeBlockWithState(block, receipts, logs, statedb, ET_SKIP, "insertChain")
		atomic.StoreUint32(&followupInterrupt, 1)
		if err != nil {
			return it.index, err
		}
		// Update the metrics touched during block commit
		accountCommitTimer.Update(statedb.AccountCommits)   // Account commits are complete, we can mark them
		storageCommitTimer.Update(statedb.StorageCommits)   // Storage commits are complete, we can mark them
		snapshotCommitTimer.Update(statedb.SnapshotCommits) // Snapshot commits are complete, we can mark them

		blockWriteTimer.Update(time.Since(substart) - statedb.AccountCommits - statedb.StorageCommits - statedb.SnapshotCommits)
		blockInsertTimer.UpdateSince(start)

		switch status {
		case CanonStatTy:
			log.Debug("Inserted new block", "number", block.Nr(), "hash", block.Hash(),
				"txs", len(block.Transactions()), "gas", block.GasUsed(),
				"elapsed", common.PrettyDuration(time.Since(start)),
				"root", block.Root())

			lastCanon = block

			// Only count canonical blocks for GC processing time
			bc.gcproc += proctime

		case SideStatTy:
			log.Debug("Inserted forked block", "number", block.Nr(), "hash", block.Hash(),
				"elapsed", common.PrettyDuration(time.Since(start)),
				"txs", len(block.Transactions()), "gas", block.GasUsed(),
				"root", block.Root())

		default:
			// This in theory is impossible, but lets be nice to our future selves and leave
			// a log, instead of trying to track down blocks imports that don't emit logs.
			log.Warn("Inserted block with unknown status", "number", block.Nr(), "hash", block.Hash(),
				"elapsed", common.PrettyDuration(time.Since(start)),
				"txs", len(block.Transactions()), "gas", block.GasUsed(),
				"root", block.Root())
		}
		stats.processed++
		stats.usedGas += usedGas

		dirty, _ := bc.stateCache.TrieDB().Size()
		stats.report(chain, it.index, dirty)
	}
	// Any blocks remaining here? The only ones we care about are the future ones
	if block != nil && errors.Is(err, consensus.ErrFutureBlock) {
		if err := bc.addFutureBlock(block); err != nil {
			return it.index, err
		}
		block, err = it.next()

		for ; block != nil && errors.Is(err, consensus.ErrUnknownAncestor); block, err = it.next() {
			if err := bc.addFutureBlock(block); err != nil {
				return it.index, err
			}
			stats.queued++
		}
	}
	stats.ignored += it.remaining()

	return it.index, err
}

// insertSideChain is called when an import batch hits upon a pruned ancestor
// error, which happens when a sidechain with a sufficiently old fork-block is
// found.
//
// The method writes all (header-and-body-valid) blocks to disk, then tries to
// switch over to the new chain
func (bc *BlockChain) insertSideChain(block *types.Block, it *insertIterator) (int, error) {
	//var (
	//current  = bc.GetLastFinalizedBlock()
	//)
	// The first sidechain block error is already verified to be ErrPrunedAncestor.
	// Since we don't import them here, we expect ErrUnknownAncestor for the remaining
	// ones. Any other errors means that the block is invalid, and should not be written
	// to disk.
	err := consensus.ErrPrunedAncestor
	for ; block != nil && errors.Is(err, consensus.ErrPrunedAncestor); block, err = it.next() {
		//todo
		// Check the canonical state root for that number
		//if number := block.NumberU64(); current.NumberU64() >= number {
		//	canonical := bc.GetBlockByNumber(number)
		//	if canonical != nil && canonical.Hash() == block.Hash() {
		//		// Not a sidechain block, this is a re-import of a canon block which has it's state pruned
		//		continue
		//	}
		//	if canonical != nil && canonical.Root() == block.Root() {
		//		// This is most likely a shadow-state attack. When a fork is imported into the
		//		// database, and it eventually reaches a block height which is not pruned, we
		//		// just found that the state already exist! This means that the sidechain block
		//		// refers to a state which already exists in our canon chain.
		//		//
		//		// If left unchecked, we would now proceed importing the blocks, without actually
		//		// having verified the state of the previous blocks.
		//		log.Warn("Sidechain ghost-state attack detected", "number", block.Nr(), "sideroot", block.Root(), "canonroot", canonical.Root())
		//
		//		// If someone legitimately side-mines blocks, they would still be imported as usual. However,
		//		// we cannot risk writing unverified blocks to disk when they obviously target the pruning
		//		// mechanism.
		//		return it.index, errors.New("sidechain ghost-state attack")
		//	}
		//}

		if !bc.HasBlock(block.Hash()) {
			start := time.Now()
			if err := bc.writeBlockWithoutState(block); err != nil {
				return it.index, err
			}
			log.Debug("Injected sidechain block", "number", block.Nr(), "hash", block.Hash(),
				"elapsed", common.PrettyDuration(time.Since(start)),
				"txs", len(block.Transactions()), "gas", block.GasUsed(),
				"root", block.Root())
		}
	}
	// At this point, we've written all sidechain blocks to database. Loop ended
	// either on some other error or all were processed. If there was some other
	// error, we can ignore the rest of those blocks.
	//

	// Gather all the sidechain hashes (full blocks may be memory heavy)
	var (
		hashes []common.Hash
	)
	parent := it.previous()
	for parent != nil && !bc.HasState(parent.Root) {
		hashes = append(hashes, parent.Hash())

		parent = bc.GetHeader(parent.ParentHashes[0])
	}
	if parent == nil {
		return it.index, errors.New("missing parent")
	}
	// Import all the pruned blocks to make the state available
	var (
		blocks []*types.Block
		memory common.StorageSize
	)
	for i := len(hashes) - 1; i >= 0; i-- {
		// Append the next block to our batch
		block := bc.GetBlock(hashes[i])

		blocks = append(blocks, block)
		memory += block.Size()

		// If memory use grew too large, import and continue. Sadly we need to discard
		// all raised events and logs from notifications since we're too heavy on the
		// memory here.
		if len(blocks) >= 2048 || memory > 64*1024*1024 {
			log.Info("Importing heavy sidechain segment", "blocks", len(blocks), "start", blocks[0].Hash(), "end", block.Hash())
			if _, err := bc.insertChain(blocks, false); err != nil {
				return 0, err
			}
			blocks, memory = blocks[:0], 0

			// If the chain is terminating, stop processing blocks
			if bc.insertStopped() {
				log.Debug("Abort during blocks processing")
				return 0, nil
			}
		}
	}
	if len(blocks) > 0 {
		log.Info("Importing sidechain segment", "start", blocks[0].Nr(), "end", blocks[len(blocks)-1].Nr(), "start", blocks[0].Hash().Hex(), "end", blocks[len(blocks)-1].Hash().Hex())
		return bc.insertChain(blocks, false)
	}
	return 0, nil
}

//// reorg takes two blocks, an old chain and a new chain and will reconstruct the
//// blocks and inserts them to be part of the new canonical chain and accumulates
//// potential missing transactions and post an event about them.
//func (bc *BlockChain) reorg(oldBlock, newBlock *types.Block) error {
//	var (
//		newChain    types.Blocks
//		oldChain    types.Blocks
//		commonBlock *types.Block
//
//		deletedTxs types.Transactions
//		addedTxs   types.Transactions
//
//		deletedLogs [][]*types.Log
//		rebirthLogs [][]*types.Log
//
//		// collectLogs collects the logs that were generated or removed during
//		// the processing of the block that corresponds with the given hash.
//		// These logs are later announced as deleted or reborn
//		collectLogs = func(hash common.Hash, removed bool) {
//			//number := bc.hc.GetBlockFinalizedNumber(hash)
//			//if number == nil {
//			//	return
//			//}
//			receipts := rawdb.ReadReceipts(bc.db, hash, bc.chainConfig)
//
//			var logs []*types.Log
//			for _, receipt := range receipts {
//				for _, log := range receipt.Logs {
//					l := *log
//					if removed {
//						l.Removed = true
//					}
//					logs = append(logs, &l)
//				}
//			}
//			if len(logs) > 0 {
//				if removed {
//					deletedLogs = append(deletedLogs, logs)
//				} else {
//					rebirthLogs = append(rebirthLogs, logs)
//				}
//			}
//		}
//		// mergeLogs returns a merged log slice with specified sort order.
//		mergeLogs = func(logs [][]*types.Log, reverse bool) []*types.Log {
//			var ret []*types.Log
//			if reverse {
//				for i := len(logs) - 1; i >= 0; i-- {
//					ret = append(ret, logs[i]...)
//				}
//			} else {
//				for i := 0; i < len(logs); i++ {
//					ret = append(ret, logs[i]...)
//				}
//			}
//			return ret
//		}
//	)
//	// Reduce the longer chain to the same number as the shorter one
//	//if oldBlock.NumberU64() > newBlock.NumberU64() {
//	//	// Old chain is longer, gather all transactions and logs as deleted ones
//	//	for ; oldBlock != nil && oldBlock.Hash() != newBlock.Hash(); oldBlock = bc.GetBlock(oldBlock.ParentHashes()[0]) {
//	//		oldChain = append(oldChain, oldBlock)
//	//		deletedTxs = append(deletedTxs, oldBlock.Transactions()...)
//	//		collectLogs(oldBlock.Hash(), true)
//	//	}
//	//} else {
//	// New chain is longer, stash all blocks away for subsequent insertion
//	for ; newBlock != nil && newBlock.Hash() != oldBlock.Hash(); newBlock = bc.GetBlock(newBlock.ParentHashes()[0]) {
//		newChain = append(newChain, newBlock)
//	}
//	//}
//	if oldBlock == nil {
//		return fmt.Errorf("invalid old chain")
//	}
//	if newBlock == nil {
//		return fmt.Errorf("invalid new chain")
//	}
//	// Both sides of the reorg are at the same number, reduce both until the common
//	// ancestor is found
//	for {
//		// If the common ancestor was found, bail out
//		if oldBlock.Hash() == newBlock.Hash() {
//			commonBlock = oldBlock
//			break
//		}
//		// Remove an old block as well as stash away a new block
//		oldChain = append(oldChain, oldBlock)
//		deletedTxs = append(deletedTxs, oldBlock.Transactions()...)
//		collectLogs(oldBlock.Hash(), true)
//
//		newChain = append(newChain, newBlock)
//
//		// Step back with both chains
//		oldBlock = bc.GetBlock(oldBlock.ParentHashes()[0])
//		if oldBlock == nil {
//			return fmt.Errorf("invalid old chain")
//		}
//		newBlock = bc.GetBlock(newBlock.ParentHashes()[0])
//		if newBlock == nil {
//			return fmt.Errorf("invalid new chain")
//		}
//	}
//	// Ensure the user sees large reorgs
//	if len(oldChain) > 0 && len(newChain) > 0 {
//		logFn := log.Info
//		msg := "Chain reorg detected"
//		if len(oldChain) > 63 {
//			msg = "Large chain reorg detected"
//			logFn = log.Warn
//		}
//		logFn(msg, "number", commonBlock.Nr(), "hash", commonBlock.Hash(),
//			"drop", len(oldChain), "dropfrom", oldChain[0].Hash(), "add", len(newChain), "addfrom", newChain[0].Hash())
//		blockReorgAddMeter.Mark(int64(len(newChain)))
//		blockReorgDropMeter.Mark(int64(len(oldChain)))
//		blockReorgMeter.Mark(1)
//	} else {
//		log.Error("Impossible reorg, please file an issue", "oldnum", oldBlock.Nr(), "oldhash", oldBlock.Hash().Hex(), "newnum", newBlock.Nr(), "newhash", newBlock.Hash().Hex())
//	}
//
//	//// Insert the new chain(except the head block(reverse order)),
//	//// taking care of the proper incremental order.
//	//for i := len(newChain) - 1; i >= 1; i-- {
//	//	// Insert the block in the canonical way, re-writing history
//	//	bc.writeFinalizedBlock(newChain[i])
//	//
//	//	// Collect reborn logs due to chain reorg
//	//	collectLogs(newChain[i].Hash(), false)
//	//
//	//	// Collect the new added transactions.
//	//	addedTxs = append(addedTxs, newChain[i].Transactions()...)
//	//}
//
//	// Delete useless indexes right now which includes the non-canonical
//	// transaction indexes, canonical chain indexes which above the head.
//	indexesBatch := bc.db.NewBatch()
//	for _, tx := range types.TxDifference(deletedTxs, addedTxs) {
//		rawdb.DeleteTxLookupEntry(indexesBatch, tx.Hash())
//	}
//	// Delete any canonical number assignments above the new head
//	number := bc.GetLastFinalizedNumber()
//	for i := number + 1; ; i++ {
//		hash := rawdb.ReadCanonicalHash(bc.db, i)
//		if hash == (common.Hash{}) {
//			break
//		}
//		rawdb.DeleteCanonicalHash(indexesBatch, i)
//	}
//	if err := indexesBatch.Write(); err != nil {
//		log.Crit("Failed to delete useless indexes", "err", err)
//	}
//	// If any logs need to be fired, do it now. In theory we could avoid creating
//	// this goroutine if there are no events to fire, but realistcally that only
//	// ever happens if we're reorging empty blocks, which will only happen on idle
//	// networks where performance is not an issue either way.
//	if len(deletedLogs) > 0 {
//		bc.rmLogsFeed.Send(RemovedLogsEvent{mergeLogs(deletedLogs, true)})
//	}
//	if len(rebirthLogs) > 0 {
//		bc.logsFeed.Send(mergeLogs(rebirthLogs, false))
//	}
//	if len(oldChain) > 0 {
//		for i := len(oldChain) - 1; i >= 0; i-- {
//			bc.chainSideFeed.Send(ChainSideEvent{Block: oldChain[i]})
//		}
//	}
//	return nil
//}

// futureBlocksLoop processes the 'future block' queue.
func (bc *BlockChain) futureBlocksLoop() {
	defer bc.wg.Done()

	futureTimer := time.NewTicker(5 * time.Second)
	defer futureTimer.Stop()
	for {
		select {
		case <-futureTimer.C:
			bc.procFutureBlocks()
		case <-bc.quit:
			return
		}
	}
}

// maintainTxIndex is responsible for the construction and deletion of the
// transaction index.
//
// User can use flag `txlookuplimit` to specify a "recentness" block, below
// which ancient tx indices get deleted. If `txlookuplimit` is 0, it means
// all tx indices will be reserved.
//
// The user can adjust the txlookuplimit value for each launch after fast
// sync, Geth will automatically construct the missing indices and delete
// the extra indices.
func (bc *BlockChain) maintainTxIndex(ancients uint64) {
	defer bc.wg.Done()

	// Before starting the actual maintenance, we need to handle a special case,
	// where user might init Geth with an external ancient database. If so, we
	// need to reindex all necessary transactions before starting to process any
	// pruning requests.
	if ancients > 0 {
		var from = uint64(0)
		if bc.txLookupLimit != 0 && ancients > bc.txLookupLimit {
			from = ancients - bc.txLookupLimit
		}
		rawdb.IndexTransactions(bc.db, from, ancients, bc.quit)
	}

	// indexBlocks reindexes or unindexes transactions depending on user configuration
	indexBlocks := func(tail *uint64, head uint64, done chan struct{}) {
		defer func() { done <- struct{}{} }()

		// If the user just upgraded Geth to a new version which supports transaction
		// index pruning, write the new tail and remove anything older.
		if tail == nil {
			if bc.txLookupLimit == 0 || head < bc.txLookupLimit {
				// Nothing to delete, write the tail and return
				rawdb.WriteTxIndexTail(bc.db, 0)
			} else {
				// Prune all stale tx indices and record the tx index tail
				rawdb.UnindexTransactions(bc.db, 0, head-bc.txLookupLimit+1, bc.quit)
			}
			return
		}
		// If a previous indexing existed, make sure that we fill in any missing entries
		if bc.txLookupLimit == 0 || head < bc.txLookupLimit {
			if *tail > 0 {
				rawdb.IndexTransactions(bc.db, 0, *tail, bc.quit)
			}
			return
		}
		// Update the transaction index to the new chain state
		if head-bc.txLookupLimit+1 < *tail {
			// Reindex a part of missing indices and rewind index tail to HEAD-limit
			rawdb.IndexTransactions(bc.db, head-bc.txLookupLimit+1, *tail, bc.quit)
		} else {
			// Unindex a part of stale indices and forward index tail to HEAD-limit
			rawdb.UnindexTransactions(bc.db, *tail, head-bc.txLookupLimit+1, bc.quit)
		}
	}

	// Any reindexing done, start listening to chain events and moving the index window
	var (
		done   chan struct{}                  // Non-nil if background unindexing or reindexing routine is active.
		headCh = make(chan ChainHeadEvent, 1) // Buffered to avoid locking up the event feed
	)
	sub := bc.SubscribeChainHeadEvent(headCh)
	if sub == nil {
		return
	}
	defer sub.Unsubscribe()

	for {
		select {
		case head := <-headCh:
			if done == nil {
				done = make(chan struct{})
				go indexBlocks(rawdb.ReadTxIndexTail(bc.db), head.Block.Nr(), done)
			}
		case <-done:
			done = nil
		case <-bc.quit:
			if done != nil {
				log.Info("Waiting background transaction indexer to exit")
				<-done
			}
			return
		}
	}
}

// reportBlock logs a bad block error.
func (bc *BlockChain) reportBlock(block *types.Block, receipts types.Receipts, err error) {
	rawdb.WriteBadBlock(bc.db, block)

	var receiptString string
	for i, receipt := range receipts {
		receiptString += fmt.Sprintf("\t %d: cumulative: %v gas: %v contract: %v status: %v tx: %v logs: %v bloom: %x state: %x\n",
			i, receipt.CumulativeGasUsed, receipt.GasUsed, receipt.ContractAddress.Hex(),
			receipt.Status, receipt.TxHash.Hex(), receipt.Logs, receipt.Bloom, receipt.PostState)
	}
	log.Error(fmt.Sprintf(`
########## BAD BLOCK #########
Chain config: %v

Number: %v
Hash: 0x%x
%d

Error: %v
##############################
`, bc.chainConfig, block.Nr(), block.Hash(), len(block.Transactions()), err))
}

// InsertHeaderChain attempts to insert the given header chain in to the local
// chain, possibly creating a reorg. If an error is returned, it will return the
// index number of the failing header as well an error describing what went wrong.
//
// The verify parameter can be used to fine tune whether nonce verification
// should be done or not. The reason behind the optional check is because some
// of the header retrieval mechanisms already need to verify nonces, as well as
// because nonces can be verified sparsely, not needing to check each.
func (bc *BlockChain) InsertHeaderChain(chain []*types.Header, checkFreq int) (int, error) {
	start := time.Now()
	if i, err := bc.hc.ValidateHeaderChain(chain, checkFreq); err != nil {
		return i, err
	}

	if !bc.chainmu.TryLock() {
		return 0, errChainStopped
	}
	defer bc.chainmu.Unlock()
	_, err := bc.hc.InsertHeaderChain(chain, start)
	return 0, err
}

/********** BlockDAG **********/

// GetDagHashes retrieves all non finalized block's hashes
func (bc *BlockChain) GetDagHashes() *common.HashArray {
	dagHashes := common.HashArray{}
	tips := *bc.hc.GetTips()

	tipsHashes := tips.GetOrderedDagChainHashes()
	dagBlocks := bc.GetBlocksByHashes(tipsHashes)
	for hash, bl := range dagBlocks {
		if bl != nil && bl.Nr() == 0 && bl.Height() > 0 {
			dagHashes = append(dagHashes, hash)
		}
	}
	if len(dagHashes) == 0 {
		dagHashes = common.HashArray{bc.GetLastFinalizedBlock().Hash()}
	}

	//expCache := ExploreResultMap{}
	//for hash, tip := range tips {
	//	if hash == tip.LastFinalizedHash {
	//		dagHashes = append(dagHashes, hash)
	//		continue
	//	}
	//	_, loaded, _, _, c, _ := bc.ExploreChainRecursive(hash, expCache)
	//	expCache = c
	//	dagHashes = dagHashes.Concat(loaded)
	//}
	//dagHashes = dagHashes.Uniq().Sort()
	return &dagHashes
}

// GetUnsynchronizedTipsHashes retrieves tips with incomplete chain to finalized state
func (bc *BlockChain) GetUnsynchronizedTipsHashes() common.HashArray {
	tipsHashes := common.HashArray{}
	tips := bc.hc.GetTips()
	for hash, dag := range *tips {
		if dag == nil || dag.LastFinalizedHash == (common.Hash{}) && dag.Hash != bc.genesisBlock.Hash() {
			tipsHashes = append(tipsHashes, hash)
		}
	}
	return tipsHashes
}

// ReviseTips revise tips state
// explore chains to update tips in accordance with sync process
func (bc *BlockChain) ReviseTips() (tips *types.Tips, unloadedHashes common.HashArray) {
	return bc.hc.ReviseTips(bc)
}

func (bc *BlockChain) WriteCurrentTips() {
	bc.hc.writeCurrentTips(false)
}

type ExploreResult struct {
	unloaded  common.HashArray
	loaded    common.HashArray
	finalized common.HashArray
	graph     *types.GraphDag
	cache     ExploreResultMap
	err       error
}

type ExploreResultMap map[common.Hash]*ExploreResult

// ExploreChainRecursive recursively collect chain info about
// locally unknown, existed and latest finalized parent blocks,
// creates GraphDag structure until latest finalized ancestors.
func (bc *BlockChain) ExploreChainRecursive(headHash common.Hash, memo ...ExploreResultMap) (unloaded, loaded, finalized common.HashArray, graph *types.GraphDag, cache ExploreResultMap, err error) {
	if len(memo) == 0 {
		memo = append(memo, make(ExploreResultMap))
	}

	block := bc.GetBlockByHash(headHash)
	graph = &types.GraphDag{
		Hash:   headHash,
		Height: 0,
		Graph:  []*types.GraphDag{},
		State:  types.BSS_NOT_LOADED,
	}
	if block == nil {
		// if block not loaded
		return common.HashArray{headHash}, loaded, finalized, graph, memo[0], nil
	}
	graph.State = types.BSS_LOADED
	graph.Height = block.Height()
	if nr := block.Number(); nr != nil {
		// if finalized
		graph.State = types.BSS_FINALIZED
		graph.Number = *nr
		return unloaded, loaded, common.HashArray{headHash}, graph, memo[0], nil
	}
	loaded = common.HashArray{headHash}
	if block.ParentHashes() == nil || len(block.ParentHashes()) < 1 {
		if block.Hash() == bc.genesisBlock.Hash() {
			return unloaded, loaded, common.HashArray{headHash}, graph, memo[0], nil
		}
		log.Warn("Detect block without parents", "hash", block.Hash(), "height", block.Height(), "slot", block.Slot())
		err = fmt.Errorf("Detect block without parents hash=%s, height=%d", block.Hash().Hex(), block.Height())
		return unloaded, loaded, finalized, graph, memo[0], err
	}

	//parentHashes := types.GetOrderedParentHashes(bc, block)
	//for _, ph := range parentHashes {
	for _, ph := range block.ParentHashes() {
		var (
			_unloaded  common.HashArray
			_loaded    common.HashArray
			_finalized common.HashArray
			_graph     *types.GraphDag
			_cache     ExploreResultMap
			_err       error
		)

		if memo[0][ph] != nil {
			_unloaded = memo[0][ph].unloaded
			_loaded = memo[0][ph].loaded
			_finalized = memo[0][ph].finalized
			_graph = memo[0][ph].graph
			_cache = memo[0]
			_err = memo[0][ph].err
		} else {
			_unloaded, _loaded, _finalized, _graph, _cache, _err = bc.ExploreChainRecursive(ph, memo[0])
			if memo[0] == nil {
				memo[0] = make(ExploreResultMap, 1)
			}
			memo[0][ph] = &ExploreResult{
				unloaded:  _unloaded,
				loaded:    _loaded,
				finalized: _finalized,
				graph:     _graph,
				cache:     _cache,
				err:       _err,
			}
		}
		unloaded = unloaded.Concat(_unloaded).Uniq()
		loaded = loaded.Concat(_loaded).Uniq()
		finalized = finalized.Concat(_finalized).Uniq()
		graph.Graph = append(graph.Graph, _graph)
		err = _err
	}
	return unloaded, loaded, finalized, graph, cache, err
}

// IsAncestorRecursive checks the passed ancestorHash is an acesstor of the given block.
func (bc *BlockChain) IsAncestorRecursive(block *types.Block, ancestorHash common.Hash) bool {
	//if ancestorHash is genesis
	if bc.genesisBlock.Hash() == ancestorHash {
		return true
	}
	// if ancestorHash in parents
	if block.ParentHashes().Has(ancestorHash) {
		return true
	}
	// if ancestor not exists
	ancestor := bc.GetBlockByHash(ancestorHash)
	if ancestor == nil {
		return false
	}
	//if ancestor is finalised and block is not finalised
	if ancestor.Number() != nil && block.Number() == nil {
		return true
	}
	//if ancestor is not finalised and block is finalised
	if ancestor.Number() == nil && block.Number() != nil {
		return false
	}
	//if ancestor is finalised and block is finalised
	if ancestor.Number() != nil && block.Number() != nil {
		if ancestor.Nr() > block.Nr() {
			return false
		}
	}
	// otherwise, recursive check parents
	for _, pHash := range block.ParentHashes() {
		pBlock := bc.GetBlock(pHash)
		if pBlock != nil && bc.IsAncestorRecursive(pBlock, ancestorHash) {
			return true
		}
	}
	return false
}

//GetTips retrieves active tips headers:
// - no descendants
// - chained to finalized state (skips unchained)
func (bc *BlockChain) GetTips() types.Tips {
	tips := types.Tips{}
	for hash, dag := range *bc.hc.GetTips() {
		if dag != nil && dag.LastFinalizedHash != (common.Hash{}) || dag.Hash == bc.genesisBlock.Hash() {
			tips[hash] = dag
		}
	}
	return tips
}

// ResetTips set last finalized block to tips for stable work
func (bc *BlockChain) ResetTips() error {
	return bc.hc.ResetTips()
}

//AddTips add BlockDag to tips
func (bc *BlockChain) AddTips(blockDag *types.BlockDAG) {
	bc.hc.AddTips(blockDag)
}

//RemoveTips remove BlockDag from tips by hash from tips
func (bc *BlockChain) RemoveTips(hashes common.HashArray) {
	bc.hc.RemoveTips(hashes)
}

//FinalizeTips update tips in accordance with finalization result
func (bc *BlockChain) FinalizeTips(finHashes common.HashArray, lastFinHash common.Hash, lastFinNr uint64) {
	bc.hc.FinalizeTips(finHashes, lastFinHash, lastFinNr)
}

//AppendToChildren append block hash as child of block
func (bc *BlockChain) AppendToChildren(child common.Hash, parents common.HashArray) {
	batch := bc.db.NewBatch()
	for _, parent := range parents {
		children := rawdb.ReadChildren(bc.db, parent)
		children = append(children, child)
		rawdb.WriteChildren(batch, parent, children)
	}
	if err := batch.Write(); err != nil {
		log.Crit("Failed to write block children", "err", err)
	}
}

// ReadChildren retrieves hashes of the children blocks of given block hash.
func (bc *BlockChain) ReadChildren(hash common.Hash) common.HashArray {
	return rawdb.ReadChildren(bc.db, hash)
}

// DeleteBlockDag removes BlockDag by hash.
func (bc *BlockChain) DeleteBlockDag(hash common.Hash) {
	rawdb.DeleteBlockDag(bc.db, hash)
}

// ReadBockDag retrieves BlockDag by hash.
func (bc *BlockChain) ReadBockDag(hash common.Hash) *types.BlockDAG {
	return rawdb.ReadBlockDag(bc.db, hash)
}

// WriteTxLookupEntry write TxLookupEntry and cache it.
func (bc *BlockChain) WriteTxLookupEntry(txIndex int, txHash, blockHash common.Hash) {
	// create transaction lookup
	rawdb.WriteTxLookupEntry(bc.db, txHash, blockHash)
	//cash tx lookup
	lookup := &rawdb.LegacyTxLookupEntry{BlockHash: blockHash, Index: uint64(txIndex)}
	bc.txLookupCache.Add(txHash, lookup)
}

func (bc *BlockChain) moveTxToProcessing(tx *types.Transaction) {
	bc.processingFeed.Send(tx)
}

func (bc *BlockChain) MoveTxsToProcessing(blocks types.Blocks) {
	txs := make(types.Transactions, 0, len(blocks))

	for _, block := range blocks {
		if block == nil {
			continue
		}
		txs = append(txs, block.Transactions()...)
	}

	sort.Slice(txs, func(i, j int) bool {
		return txs[i].Nonce() < txs[j].Nonce()
	})

	for _, tx := range txs {
		bc.moveTxToProcessing(tx)
	}
}

func (bc *BlockChain) RemoveTxFromPool(tx *types.Transaction) {
	bc.rmTxFeed.Send(tx)
}<|MERGE_RESOLUTION|>--- conflicted
+++ resolved
@@ -20,7 +20,6 @@
 import (
 	"errors"
 	"fmt"
-	"github.com/waterfall-foundation/gwat/token/operation"
 	"io"
 	"sort"
 	"sync"
@@ -37,6 +36,7 @@
 	"github.com/waterfall-foundation/gwat/core/state/snapshot"
 	"github.com/waterfall-foundation/gwat/core/types"
 	"github.com/waterfall-foundation/gwat/core/vm"
+	"github.com/waterfall-foundation/gwat/token/operation"
 	"github.com/waterfall-foundation/gwat/ethdb"
 	"github.com/waterfall-foundation/gwat/event"
 	"github.com/waterfall-foundation/gwat/internal/syncx"
@@ -2269,7 +2269,6 @@
 
 // CollectStateDataByParents collects state data of current dag chain to insert block.
 func (bc *BlockChain) CollectStateDataByParents(parents common.HashArray) (statedb *state.StateDB, stateBlock *types.Block, recommitBlocks []*types.Block, cachedHashes common.HashArray, err error) {
-<<<<<<< HEAD
 	lastFinBlock := bc.GetLastFinalizedBlock()
 	parentBlocks := bc.GetBlocksByHashes(parents)
 	//check is parents exists
@@ -2283,38 +2282,6 @@
 		log.Error("Error while collect state data by block (unknown blocks detected)", "parents", parents, "unknown", unl)
 		return statedb, stateBlock, recommitBlocks, cachedHashes, ErrInsertUncompletedDag
 	}
-=======
-	// TODO rm
-	//graph := &types.GraphDag{
-	//	Hash:   common.Hash{},
-	//	Height: 0,
-	//	Number: 0,
-	//	Graph:  nil,
-	//	State:  0,
-	//}
-	//var (
-	//	expCache = ExploreResultMap{}
-	//	fnl      = common.HashArray{}
-	//	unl      = common.HashArray{}
-	//)
-	//for _, h := range parents {
-	//	u, _, f, gr, c, e := bc.ExploreChainRecursive(h, expCache)
-	//	if e != nil {
-	//		log.Error("Error while collect state data by block", "hash", h.Hex(), "parents", parents, "err", e)
-	//		return statedb, stateBlock, recommitBlocks, cachedHashes, err
-	//	}
-	//	if len(u) > 0 {
-	//		unl = unl.Concat(u)
-	//	}
-	//	expCache = c
-	//	graph.Graph = append(graph.Graph, gr)
-	//	fnl = fnl.Concat(f).Uniq()
-	//}
-	//if len(unl) > 0 {
-	//	log.Error("Error while collect state data by block (unknown blocks detected)", "parents", parents, "unknown", unl)
-	//	return statedb, stateBlock, recommitBlocks, cachedHashes, ErrInsertUncompletedDag
-	//}
->>>>>>> 974622ae
 
 	sortedBlocks := types.SpineSortBlocks(parentBlocks.ToArray())
 
