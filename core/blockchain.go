// Copyright 2014 The go-ethereum Authors
// This file is part of the go-ethereum library.
//
// The go-ethereum library is free software: you can redistribute it and/or modify
// it under the terms of the GNU Lesser General Public License as published by
// the Free Software Foundation, either version 3 of the License, or
// (at your option) any later version.
//
// The go-ethereum library is distributed in the hope that it will be useful,
// but WITHOUT ANY WARRANTY; without even the implied warranty of
// MERCHANTABILITY or FITNESS FOR A PARTICULAR PURPOSE. See the
// GNU Lesser General Public License for more details.
//
// You should have received a copy of the GNU Lesser General Public License
// along with the go-ethereum library. If not, see <http://www.gnu.org/licenses/>.

// Package core implements the Ethereum consensus protocol.
package core

import (
	"errors"
	"fmt"
	"io"
	"math"
	"math/big"
	"sort"
	"sync"
	"sync/atomic"
	"time"

	lru "github.com/hashicorp/golang-lru"
	"gitlab.waterfall.network/waterfall/protocol/gwat/common"
	"gitlab.waterfall.network/waterfall/protocol/gwat/common/mclock"
	"gitlab.waterfall.network/waterfall/protocol/gwat/common/prque"
	"gitlab.waterfall.network/waterfall/protocol/gwat/consensus"
	"gitlab.waterfall.network/waterfall/protocol/gwat/core/rawdb"
	"gitlab.waterfall.network/waterfall/protocol/gwat/core/state"
	"gitlab.waterfall.network/waterfall/protocol/gwat/core/state/snapshot"
	"gitlab.waterfall.network/waterfall/protocol/gwat/core/types"
	"gitlab.waterfall.network/waterfall/protocol/gwat/core/vm"
	"gitlab.waterfall.network/waterfall/protocol/gwat/ethdb"
	"gitlab.waterfall.network/waterfall/protocol/gwat/event"
	"gitlab.waterfall.network/waterfall/protocol/gwat/internal/syncx"
	"gitlab.waterfall.network/waterfall/protocol/gwat/log"
	"gitlab.waterfall.network/waterfall/protocol/gwat/metrics"
	"gitlab.waterfall.network/waterfall/protocol/gwat/params"
	"gitlab.waterfall.network/waterfall/protocol/gwat/token/operation"
	"gitlab.waterfall.network/waterfall/protocol/gwat/trie"
	"gitlab.waterfall.network/waterfall/protocol/gwat/validator/era"
	valStore "gitlab.waterfall.network/waterfall/protocol/gwat/validator/storage"
)

var (
	headBlockGauge     = metrics.NewRegisteredGauge("chain/head/block", nil)
	headHeaderGauge    = metrics.NewRegisteredGauge("chain/head/header", nil)
	headFastBlockGauge = metrics.NewRegisteredGauge("chain/head/receipt", nil)

	accountReadTimer   = metrics.NewRegisteredTimer("chain/account/reads", nil)
	accountHashTimer   = metrics.NewRegisteredTimer("chain/account/hashes", nil)
	accountUpdateTimer = metrics.NewRegisteredTimer("chain/account/updates", nil)
	accountCommitTimer = metrics.NewRegisteredTimer("chain/account/commits", nil)

	storageReadTimer   = metrics.NewRegisteredTimer("chain/storage/reads", nil)
	storageHashTimer   = metrics.NewRegisteredTimer("chain/storage/hashes", nil)
	storageUpdateTimer = metrics.NewRegisteredTimer("chain/storage/updates", nil)
	storageCommitTimer = metrics.NewRegisteredTimer("chain/storage/commits", nil)

	snapshotAccountReadTimer = metrics.NewRegisteredTimer("chain/snapshot/account/reads", nil)
	snapshotStorageReadTimer = metrics.NewRegisteredTimer("chain/snapshot/storage/reads", nil)
	snapshotCommitTimer      = metrics.NewRegisteredTimer("chain/snapshot/commits", nil)

	blockInsertTimer     = metrics.NewRegisteredTimer("chain/inserts", nil)
	blockValidationTimer = metrics.NewRegisteredTimer("chain/validation", nil)
	blockExecutionTimer  = metrics.NewRegisteredTimer("chain/execution", nil)
	blockWriteTimer      = metrics.NewRegisteredTimer("chain/write", nil)

	//blockReorgMeter = metrics.NewRegisteredMeter("chain/reorg/executes", nil)
	//blockReorgAddMeter = metrics.NewRegisteredMeter("chain/reorg/add", nil)
	//blockReorgDropMeter     = metrics.NewRegisteredMeter("chain/reorg/drop", nil)
	blockReorgInvalidatedTx = metrics.NewRegisteredMeter("chain/reorg/invalidTx", nil)

	blockPrefetchExecuteTimer   = metrics.NewRegisteredTimer("chain/prefetch/executes", nil)
	blockPrefetchInterruptMeter = metrics.NewRegisteredMeter("chain/prefetch/interrupts", nil)

	errInsertionInterrupted = errors.New("insertion is interrupted")
	errChainStopped         = errors.New("blockchain is stopped")
)

const (
	valSyncCacheLimit   = 128
	bodyCacheLimit      = 256
	blockCacheLimit     = 256
	receiptsCacheLimit  = 32
	txLookupCacheLimit  = 1024
	TriesInMemory       = 128
	invBlocksCacheLimit = 512
	// BlockChainVersion ensures that an incompatible database forces a resync from scratch.
	//
	// Changelog:
	//
	// - Version 4
	//   The following incompatible database changes were added:
	//   * the `BlockNumber`, `TxHash`, `TxIndex`, `BlockHash` and `Index` fields of log are deleted
	//   * the `Bloom` field of receipt is deleted
	//   * the `BlockIndex` and `TxIndex` fields of txlookup are deleted
	// - Version 5
	//  The following incompatible database changes were added:
	//    * the `TxHash`, `GasCost`, and `ContractAddress` fields are no longer stored for a receipt
	//    * the `TxHash`, `GasCost`, and `ContractAddress` fields are computed by looking up the
	//      receipts' corresponding block
	// - Version 6
	//  The following incompatible database changes were added:
	//    * Transaction lookup information stores the corresponding block number instead of block hash
	// - Version 7
	//  The following incompatible database changes were added:
	//    * Use freezer as the ancient database to maintain all ancient data
	// - Version 8
	//  The following incompatible database changes were added:
	//    * New scheme for contract code in order to separate the codes and trie nodes
	BlockChainVersion uint64 = 8
)

// CacheConfig contains the configuration values for the trie caching/pruning
// that's resident in a blockchain.
type CacheConfig struct {
	TrieCleanLimit      int           // Memory allowance (MB) to use for caching trie nodes in memory
	TrieCleanJournal    string        // Disk journal for saving clean cache entries.
	TrieCleanRejournal  time.Duration // Time interval to dump clean cache to disk periodically
	TrieCleanNoPrefetch bool          // Whether to disable heuristic state prefetching for followup blocks
	TrieDirtyLimit      int           // Memory limit (MB) at which to start flushing dirty trie nodes to disk
	TrieDirtyDisabled   bool          // Whether to disable trie write caching and GC altogether (archive node)
	TrieTimeLimit       time.Duration // Time limit after which to flush the current in-memory trie to disk
	SnapshotLimit       int           // Memory allowance (MB) to use for caching snapshot entries in memory
	Preimages           bool          // Whether to store preimage of trie key to the disk

	SnapshotWait bool // Wait for snapshot construction on startup. TODO(karalabe): This is a dirty hack for testing, nuke it
}

// defaultCacheConfig are the default caching values if none are specified by the
// user (also used during testing).
var defaultCacheConfig = &CacheConfig{
	TrieCleanLimit: 256,
	TrieDirtyLimit: 256,
	TrieTimeLimit:  5 * time.Minute,
	SnapshotLimit:  256,
	SnapshotWait:   true,
}

// BlockChain represents the canonical chain given a database with a genesis
// block. The Blockchain manages chain imports, reverts, chain reorganisations.
//
// Importing blocks in to the block chain happens according to the set of rules
// defined by the two stage Validator. Processing of blocks is done using the
// Processor which processes the included transaction. The validation of the state
// is done in the second part of the Validator. Failing results in aborting of
// the import.
//
// The BlockChain also helps in returning blocks from **any** chain included
// in the database as well as blocks that represents the canonical chain. It's
// important to note that GetBlock can return any block and does not need to be
// included in the canonical one where as GetBlockByNumber always represents the
// canonical chain.
type BlockChain struct {
	chainConfig *params.ChainConfig // Chain & network configuration
	cacheConfig *CacheConfig        // Cache configuration for pruning
	slotInfo    *types.SlotInfo     // coordinator slot settings
	db          ethdb.Database      // Low level persistent database to store final content in
	snaps       *snapshot.Tree      // Snapshot tree for fast trie leaf access
	triegc      *prque.Prque        // Priority queue mapping block numbers to tries to gc
	gcproc      time.Duration       // Accumulates canonical block processing for trie dumping

	// txLookupLimit is the maximum number of blocks from head whose tx indices
	// are reserved:
	//  * 0:   means no limit and regenerate any missing indexes
	//  * N:   means N block limit [HEAD-N+1, HEAD] and delete extra indexes
	//  * nil: disable tx reindexer/deleter, but still index new blocks
	txLookupLimit uint64

	hc             *HeaderChain
	rmLogsFeed     event.Feed
	chainFeed      event.Feed
	chainSideFeed  event.Feed
	chainHeadFeed  event.Feed
	logsFeed       event.Feed
	blockProcFeed  event.Feed
	processingFeed event.Feed
	rmTxFeed       event.Feed
	scope          event.SubscriptionScope
	genesisBlock   *types.Block

	DagMu sync.RWMutex // finalizing lock

	// This mutex synchronizes chain write operations.
	// Readers don't need to take it, they can just read the database.
	chainmu *syncx.ClosableMutex

	lastFinalizedBlock     atomic.Value // Current last finalized block of the blockchain
	lastFinalizedFastBlock atomic.Value // Current last finalized block of the fast-sync chain (may be above the blockchain!)
	lastCoordinatedSlot    uint64       // Last slot received from coordinating network
	eraInfo                era.EraInfo  // Current Era
	lastCoordinatedCp      atomic.Value // Current last coordinated checkpoint
	notProcValSyncOps      map[[28]byte]*types.ValidatorSync
	valSyncCache           *lru.Cache

	stateCache         state.Database // State database to reuse between imports (contains state cache)
	bodyCache          *lru.Cache     // Cache for the most recent block bodies
	bodyRLPCache       *lru.Cache     // Cache for the most recent block bodies in RLP encoded format
	receiptsCache      *lru.Cache     // Cache for the most recent receipts per block
	blockCache         *lru.Cache     // Cache for the most recent entire blocks
	txLookupCache      *lru.Cache     // Cache for the most recent transaction lookup data.
	invalidBlocksCache *lru.Cache     // Cache for the blocks with unknown parents

	validatorStorage valStore.Storage

	insBlockCache []*types.Block // Cache for blocks to insert late

	wg            sync.WaitGroup //
	quit          chan struct{}  // shutdown signal, closed in Stop.
	running       int32          // 0 if chain is running, 1 when stopped
	procInterrupt int32          // interrupt signaler for block processing

	engine       consensus.Engine
	validator    Validator // Block and state validator interface
	prefetcher   Prefetcher
	processor    Processor // Block transaction processor interface
	vmConfig     vm.Config
	syncProvider types.SyncProvider
}

// NewBlockChain returns a fully initialised block chain using information
// available in the database. It initialises the default Ethereum Validator and
// Processor.
func NewBlockChain(db ethdb.Database, cacheConfig *CacheConfig, chainConfig *params.ChainConfig, engine consensus.Engine, vmConfig vm.Config, txLookupLimit *uint64) (*BlockChain, error) {
	if cacheConfig == nil {
		cacheConfig = defaultCacheConfig
	}
	valSyncCache, _ := lru.New(valSyncCacheLimit)
	bodyCache, _ := lru.New(bodyCacheLimit)
	bodyRLPCache, _ := lru.New(bodyCacheLimit)
	receiptsCache, _ := lru.New(receiptsCacheLimit)
	blockCache, _ := lru.New(blockCacheLimit)
	txLookupCache, _ := lru.New(txLookupCacheLimit)
	invBlocksCache, _ := lru.New(invBlocksCacheLimit)

	bc := &BlockChain{
		chainConfig: chainConfig,
		cacheConfig: cacheConfig,
		db:          db,
		triegc:      prque.New(nil),
		stateCache: state.NewDatabaseWithConfig(db, &trie.Config{
			Cache:     cacheConfig.TrieCleanLimit,
			Journal:   cacheConfig.TrieCleanJournal,
			Preimages: cacheConfig.Preimages,
		}),
		quit:               make(chan struct{}),
		chainmu:            syncx.NewClosableMutex(),
		valSyncCache:       valSyncCache,
		bodyCache:          bodyCache,
		bodyRLPCache:       bodyRLPCache,
		receiptsCache:      receiptsCache,
		blockCache:         blockCache,
		txLookupCache:      txLookupCache,
		invalidBlocksCache: invBlocksCache,
		engine:             engine,
		vmConfig:           vmConfig,
		syncProvider:       nil,
		validatorStorage:   valStore.NewStorage(chainConfig),
	}
	bc.validator = NewBlockValidator(chainConfig, bc, engine)
	bc.prefetcher = newStatePrefetcher(chainConfig, bc, engine)
	bc.processor = NewStateProcessor(chainConfig, bc, engine)

	var err error
	bc.hc, err = NewHeaderChain(db, chainConfig, engine, bc.insertStopped)
	if err != nil {
		return nil, err
	}
	bc.genesisBlock = bc.GetBlockByNumber(0)
	if bc.genesisBlock == nil {
		return nil, ErrNoGenesis
	}

	if bc.GetBlockFinalizedNumber(bc.genesisBlock.Hash()) == nil {
		rawdb.WriteLastFinalizedHash(db, bc.genesisBlock.Hash())
		rawdb.WriteFinalizedHashNumber(db, bc.genesisBlock.Hash(), uint64(0))
	}

	var nilBlock *types.Block = bc.genesisBlock
	bc.lastFinalizedBlock.Store(nilBlock)
	bc.lastFinalizedFastBlock.Store(nilBlock)

	// Initialize the chain with ancient data if it isn't empty.
	var txIndexBlock uint64

	//Start Freezer
	isEmpty := bc.empty()
	if isEmpty {
		//Start Freezer
		rawdb.InitDatabaseFromFreezer(bc.db)
		// If ancient database is not empty, reconstruct all missing
		// indices in the background.
		frozen, _ := bc.db.Ancients()
		if frozen > 0 {
			txIndexBlock = frozen
		}
	}

	if err := bc.loadLastState(); err != nil {
		return nil, err
	}

	// Make sure the state associated with the block is available
	head := bc.GetLastFinalizedBlock()
	if _, err := state.New(head.Root(), bc.stateCache, bc.snaps); err != nil {
		// Head state is missing, before the state recovery, find out the
		// disk layer point of snapshot(if it's enabled). Make sure the
		// rewound point is lower than disk layer.
		var diskRoot common.Hash
		if bc.cacheConfig.SnapshotLimit > 0 {
			//todo uncomment
			//diskRoot = rawdb.ReadSnapshotRoot(bc.db)
		}
		if diskRoot != (common.Hash{}) {
			log.Warn("Head state missing, repairing", "number", head.Nr(), "hash", head.Hash().Hex(), "snaproot", diskRoot)
			snapDisk, err := bc.SetHeadBeyondRoot(head.Hash(), diskRoot)
			if err != nil {
				return nil, err
			}
			// Chain rewound, persist old snapshot number to indicate recovery procedure
			if snapDisk != 0 {
				rawdb.WriteSnapshotRecoveryNumber(bc.db, snapDisk)
			}
		} else {
			log.Warn("Head state missing, repairing", "number", head.Nr(), "hash", head.Hash())
			prevStateHeader := bc.SearchPrevFinalizedBlueHeader(head.Nr())
			if prevStateHeader != nil {
				head = bc.GetBlock(prevStateHeader.Hash())
			}
			if err := bc.SetHead(head.Hash()); err != nil {
				return nil, err
			}
			bc.hc.ResetTips()
		}
	}

	// Ensure that a previous crash in SetHead doesn't leave extra ancients
	if frozen, err := bc.db.Ancients(); err == nil && frozen > 0 {
		var (
			needRewind bool
			low        uint64
			headHash   common.Hash
		)
		// The head full block may be rolled back to a very low height due to
		// blockchain repair. If the head full block is even lower than the ancient
		// chain, truncate the ancient store.
		fullBlock := bc.GetLastFinalizedBlock()
		if fullBlock != nil && fullBlock.Hash() != bc.genesisBlock.Hash() && fullBlock.Nr() < frozen-1 {
			needRewind = true
			low = fullBlock.Nr()
			headHash = fullBlock.Hash()
		}
		// In fast sync, it may happen that ancient data has been written to the
		// ancient store, but the LastFastBlock has not been updated, truncate the
		// extra data here.
		fastBlock := bc.GetLastFinalizedFastBlock()
		if fastBlock != nil && fastBlock.Nr() < frozen-1 {
			needRewind = true
			if fastBlock.Nr() < low || low == 0 {
				low = fastBlock.Nr()
				headHash = fullBlock.Hash()
			}
		}
		if needRewind {
			log.Error("Truncating ancient chain", "from", bc.GetLastFinalizedHeader().Nr(), "to", low, "hash", headHash.Hex())
			if err := bc.SetHead(headHash); err != nil {
				return nil, err
			}
		}
	}
	// The first thing the node will do is reconstruct the verification data for
	// the head block (ethash cache or clique voting snapshot). Might as well do
	// it in advance.
	bc.engine.VerifyHeader(bc, bc.GetLastFinalizedHeader(), true)

	// Check the current state of the block hashes and make sure that we do not have any of the bad blocks in our chain
	for hash := range BadHashes {
		if header := bc.GetHeaderByHash(hash); header != nil {
			// get the canonical block corresponding to the offending header's number
			headerByNumber := bc.GetHeaderByNumber(header.Nr())
			// make sure the headerByNumber (if present) is in our current canonical chain
			if headerByNumber != nil && headerByNumber.Hash() == header.Hash() {
				log.Error("Found bad hash, rewinding chain", "number", header.Nr(), "hash", header.Hash().Hex())
				panic("Bad blocks handling implementation required")
				//todo set last finalized block and block dag
				//if err := bc.SetHead(header.Number.Uint64() - 1); err != nil {
				//	return nil, err
				//}
				//log.Error("Chain rewind was successful, resuming normal operation")
			}
		}
	}

	// Load any existing snapshot, regenerating it if loading failed
	if bc.cacheConfig.SnapshotLimit > 0 {
		// If the chain was rewound past the snapshot persistent layer (causing
		// a recovery block number to be persisted to disk), check if we're still
		// in recovery mode and in that case, don't invalidate the snapshot on a
		// head mismatch.
		var recover bool

		head := bc.GetLastFinalizedBlock()
		if layer := rawdb.ReadSnapshotRecoveryNumber(bc.db); layer != nil && *layer > head.Nr() {
			log.Warn("Enabling snapshot recovery", "chainhead", head.Nr(), "diskbase", *layer)
			recover = true
		}
		bc.snaps, _ = snapshot.New(bc.db, bc.stateCache.TrieDB(), bc.cacheConfig.SnapshotLimit, head.Root(), !bc.cacheConfig.SnapshotWait, true, recover)
	}

	// Start future block processor.
	bc.wg.Add(1)

	// Start tx indexer/unindexer.
	if txLookupLimit != nil {
		bc.txLookupLimit = *txLookupLimit

		bc.wg.Add(1)
		go bc.maintainTxIndex(txIndexBlock)
	}
	// If periodic cache journal is required, spin it up.
	if bc.cacheConfig.TrieCleanRejournal > 0 {
		if bc.cacheConfig.TrieCleanRejournal < time.Minute {
			log.Warn("Sanitizing invalid trie cache journal time", "provided", bc.cacheConfig.TrieCleanRejournal, "updated", time.Minute)
			bc.cacheConfig.TrieCleanRejournal = time.Minute
		}
		triedb := bc.stateCache.TrieDB()
		bc.wg.Add(1)
		go func() {
			defer bc.wg.Done()
			triedb.SaveCachePeriodically(bc.cacheConfig.TrieCleanJournal, bc.cacheConfig.TrieCleanRejournal, bc.quit)
		}()
	}

	bc.SetSlotInfo(&types.SlotInfo{
		GenesisTime:    bc.genesisBlock.Time(),
		SecondsPerSlot: chainConfig.SecondsPerSlot,
		SlotsPerEpoch:  chainConfig.SlotsPerEpoch,
	})

	bc.notProcValSyncOps = bc.GetNotProcessedValidatorSyncData()

	return bc, nil
}

// empty returns an indicator whether the blockchain is empty.
// Note, it's a special case that we connect a non-empty ancient
// database with an empty node, so that we can plugin the ancient
// into node seamlessly.
func (bc *BlockChain) empty() bool {
	genesis := bc.genesisBlock.Hash()
	for _, hash := range []common.Hash{rawdb.ReadLastCanonicalHash(bc.db), rawdb.ReadLastFinalizedHash(bc.db), rawdb.ReadHeadFastBlockHash(bc.db)} {
		if hash != genesis {
			return false
		}
	}
	return true
}

// loadLastState loads the last known chain state from the database. This method
// assumes that the chain manager mutex is held.
func (bc *BlockChain) loadLastState() error {
	// Restore the last known head blocks hashes
	lastFinHash := rawdb.ReadLastFinalizedHash(bc.db)
	lastFinNr := rawdb.ReadLastFinalizedNumber(bc.db)

	if lastFinHash == (common.Hash{}) {
		// Corrupt or empty database, init from scratch
		log.Warn("Empty database, resetting chain")
		return bc.Reset()
	}
	// Make sure the entire head block is available
	lastFinalisedBlock := bc.GetBlockByHash(lastFinHash)
	if lastFinalisedBlock == nil {
		// Corrupt or empty database, init from scratch
		log.Warn("Head block missing, resetting chain", "hash", lastFinHash.Hex())
		return bc.Reset()
	}

	//remove finalized numbers that more than last one
	rmNr := bc.GetLastFinalizedNumber() + 1
	for {
		rmHash := rawdb.ReadFinalizedHashByNumber(bc.db, rmNr)
		if rmHash == (common.Hash{}) {
			break
		}
		rawdb.DeleteFinalizedHashNumber(bc.db, rmHash, rmNr)
		rmNr++
	}

	// Everything seems to be fine, set as the lastFinHash block
	bc.lastFinalizedBlock.Store(lastFinalisedBlock)
	headBlockGauge.Update(int64(lastFinNr))

	// Restore the last known head header
	lastFinalisedHeader := lastFinalisedBlock.Header()
	if lastFinHash != (common.Hash{}) {
		if header := bc.GetHeaderByHash(lastFinHash); header != nil {
			lastFinalisedHeader = header
		}
	}
	bc.hc.SetLastFinalisedHeader(lastFinalisedHeader, lastFinNr)

	// Restore the last known lastFinHash fast block
	bc.lastFinalizedFastBlock.Store(lastFinalisedBlock)
	headFastBlockGauge.Update(int64(lastFinNr))

	if head := rawdb.ReadHeadFastBlockHash(bc.db); head != (common.Hash{}) {
		if block := bc.GetBlockByHash(head); block != nil {
			bc.lastFinalizedFastBlock.Store(block)
			headFastBlockGauge.Update(int64(lastFinNr))
		}
	}

	//load BlockDag
	if err := bc.hc.loadTips(); err != nil {
		log.Warn("State loading", "err", err)
		bc.ResetTips()
	}
	tips := bc.GetTips()
	if len(tips) == 0 {
		bc.ResetTips()
		tips = bc.GetTips()
	}

	// Issue a status log for the user
	lastFinalizedFastBlocks := bc.GetLastFinalizedFastBlock()

	log.Info("Loaded tips", "hashes", tips.GetHashes())
	log.Info("Loaded most recent local header", "hash", lastFinalisedHeader.Hash(), "finNr", lastFinNr)
	log.Info("Loaded most recent local full block", "hash", lastFinalisedBlock.Hash(), "finNr", lastFinNr)
	log.Info("Loaded most recent local fast block", "hash", lastFinalizedFastBlocks.Hash(), "finNr", lastFinNr)
	if pivot := rawdb.ReadLastPivotNumber(bc.db); pivot != nil {
		log.Info("Loaded last fast-sync pivot marker", "number", *pivot)
	}
	return nil
}

// SetSlotInfo set new slot info.
func (bc *BlockChain) SetSlotInfo(si *types.SlotInfo) error {
	if si == nil {
		return ErrBadSlotInfo
	}
	bc.slotInfo = si.Copy()
	return nil
}

// GetSlotInfo get current slot info.
func (bc *BlockChain) GetSlotInfo() *types.SlotInfo {
	return bc.slotInfo.Copy()
}

// GetSlotInfo get current slot info.
func (bc *BlockChain) GetConfig() *params.ChainConfig {
	return bc.chainConfig
}

// SetLastCoordinatedCheckpoint set last coordinated checkpoint.
func (bc *BlockChain) SetLastCoordinatedCheckpoint(cp *types.Checkpoint) {
	currCp := bc.GetLastCoordinatedCheckpoint()
	if currCp == nil || cp.Root != currCp.Root || cp.Spine != currCp.Spine || cp.Epoch != currCp.Epoch {
		bc.lastCoordinatedCp.Store(cp.Copy())
		rawdb.WriteLastCoordinatedCheckpoint(bc.db, cp)
		rawdb.WriteCoordinatedCheckpoint(bc.db, cp)

		// Handle era
		epochStartSlot, err := bc.GetSlotInfo().SlotOfEpochStart(currCp.Epoch)
		if err != nil {
			log.Error("Handle sync era to checkpoint epoch", "toEpoch", currCp.Epoch)
		}
		bc.syncEra(epochStartSlot)
	}
}

// GetLastCoordinatedCheckpoint retrieves the latest coordinated checkpoint.
func (bc *BlockChain) GetLastCoordinatedCheckpoint() *types.Checkpoint {
	if bc.lastCoordinatedCp.Load() == nil {
		cp := rawdb.ReadLastCoordinatedCheckpoint(bc.db)
		if cp == nil {
			return nil
		}
		bc.lastCoordinatedCp.Store(cp.Copy())
	}
	return bc.lastCoordinatedCp.Load().(*types.Checkpoint)
}

// GetValidatorSyncData retrieves a validator sync data from the database by
// creator addr and op, caching it if found.
func (bc *BlockChain) GetValidatorSyncData(creator common.Address, op types.ValidatorSyncOp) *types.ValidatorSync {
	// Short circuit if the body's already in the cache, retrieve otherwise
	key := (&types.ValidatorSync{OpType: op, Creator: creator}).Key()
	if cached, ok := bc.valSyncCache.Get(key); ok {
		vs := cached.(*types.ValidatorSync)
		return vs
	}
	vs := rawdb.ReadValidatorSync(bc.db, creator, op)
	if vs == nil {
		return nil
	}
	// Cache the found data for next time and return
	bc.valSyncCache.Add(key, vs)
	return vs
}

func (bc *BlockChain) SetValidatorSyncData(validatorSync *types.ValidatorSync) {
	key := validatorSync.Key()
	if _, ok := bc.valSyncCache.Get(key); ok {
		bc.valSyncCache.Remove(key)
	}
	bc.valSyncCache.Add(key, validatorSync)
	rawdb.WriteValidatorSync(bc.db, validatorSync)
}

func (bc *BlockChain) RemoveSyncOpData(opData *types.ValidatorSync) {
	key := opData.Key()

	delete(bc.notProcValSyncOps, key)
	bc.valSyncCache.Remove(key)
}

// AppendNotProcessedValidatorSyncData append to not processed validators sync data.
// skips currently existed items
func (bc *BlockChain) AppendNotProcessedValidatorSyncData(valSyncData []*types.ValidatorSync) {
	currOps := bc.GetNotProcessedValidatorSyncData()
	isUpdated := false
	for _, vs := range valSyncData {
		if currOps[vs.Key()] == nil {
			bc.notProcValSyncOps[vs.Key()] = vs
			isUpdated = true
		}
	}
	// rm handled operations
	for k, vs := range bc.notProcValSyncOps {
		if vs.TxHash != nil {
			delete(bc.notProcValSyncOps, k)
		}
	}

	if isUpdated {
		vsArr := make([]*types.ValidatorSync, 0, len(bc.notProcValSyncOps))
		for _, vs := range bc.notProcValSyncOps {
			vsArr = append(vsArr, vs)
		}
		rawdb.WriteNotProcessedValidatorSyncOps(bc.db, vsArr)
	}
}

// GetNotProcessedValidatorSyncData get current not processed validator sync data.
func (bc *BlockChain) GetNotProcessedValidatorSyncData() map[[28]byte]*types.ValidatorSync {
	if bc.notProcValSyncOps == nil {
		ops := rawdb.ReadNotProcessedValidatorSyncOps(bc.db)
		bc.notProcValSyncOps = make(map[[28]byte]*types.ValidatorSync, len(ops))
		for _, op := range ops {
			if op == nil {
				log.Warn("GetNotProcessedValidatorSyncData: nil data detected")
				continue
			}
			bc.notProcValSyncOps[op.Key()] = op
		}
	}
	return bc.notProcValSyncOps
}

// SetHead rewinds the local chain to a new head. Depending on whether the node
// was fast synced or full synced and in which state, the method will try to
// delete minimal data from disk whilst retaining chain consistency.
func (bc *BlockChain) SetHead(head common.Hash) error {
	_, err := bc.SetHeadBeyondRoot(head, common.Hash{})
	return err
}

// SetHeadBeyondRoot rewinds the local chain to a new head with the extra condition
// that the rewind must pass the specified state root. This method is meant to be
// used when rewinding with snapshots enabled to ensure that we go back further than
// persistent disk layer. Depending on whether the node was fast synced or full, and
// in which state, the method will try to delete minimal data from disk whilst
// retaining chain consistency.
//
// The method returns the block number where the requested root cap was found.
func (bc *BlockChain) SetHeadBeyondRoot(head common.Hash, root common.Hash) (uint64, error) {
	if !bc.chainmu.TryLock() {
		return 0, errChainStopped
	}
	defer bc.chainmu.Unlock()

	hdr := rawdb.ReadHeader(bc.db, head)
	if hdr.Nr() != hdr.Height {
		currNr := hdr.Nr()
		if hdr.Number == nil {
			currNr = rawdb.ReadLastFinalizedNumber(bc.db)
		}
		for currNr > 0 {
			currHash := rawdb.ReadFinalizedHashByNumber(bc.db, currNr)
			if currHash != (common.Hash{}) {
				currHeader := rawdb.ReadHeader(bc.db, currHash)
				if currHeader.Nr() == currHeader.Height {
					head = currHeader.Hash()
					//root = currHeader.Root
					break
				}
			}
			currNr--
		}
	}

	// Track the block number of the requested root hash
	var rootNumber uint64 // (no root == always 0)

	// Retrieve the last pivot block to short circuit rollbacks beyond it and the
	// current freezer limit to start nuking id underflown
	pivot := rawdb.ReadLastPivotNumber(bc.db)
	frozen, _ := bc.db.Ancients()

	updateFn := func(db ethdb.KeyValueWriter, header *types.Header) (common.Hash, bool) {
		// Rewind the block chain, ensuring we don't end up with a stateless head
		// block. Note, depth equality is permitted to allow using SetHead as a
		// chain reparation mechanism without deleting any data!
		currentBlock := bc.GetLastFinalizedBlock()
		blHeigt := bc.GetBlockFinalizedNumber(currentBlock.Hash())
		headerHeight := rawdb.ReadFinalizedNumberByHash(bc.db, header.Hash())
		if currentBlock != nil && headerHeight != nil && blHeigt != nil && *headerHeight <= *blHeigt {
			newHeadBlock := bc.GetBlock(header.Hash())
			if newHeadBlock == nil {
				log.Error("Gap in the chain, rewinding to genesis", "number", headerHeight, "hash", header.Hash())
				newHeadBlock = bc.genesisBlock
			} else {
				// Block exists, keep rewinding until we find one with state,
				// keeping rewinding until we exceed the optional threshold
				// root hash
				beyondRoot := (root == common.Hash{}) // Flag whether we're beyond the requested root (no root, always true)

				rootNumber = newHeadBlock.Nr()

				for {
					// If a root threshold was requested but not yet crossed, check
					if root != (common.Hash{}) && !beyondRoot && newHeadBlock.Root() == root {
						beyondRoot = true
						rootNumber = uint64(0)
						if bh := bc.GetBlockFinalizedNumber(newHeadBlock.Hash()); bh != nil {
							rootNumber = *bh
						}
					}

					if newHeadBlock.Nr() != newHeadBlock.Height() {
						parent := bc.GetBlockByNumber(rootNumber - 1)
						if parent != nil {
							newHeadBlock = parent
							rootNumber = newHeadBlock.Nr()
							rawdb.DeleteChildren(db, parent.Hash())
							bc.DeleteBlockDag(parent.Hash())
							continue
						}
					}
					if _, err := state.New(newHeadBlock.Root(), bc.stateCache, bc.snaps); err != nil {
						log.Warn("Block state missing, rewinding further", "number", rootNumber, "hash", newHeadBlock.Hash())
						if pivot == nil || newHeadBlock.Nr() > *pivot {
							parent := bc.GetBlockByNumber(rootNumber - 1)
							if parent != nil {
								newHeadBlock = parent
								rootNumber = newHeadBlock.Nr()
								rawdb.DeleteChildren(db, parent.Hash())
								bc.DeleteBlockDag(parent.Hash())
								continue
							}
							log.Error("Missing block in the middle, aiming genesis", "number", rootNumber-1)
							newHeadBlock = bc.genesisBlock
						} else {
							log.Trace("Rewind passed pivot, aiming genesis", "number", rootNumber, "hash", newHeadBlock.Hash(), "pivot", *pivot)
							newHeadBlock = bc.genesisBlock
						}
					}
					if beyondRoot || rootNumber == 0 {
						log.Debug("Rewound to block with state", "number", rootNumber, "hash", newHeadBlock.Hash().Hex())
						break
					}
					log.Debug("Skipping block with threshold state", "number", rootNumber, "hash", newHeadBlock.Hash(), "root", newHeadBlock.Root())
					newHeadBlock = bc.GetBlockByNumber(newHeadBlock.Nr()) // Keep rewinding
					if rootNumber == newHeadBlock.Nr() {
						newHeadBlock = bc.GetBlockByNumber(newHeadBlock.Nr() - 1)
						log.Warn("set head beyond root: check next root", "rootNumber", rootNumber, "nr", newHeadBlock.Nr(), "hash", newHeadBlock.Hash().Hex())
					}
				}
			}
			rawdb.WriteLastCanonicalHash(db, newHeadBlock.Hash())
			rawdb.WriteLastFinalizedHash(db, newHeadBlock.Hash())

			// Degrade the chain markers if they are explicitly reverted.
			// In theory we should update all in-memory markers in the
			// last step, however the direction of SetHead is from high
			// to low, so it's safe the update in-memory markers directly.
			bc.lastFinalizedBlock.Store(newHeadBlock)
			headBlockGauge.Update(int64(rootNumber))

			newBlockDag := &types.BlockDAG{
				Hash:                newHeadBlock.Hash(),
				Height:              newHeadBlock.Height(),
				Slot:                newHeadBlock.Slot(),
				LastFinalizedHash:   newHeadBlock.LFHash(),
				LastFinalizedHeight: newHeadBlock.LFNumber(),
				//DagChainHashes:      common.HashArray{},
				DagChainHashes: newHeadBlock.ParentHashes().Copy(),
			}
			bc.AddTips(newBlockDag)
			bc.WriteCurrentTips()
		}
		// Rewind the fast block in a simpleton way to the target head
		if lastFinalizedFastBlock := bc.GetLastFinalizedFastBlock(); lastFinalizedFastBlock != nil && header.Nr() < lastFinalizedFastBlock.Nr() {
			curFinHeight := rawdb.ReadFinalizedNumberByHash(bc.db, lastFinalizedFastBlock.Hash())
			if curFinHeight != nil && headerHeight != nil && *headerHeight < *curFinHeight {
				newHeadFastBlock := bc.GetBlock(header.Hash())
				// If either blocks reached nil, reset to the genesis state
				if newHeadFastBlock == nil {
					newHeadFastBlock = bc.genesisBlock
				}
				//rawdb.WriteHeadFastBlockHash(db, newHeadFastBlock.Hash())
				rawdb.WriteLastFinalizedHash(db, newHeadFastBlock.Hash())

				// Degrade the chain markers if they are explicitly reverted.
				// In theory we should update all in-memory markers in the
				// last step, however the direction of SetHead is from high
				// to low, so it's safe the update in-memory markers directly.
				bc.lastFinalizedFastBlock.Store(newHeadFastBlock)
				headFastBlockGauge.Update(int64(*headerHeight))
			}
		}
		headHash := bc.GetLastFinalizedBlock().Hash()
		headHeight := bc.GetBlockFinalizedNumber(headHash)

		// If setHead underflown the freezer threshold and the block processing
		// intent afterwards is full block importing, delete the chain segment
		// between the stateful-block and the sethead target.
		var wipe = pivot == nil
		if !wipe && headHeight != nil && *headHeight+1 < frozen {
			wipe = *headHeight >= *pivot
		}
		return headHash, wipe // Only force wipe if full synced
	}
	// Rewind the header chain, deleting all block bodies until then
	delFn := func(db ethdb.KeyValueWriter, hash common.Hash) {
		num := rawdb.ReadFinalizedNumberByHash(bc.db, hash)
		// Ignore the error here since light client won't hit this path
		frozen, _ := bc.db.Ancients()
		if num != nil && *num+1 <= frozen {
			// Truncate all relative data(header, total difficulty, body, receipt
			// and canonical hash) from ancient store.
			if err := bc.db.TruncateAncients(*num); err != nil {
				log.Crit("Failed to truncate ancient data", "number", num, "err", err)
			}
		}
		if num != nil {
			rawdb.DeleteBlock(db, hash, num)
		} else {
			rawdb.DeleteBlockWithoutNumber(db, hash)
		}
		bc.RemoveTips(common.HashArray{hash})

		// Todo(rjl493456442) txlookup, bloombits, etc
	}
	// If SetHead was only called as a chain reparation method, try to skip
	// touching the header chain altogether, unless the freezer is broken
	if block := bc.GetLastFinalizedBlock(); block.Hash() == head {
		if target, force := updateFn(bc.db, block.Header()); force {
			bc.hc.SetHead(target, updateFn, delFn)
		}
	} else {
		// Rewind the chain to the requested head and keep going backwards until a
		// block with a state is found or fast sync pivot is passed
		log.Warn("Rewinding blockchain", "target", head.Hex())
		bc.hc.SetHead(head, updateFn, delFn)
	}
	// Clear out any stale content from the caches
	bc.valSyncCache.Purge()
	bc.bodyCache.Purge()
	bc.bodyRLPCache.Purge()
	bc.receiptsCache.Purge()
	bc.blockCache.Purge()
	bc.txLookupCache.Purge()

	return rootNumber, bc.loadLastState()
}

// FastSyncCommitHead sets the current head block to the one defined by the hash
// irrelevant what the chain contents were prior.
func (bc *BlockChain) FastSyncCommitHead(hash common.Hash) error {
	// Make sure that both the block as well at its state trie exists
	block := bc.GetBlockByHash(hash)
	if block == nil {
		return fmt.Errorf("non existent block [%x..]", hash[:4])
	}
	if _, err := trie.NewSecure(block.Root(), bc.stateCache.TrieDB()); err != nil {
		return err
	}
	// If all checks out, manually set the head block.
	if !bc.chainmu.TryLock() {
		return errChainStopped
	}
	lastFinBlock := bc.GetBlockFinalizedNumber(block.Hash())
	block.SetNumber(lastFinBlock)
	bc.lastFinalizedBlock.Store(block)
	headBlockGauge.Update(int64(*lastFinBlock))
	bc.chainmu.Unlock()

	// Destroy any existing state snapshot and regenerate it in the background,
	// also resuming the normal maintenance of any previously paused snapshot.
	if bc.snaps != nil {
		bc.snaps.Rebuild(block.Root())
	}
	log.Info("Committed new head block", "number", block.Nr(), "hash", hash.Hex())
	return nil
}

// Reset purges the entire blockchain, restoring it to its genesis state.
func (bc *BlockChain) Reset() error {
	return bc.ResetWithGenesisBlock(bc.genesisBlock)
}

// ResetWithGenesisBlock purges the entire blockchain, restoring it to the
// specified genesis state.
func (bc *BlockChain) ResetWithGenesisBlock(genesis *types.Block) error {
	// Dump the entire block chain and purge the caches
	if err := bc.SetHead(genesis.Hash()); err != nil {
		return err
	}
	if !bc.chainmu.TryLock() {
		return errChainStopped
	}
	defer bc.chainmu.Unlock()

	// Prepare the genesis block and reinitialise the chain
	batch := bc.db.NewBatch()
	rawdb.WriteBlock(batch, genesis)
	if err := batch.Write(); err != nil {
		log.Crit("Failed to write genesis block", "err", err)
	}
	bc.writeFinalizedBlock(0, genesis, true)

	// Last update all in-memory chain markers
	genesisHeight := uint64(0)
	bc.genesisBlock = genesis
	bc.lastFinalizedBlock.Store(bc.genesisBlock)
	headBlockGauge.Update(int64(genesisHeight))
	bc.hc.SetGenesis(bc.genesisBlock.Header())
	genesisHeader := bc.genesisBlock.Header()
	bc.hc.SetLastFinalisedHeader(genesisHeader, genesisHeight)
	bc.lastFinalizedFastBlock.Store(bc.genesisBlock)
	headFastBlockGauge.Update(int64(genesisHeight))
	return nil
}

// Export writes the active chain to the given writer.
func (bc *BlockChain) Export(w io.Writer) error {
	return bc.ExportN(w, uint64(0), bc.GetLastFinalizedBlock().Nr())
}

// ExportN writes a subset of the active chain to the given writer.
func (bc *BlockChain) ExportN(w io.Writer, first uint64, last uint64) error {
	if !bc.chainmu.TryLock() {
		return errChainStopped
	}
	defer bc.chainmu.Unlock()

	if first > last {
		return fmt.Errorf("export failed: first (%d) is greater than last (%d)", first, last)
	}
	log.Info("Exporting batch of blocks", "count", last-first+1)

	start, reported := time.Now(), time.Now()
	for nr := first; nr <= last; nr++ {
		block := bc.GetBlockByNumber(nr)
		if block == nil {
			return fmt.Errorf("export failed on #%d: not found", nr)
		}
		if err := block.EncodeRLP(w); err != nil {
			return err
		}
		if time.Since(reported) >= statsReportLimit {
			log.Info("Exporting blocks", "exported", block.Hash().Hex(), "elapsed", common.PrettyDuration(time.Since(start)))
			reported = time.Now()
		}
	}
	return nil
}

// writeFinalizedBlock injects a new finalized block into the current block chain.
// Note, this function assumes that the `mu` mutex is held!
func (bc *BlockChain) writeFinalizedBlock(finNr uint64, block *types.Block, isHead bool) error {
	block.SetNumber(&finNr)

	// If the block is on a side chain or an unknown one, force other heads onto it too

	// ~Add the block to the canonical chain number scheme and mark as the head~
	// Add the block to the finalized chain number scheme
	batch := bc.db.NewBatch()

	rawdb.WriteFinalizedHashNumber(batch, block.Hash(), finNr)

	if val, ok := bc.hc.numberCache.Get(block.Hash()); ok {
		log.Warn("????? Cached Nr for Dag Block", "val", val.(uint64), "hash", block.Hash().Hex())
	}

	// update finalized number cache
	bc.hc.numberCache.Remove(block.Hash())
	bc.hc.numberCache.Add(block.Hash(), finNr)

	bc.hc.headerCache.Remove(block.Hash())
	bc.hc.headerCache.Add(block.Hash(), block.Header())

	bc.blockCache.Remove(block.Hash())
	bc.blockCache.Add(block.Hash(), block)

	// If the block is better than our head or is on a different chain, force update heads
	if isHead {
		rawdb.WriteLastFinalizedHash(batch, block.Hash())
		rawdb.WriteHeadFastBlockHash(batch, block.Hash())
	}
	// Flush the whole batch into the disk, exit the node if failed
	if err := batch.Write(); err != nil {
		log.Crit("Failed to update chain indexes and markers", "err", err)
	}
	// Update all in-memory chain markers in the last step
	if isHead {
		bc.hc.SetLastFinalisedHeader(block.Header(), finNr)
		bc.lastFinalizedFastBlock.Store(block)
		bc.lastFinalizedBlock.Store(block)
		headFastBlockGauge.Update(int64(finNr))
		bc.lastFinalizedFastBlock.Store(block)
		headFastBlockGauge.Update(int64(block.Nr()))
		headBlockGauge.Update(int64(finNr))

		bc.chainHeadFeed.Send(ChainHeadEvent{Block: block, Type: ET_NETWORK})
	}

	for _, tx := range block.Transactions() {
		bc.RemoveTxFromPool(tx)
	}

	if !bc.ExistFirstEpochBlockHash(bc.GetSlotInfo().SlotToEpoch(block.Slot())) {
		rawdb.WriteFirstEpochBlockHash(bc.db, bc.GetSlotInfo().SlotToEpoch(block.Slot()), block.Hash())
	}

	return nil
}

// Stop stops the blockchain service. If any imports are currently in progress
// it will abort them using the procInterrupt.
func (bc *BlockChain) Stop() {
	if !atomic.CompareAndSwapInt32(&bc.running, 0, 1) {
		return
	}

	// Unsubscribe all subscriptions registered from blockchain.
	bc.scope.Close()

	// Signal shutdown to all goroutines.
	close(bc.quit)
	bc.StopInsert()

	// Now wait for all chain modifications to end and persistent goroutines to exit.
	//
	// Note: Close waits for the mutex to become available, i.e. any running chain
	// modification will have exited when Close returns. Since we also called StopInsert,
	// the mutex should become available quickly. It cannot be taken again after Close has
	// returned.
	bc.chainmu.Close()
	bc.wg.Wait()

	// Ensure that the entirety of the state snapshot is journalled to disk.
	var snapBase common.Hash
	if bc.snaps != nil {
		var err error
		curBlock := bc.GetLastFinalizedBlock()
		if snapBase, err = bc.snaps.Journal(curBlock.Root()); err != nil {
			log.Error("Failed to journal state snapshot", "err", err)
		}
	}

	// Ensure the state of a recent block is also stored to disk before exiting.
	// We're writing three different states to catch different restart scenarios:
	//  - HEAD:     So we don't need to reprocess any blocks in the general case
	//  - HEAD-1:   So we don't do large reorgs if our HEAD becomes an uncle
	//  - HEAD-127: So we have a hard limit on the number of blocks reexecuted
	if !bc.cacheConfig.TrieDirtyDisabled {
		triedb := bc.stateCache.TrieDB()

		for _, offset := range []uint64{0, 1, TriesInMemory - 1} {
			if number := *bc.GetBlockFinalizedNumber(bc.GetLastFinalizedBlock().Hash()); number > offset {
				recentNr := number - offset
				recent := bc.GetBlockByNumber(number - offset)

				log.Info("Writing cached state to disk", "block", recentNr, "hash", recent.Hash(), "root", recent.Root())
				if err := triedb.Commit(recent.Root(), true, nil); err != nil {
					log.Error("Failed to commit recent state trie", "err", err)
				}
			}
		}
		if snapBase != (common.Hash{}) {
			log.Info("Writing snapshot state to disk", "root", snapBase)
			if err := triedb.Commit(snapBase, true, nil); err != nil {
				log.Error("Failed to commit recent state trie", "err", err)
			}
		}
		for !bc.triegc.Empty() {
			triedb.Dereference(bc.triegc.PopItem().(common.Hash))
		}
		if size, _ := triedb.Size(); size != 0 {
			log.Error("Dangling trie nodes after full cleanup")
		}
	}
	// Ensure all live cached entries be saved into disk, so that we can skip
	// cache warmup when node restarts.
	if bc.cacheConfig.TrieCleanJournal != "" {
		triedb := bc.stateCache.TrieDB()
		triedb.SaveCache(bc.cacheConfig.TrieCleanJournal)
	}
	log.Info("Blockchain stopped")
}

// StopInsert interrupts all insertion methods, causing them to return
// errInsertionInterrupted as soon as possible. Insertion is permanently disabled after
// calling this method.
func (bc *BlockChain) StopInsert() {
	atomic.StoreInt32(&bc.procInterrupt, 1)
}

// insertStopped returns true after StopInsert has been called.
func (bc *BlockChain) insertStopped() bool {
	return atomic.LoadInt32(&bc.procInterrupt) == 1
}

// WriteStatus status of write
type WriteStatus byte

const (
	NonStatTy WriteStatus = iota
	CanonStatTy
	SideStatTy
)

// numberHash is just a container for a number and a hash, to represent a block
type numberHash struct {
	number uint64
	hash   common.Hash
}

// InsertReceiptChain attempts to complete an already existing header chain with
// transaction and receipt data.
func (bc *BlockChain) InsertReceiptChain(blockChain types.Blocks, receiptChain []types.Receipts, ancientLimit uint64) (int, error) {
	// We don't require the chainMu here since we want to maximize the
	// concurrency of header insertion and receipt insertion.
	bc.wg.Add(1)
	defer bc.wg.Done()

	var (
		ancientBlocks, liveBlocks     types.Blocks
		ancientReceipts, liveReceipts []types.Receipts
	)
	// Do a sanity check that the provided chain is actually ordered and linked
	for i := 0; i < len(blockChain); i++ {
		if blockChain[i].Number() != nil && blockChain[i].Nr() <= ancientLimit {
			ancientBlocks, ancientReceipts = append(ancientBlocks, blockChain[i]), append(ancientReceipts, receiptChain[i])
		} else {
			liveBlocks, liveReceipts = append(liveBlocks, blockChain[i]), append(liveReceipts, receiptChain[i])
		}
	}

	var (
		stats = struct{ processed, ignored int32 }{}
		start = time.Now()
		size  = int64(0)
	)

	// updateHead updates the head fast sync block if the inserted blocks are better
	// and returns an indicator whether the inserted blocks are canonical.
	updateHead := func(head *types.Block) bool {
		if !bc.chainmu.TryLock() {
			return false
		}
		defer bc.chainmu.Unlock()

		// Rewind may have occurred, skip in that case.
		if bc.GetLastFinalizedHeader().Nr() >= head.Nr() {
			rawdb.WriteHeadFastBlockHash(bc.db, head.Hash())
			bc.lastFinalizedFastBlock.Store(head)
			headFastBlockGauge.Update(int64(head.Nr()))
			return true
		}
		return false
	}

	// writeAncient writes blockchain and corresponding receipt chain into ancient store.
	//
	// this function only accepts canonical chain data. All side chain will be reverted
	// eventually.
	writeAncient := func(blockChain types.Blocks, receiptChain []types.Receipts) (int, error) {
		first := blockChain[0]
		last := blockChain[len(blockChain)-1]

		// Ensure genesis is in ancients.
		if first.Nr() == 1 {
			if frozen, _ := bc.db.Ancients(); frozen == 0 {
				b := bc.genesisBlock
				writeSize, err := rawdb.WriteAncientBlocks(bc.db, []*types.Block{b}, []types.Receipts{nil})
				size += writeSize
				if err != nil {
					log.Error("Error writing genesis to ancients", "err", err)
					return 0, err
				}
				log.Info("Wrote genesis to ancients")
			}
		}
		// Before writing the blocks to the ancients, we need to ensure that
		// they correspond to the what the headerchain 'expects'.
		// We only check the last block/header, since it's a contiguous chain.
		if !bc.HasHeader(last.Hash()) {
			return 0, fmt.Errorf("containing header #%d [%x..] unknown", last.Nr(), last.Hash().Bytes()[:4])
		}

		// Write all chain data to ancients.
		writeSize, err := rawdb.WriteAncientBlocks(bc.db, blockChain, receiptChain)
		size += writeSize
		if err != nil {
			log.Error("Error importing chain data to ancients", "err", err)
			return 0, err
		}

		// Write tx indices if any condition is satisfied:
		// * If user requires to reserve all tx indices(txlookuplimit=0)
		// * If all ancient tx indices are required to be reserved(txlookuplimit is even higher than ancientlimit)
		// * If block number is large enough to be regarded as a recent block
		// It means blocks below the ancientLimit-txlookupLimit won't be indexed.
		//
		// But if the `TxIndexTail` is not nil, e.g. Geth is initialized with
		// an external ancient database, during the setup, blockchain will start
		// a background routine to re-indexed all indices in [ancients - txlookupLimit, ancients)
		// range. In this case, all tx indices of newly imported blocks should be
		// generated.
		var batch = bc.db.NewBatch()
		for _, block := range blockChain {
			if bc.txLookupLimit == 0 || ancientLimit <= bc.txLookupLimit || block.Nr() >= ancientLimit-bc.txLookupLimit {
				for i, tx := range block.Transactions() {
					if existed := rawdb.ReadTxLookupEntry(bc.db, tx.Hash()); existed == (common.Hash{}) {
						bc.WriteTxLookupEntry(i, tx.Hash(), block.Hash())
					}
				}
			} else if rawdb.ReadTxIndexTail(bc.db) != nil {
				for i, tx := range block.Transactions() {
					if existed := rawdb.ReadTxLookupEntry(bc.db, tx.Hash()); existed == (common.Hash{}) {
						bc.WriteTxLookupEntry(i, tx.Hash(), block.Hash())
					}
				}
			}
			stats.processed++
		}

		// Flush all tx-lookup index data.
		size += int64(batch.ValueSize())
		if err := batch.Write(); err != nil {
			// The tx index data could not be written.
			// Roll back the ancient store update.
			fastBlock := bc.GetLastFinalizedFastBlock().Nr()
			if err := bc.db.TruncateAncients(fastBlock + 1); err != nil {
				log.Error("Can't truncate ancient store after failed insert", "err", err)
			}
			return 0, err
		}

		// Sync the ancient store explicitly to ensure all data has been flushed to disk.
		if err := bc.db.Sync(); err != nil {
			return 0, err
		}

		// Update the current fast block because all block data is now present in DB.
		previousFastBlock := bc.GetLastFinalizedFastBlock().Nr()
		if !updateHead(blockChain[len(blockChain)-1]) {
			// We end up here if the header chain has reorg'ed, and the blocks/receipts
			// don't match the canonical chain.
			if err := bc.db.TruncateAncients(previousFastBlock + 1); err != nil {
				log.Error("Can't truncate ancient store after failed insert", "err", err)
			}
			return 0, errSideChainReceipts
		}

		// Delete block data from the main database.
		batch.Reset()
		canonHashes := make(map[common.Hash]struct{})
		for _, block := range blockChain {
			canonHashes[block.Hash()] = struct{}{}
			if block.Nr() == 0 {
				continue
			}
			rawdb.DeleteBlockWithoutNumber(batch, block.Hash())
		}
		if err := batch.Write(); err != nil {
			return 0, err
		}
		return 0, nil
	}

	// writeLive writes blockchain and corresponding receipt chain into active store.
	writeLive := func(blockChain types.Blocks, receiptChain []types.Receipts) (int, error) {
		skipPresenceCheck := false
		batch := bc.db.NewBatch()
		for i, block := range blockChain {
			// Short circuit insertion if shutting down or processing failed
			if bc.insertStopped() {
				return 0, errInsertionInterrupted
			}
			// Short circuit if the owner header is unknown
			if !bc.HasHeader(block.Hash()) {
				return i, fmt.Errorf("containing header #%d [%x..] unknown", block.Nr(), block.Hash().Bytes()[:4])
			}
			if !skipPresenceCheck {
				// Ignore if the entire data is already known
				if bc.HasBlock(block.Hash()) {
					stats.ignored++
					continue
				} else {
					// If block N is not present, neither are the later blocks.
					// This should be true, but if we are mistaken, the shortcut
					// here will only cause overwriting of some existing data
					skipPresenceCheck = true
				}
			}
			// Write all the data out into the database
			rawdb.WriteBody(batch, block.Hash(), block.Body())
			rawdb.WriteReceipts(batch, block.Hash(), receiptChain[i])

			// Always write tx indices for live blocks, we assume they are needed
			for i, tx := range block.Transactions() {
				if existed := rawdb.ReadTxLookupEntry(bc.db, tx.Hash()); existed == (common.Hash{}) {
					bc.WriteTxLookupEntry(i, tx.Hash(), block.Hash())
				}
			}

			// Write everything belongs to the blocks into the database. So that
			// we can ensure all components of body is completed(body, receipts,
			// tx indexes)
			if batch.ValueSize() >= ethdb.IdealBatchSize {
				if err := batch.Write(); err != nil {
					return 0, err
				}
				size += int64(batch.ValueSize())
				batch.Reset()
			}
			stats.processed++
		}
		// Write everything belongs to the blocks into the database. So that
		// we can ensure all components of body is completed(body, receipts,
		// tx indexes)
		if batch.ValueSize() > 0 {
			size += int64(batch.ValueSize())
			if err := batch.Write(); err != nil {
				return 0, err
			}
		}
		updateHead(blockChain[len(blockChain)-1])
		return 0, nil
	}

	// Write downloaded chain data and corresponding receipt chain data
	if len(ancientBlocks) > 0 {
		if n, err := writeAncient(ancientBlocks, ancientReceipts); err != nil {
			if err == errInsertionInterrupted {
				return 0, nil
			}
			return n, err
		}
	}
	// Write the tx index tail (block number from where we index) before write any live blocks
	if len(liveBlocks) > 0 && liveBlocks[0].Nr() == ancientLimit+1 {
		// The tx index tail can only be one of the following two options:
		// * 0: all ancient blocks have been indexed
		// * ancient-limit: the indices of blocks before ancient-limit are ignored
		if tail := rawdb.ReadTxIndexTail(bc.db); tail == nil {
			if bc.txLookupLimit == 0 || ancientLimit <= bc.txLookupLimit {
				rawdb.WriteTxIndexTail(bc.db, 0)
			} else {
				rawdb.WriteTxIndexTail(bc.db, ancientLimit-bc.txLookupLimit)
			}
		}
	}
	if len(liveBlocks) > 0 {
		if n, err := writeLive(liveBlocks, liveReceipts); err != nil {
			if err == errInsertionInterrupted {
				return 0, nil
			}
			return n, err
		}
	}

	head := blockChain[len(blockChain)-1]
	context := []interface{}{
		"count", stats.processed, "elapsed", common.PrettyDuration(time.Since(start)),
		"number", head.Nr(), "hash", head.Hash(), "age", common.PrettyAge(time.Unix(int64(head.Time()), 0)),
		"size", common.StorageSize(size),
	}
	if stats.ignored > 0 {
		context = append(context, []interface{}{"ignored", stats.ignored}...)
	}
	log.Info("Imported new block receipts", context...)

	return 0, nil
}

//var lastWrite uint64

// writeBlockWithoutState writes only the block and its metadata to the database,
// but does not write any state. This is used to construct competing side forks
// up to the point where they exceed the canonical total difficulty.
func (bc *BlockChain) writeBlockWithoutState(block *types.Block) (err error) {
	if bc.insertStopped() {
		return errInsertionInterrupted
	}

	batch := bc.db.NewBatch()
	rawdb.WriteBlock(batch, block)
	if err := batch.Write(); err != nil {
		log.Crit("Failed to write block into disk", "err", err)
	}
	bc.AppendToChildren(block.Hash(), block.ParentHashes())
	return nil
}

// WriteFinalizedBlock writes the block and all associated state to the database.
func (bc *BlockChain) WriteFinalizedBlock(finNr uint64, block *types.Block, receipts []*types.Receipt, logs []*types.Log, state *state.StateDB, isHead bool) error {
	if !bc.chainmu.TryLock() {
		return errInsertionInterrupted
	}
	defer bc.chainmu.Unlock()

	return bc.writeFinalizedBlock(finNr, block, isHead)
}

// SetRollbackActive set flag of rollback proc is running.
func (bc *BlockChain) SetRollbackActive() {
	bc.hc.SetRollbackActive()
}

// ResetRollbackActive reset flag of rollback proc running.
func (bc *BlockChain) ResetRollbackActive() {
	bc.hc.ResetRollbackActive()
}

// IsRollbackActive returns true if rollback proc is running.
func (bc *BlockChain) IsRollbackActive() bool {
	return bc.hc.IsRollbackActive()
}

// RollbackFinalization writes the block and all associated state to the database.
func (bc *BlockChain) RollbackFinalization(finNr uint64) error {
	if !bc.chainmu.TryLock() {
		return errInsertionInterrupted
	}
	defer bc.chainmu.Unlock()

	block := bc.GetBlockByNumber(finNr)
	block.SetNumber(nil)

	batch := bc.db.NewBatch()
	rawdb.DeleteFinalizedHashNumber(batch, block.Hash(), finNr)

	epochBlockSeed := rawdb.ReadFirstEpochBlockHash(bc.db, bc.GetSlotInfo().SlotToEpoch(block.Slot()))
	if epochBlockSeed == block.Hash() {
		rawdb.DeleteFirstEpochBlockHash(bc.db, bc.GetSlotInfo().SlotToEpoch(block.Slot()))
	}

	// update finalized number cache
	bc.hc.numberCache.Remove(block.Hash())

	bc.hc.headerCache.Remove(block.Hash())
	bc.hc.headerCache.Add(block.Hash(), block.Header())

	bc.blockCache.Remove(block.Hash())
	bc.blockCache.Add(block.Hash(), block)

	// Flush the whole batch into the disk, exit the node if failed
	if err := batch.Write(); err != nil {
		log.Crit("Failed to rollback block finalization", "finNr", finNr, "hash", block.Hash().Hex(), "err", err)
	}
	return nil
}

// WriteSyncDagBlock writes the dag block and all associated state to the database
// for dag synchronization process
func (bc *BlockChain) WriteSyncDagBlock(block *types.Block) (status int, err error) {
	bc.blockProcFeed.Send(true)
	defer bc.blockProcFeed.Send(false)

	// Pre-checks passed, start the full block imports
	if !bc.chainmu.TryLock() {
		return 0, errInsertionInterrupted
	}
	//n, err := bc.insertPropagatedBlocks(types.Blocks{block}, true, true)
	n, err := bc.insertPropagatedBlocks(types.Blocks{block}, true, false)
	bc.chainmu.Unlock()

	if len(bc.insBlockCache) > 0 {
		log.Info("Insert delayed propagated blocks", "count", len(bc.insBlockCache))
		insBlockCache := []*types.Block{}
		for _, bl := range bc.insBlockCache {
			_, insErr := bc.insertPropagatedBlocks(types.Blocks{bl}, true, false)
			if insErr == ErrInsertUncompletedDag {
				insBlockCache = append(insBlockCache, bl)
			} else if insErr != nil {
				log.Crit("Insert delayed propagated blocks error", "height", bl.Height(), "hash", bl.Hash().Hex(), "err", insErr)
			}
		}
		bc.insBlockCache = insBlockCache
	}

	return n, err
}

// WriteMinedBlock writes the block and all associated state to the database.
func (bc *BlockChain) WriteMinedBlock(block *types.Block, receipts []*types.Receipt, logs []*types.Log, state *state.StateDB) (status WriteStatus, err error) {
	if !bc.chainmu.TryLock() {
		return NonStatTy, errInsertionInterrupted
	}
	defer bc.chainmu.Unlock()

	return bc.writeBlockWithState(block, receipts, logs, state, ET_MINING, "WriteMinedBlock")
}

// writeBlockWithState writes the block and all associated state to the database,
// but is expects the chain mutex to be held.
func (bc *BlockChain) writeBlockWithState(block *types.Block, receipts []*types.Receipt, logs []*types.Log, state *state.StateDB, emitHeadEvent NewBlockEvtType, kind string) (status WriteStatus, err error) {
	if bc.insertStopped() {
		return NonStatTy, errInsertionInterrupted
	}

	// Irrelevant of the canonical status, write the block itself to the database.
	//
	// Note all the components of block(td, hash->number map, header, body, receipts)
	// should be written atomically. BlockBatch is used for containing all components.
	blockBatch := bc.db.NewBatch()
	rawdb.WriteBlock(blockBatch, block)
	rawdb.WriteReceipts(blockBatch, block.Hash(), receipts)
	rawdb.WritePreimages(blockBatch, state.Preimages())

	// create transaction lookup for applied txs.
	for i, tx := range block.Transactions() {
		if receipts[i] != nil {
			bc.WriteTxLookupEntry(i, tx.Hash(), block.Hash())
		}
	}

	if err := blockBatch.Write(); err != nil {
		log.Crit("Failed to write block into disk", "err", err)
	}
	bc.AppendToChildren(block.Hash(), block.ParentHashes())
	// Commit all cached state changes into underlying memory database.
	root, err := state.Commit(true)
	log.Info("Block parent hashes", "hash", block.Hash().Hex(), "ParentHashes", block.ParentHashes())
	log.Info("Block received root", "root", block.Root().Hex(), "hash", block.Hash().Hex())
	log.Info("Block committed root", "root", root.Hex(), "height", block.Height(), "Nr", block.Nr(), "kind", kind)

	if err != nil {
		log.Error("Block committed root error", "height", block.Height(), "Nr", block.Nr(), "kind", kind, "err", err)
		return NonStatTy, err
	}
	triedb := bc.stateCache.TrieDB()

	// If we're running an archive node, always flush
	if bc.cacheConfig.TrieDirtyDisabled {
		if err := triedb.Commit(root, false, nil); err != nil {
			return NonStatTy, err
		}
	} else {
		// Full but not archive node, do proper garbage collection
		triedb.Reference(root, common.Hash{}) // metadata reference to keep trie alive
		if err := triedb.Commit(root, true, nil); err != nil {
			return NonStatTy, err
		}
		//bc.triegc.Push(root, -int64(block.NumberU64()))

		//if current := block.NumberU64(); current > TriesInMemory {
		//	// If we exceeded our memory allowance, flush matured singleton nodes to disk
		//	var (
		//		nodes, imgs = triedb.Size()
		//		limit       = common.StorageSize(bc.cacheConfig.TrieDirtyLimit) * 1024 * 1024
		//	)
		//	if nodes > limit || imgs > 4*1024*1024 {
		//		triedb.Cap(limit - ethdb.IdealBatchSize)
		//	}
		//	// Find the next state trie we need to commit
		//	chosen := current - TriesInMemory
		//
		//	// If we exceeded out time allowance, flush an entire trie to disk
		//	if bc.gcproc > bc.cacheConfig.TrieTimeLimit {
		//		// If the header is missing (canonical chain behind), we're reorging a low
		//		// diff sidechain. Suspend committing until this operation is completed.
		//		header := bc.GetHeaderByNumber(chosen)
		//		if header == nil {
		//			log.Warn("Reorg in progress, trie commit postponed", "number", chosen)
		//		} else {
		//			// If we're exceeding limits but haven't reached a large enough memory gap,
		//			// warn the user that the system is becoming unstable.
		//			if chosen < lastWrite+TriesInMemory && bc.gcproc >= 2*bc.cacheConfig.TrieTimeLimit {
		//				log.Info("State in memory for too long, committing", "time", bc.gcproc, "allowance", bc.cacheConfig.TrieTimeLimit, "optimum", float64(chosen-lastWrite)/TriesInMemory)
		//			}
		//			// Flush an entire trie and restart the counters
		//			triedb.Commit(header.Root, true, nil)
		//			lastWrite = chosen
		//			bc.gcproc = 0
		//		}
		//	}
		//	// Garbage collect anything below our required write retention
		//	for !bc.triegc.Empty() {
		//		root, number := bc.triegc.Pop()
		//		if uint64(-number) > chosen {
		//			bc.triegc.Push(root, number)
		//			break
		//		}
		//		triedb.Dereference(root.(common.Hash))
		//	}
		//}
	}
	status = SideStatTy

	if status == CanonStatTy || kind == "syncInsertChain" {
		bc.chainFeed.Send(ChainEvent{Block: block, Hash: block.Hash(), Logs: logs})
		if len(logs) > 0 {
			bc.logsFeed.Send(logs)
		}
		// In theory we should fire a ChainHeadEvent when we inject
		// a canonical block, but sometimes we can insert a batch of
		// canonicial blocks. Avoid firing too much ChainHeadEvents,
		// we will fire an accumulated ChainHeadEvent and disable fire
		// event here.
		if emitHeadEvent != ET_SKIP {
			bc.chainHeadFeed.Send(ChainHeadEvent{Block: block, Type: emitHeadEvent})
		}
	} else {
		bc.chainSideFeed.Send(ChainSideEvent{Block: block})
	}
	return status, nil
}

func (bc *BlockChain) WriteLastCoordinatedHash(hash common.Hash) {
	rawdb.WriteLastCoordinatedHash(bc.db, hash)
}

func (bc *BlockChain) WriteBlockDag(blockDag *types.BlockDAG) {
	rawdb.WriteBlockDag(bc.db, blockDag)
}

// SyncInsertChain attempts to insert the given batch of blocks in chain
// received while synchronization process
func (bc *BlockChain) SyncInsertChain(chain types.Blocks) (int, error) {
	// Sanity check that we have something meaningful to import
	if len(chain) == 0 {
		return 0, nil
	}

	bc.blockProcFeed.Send(true)
	defer bc.blockProcFeed.Send(false)

	var (
		block, prev *types.Block
	)
	// Do a sanity check that the provided chain is actually ordered and linked
	for i := 1; i < len(chain); i++ {
		block = chain[i]
		prev = chain[i-1]
		curNr := uint64(0)
		prevNr := uint64(0)
		if block.Number() != nil {
			curNr = *block.Number()
		}
		if prev.Number() != nil {
			prevNr = *prev.Number()
		}
		if curNr != prevNr+1 {
			// Chain broke ancestry, log a message (programming error) and skip insertion
			log.Error("Non contiguous block insert", "number", block.Nr(), "hash", block.Hash().Hex(), "prevnumber", prev.Nr(), "prevhash", prev.Hash())
			return 0, fmt.Errorf("non contiguous insert: item %d is #%d [%x..], item %d is #%d [%x..]", i-1, prev.Nr(),
				prev.Hash().Bytes()[:4], i, block.Nr(), block.Hash().Bytes()[:4])
		}
	}

	// Pre-checks passed, start the full block imports
	if !bc.chainmu.TryLock() {
		return 0, errChainStopped
	}
	defer bc.chainmu.Unlock()
	return bc.syncInsertChain(chain, true)
}

// InsertPropagatedBlocks inserts propagated block
func (bc *BlockChain) InsertPropagatedBlocks(chain types.Blocks) (int, error) {
	// Sanity check that we have something meaningful to import
	if len(chain) == 0 {
		return 0, nil
	}

	bc.DagMu.Lock()
	defer bc.DagMu.Unlock()

	bc.blockProcFeed.Send(true)
	defer bc.blockProcFeed.Send(false)

	// Pre-checks passed, start the full block imports
	if !bc.chainmu.TryLock() {
		return 0, errChainStopped
	}
	n, err := bc.insertPropagatedBlocks(chain, true, false)
	bc.chainmu.Unlock()

	if err == ErrInsertUncompletedDag {
		for i, bl := range chain {
			log.Info("Delay propagated block", "height", bl.Height(), "hash", bl.Hash().Hex())
			if i >= n {
				bc.insBlockCache = append(bc.insBlockCache, bl)
			}
		}
	}
	return n, err
}

// IsAddressAssigned  checks if miner is allowed to add transaction from that address
func IsAddressAssigned(address common.Address, creators []common.Address, creatorNr int64) bool {
	var (
		creatorCount = len(creators)
		countVal     = big.NewInt(int64(creatorCount))
		val          = address.Hash().Big()
	)
	if creatorCount == 0 {
		return false
	}

	pos := new(big.Int).Mod(val, countVal).Int64()
	return pos == creatorNr
}

// syncInsertChain is the internal implementation of SyncInsertChain, which assumes that
// 1) chains are contiguous, and 2) The chain mutex is held.
//
// This method is split out so that import batches that require re-injecting
// historical blocks can do so without releasing the lock, which could lead to
// racey behaviour. If a sidechain import is in progress, and the historic state
// is imported, but then new canon-head is added before the actual sidechain
// completes, then the historic state could be pruned again
func (bc *BlockChain) syncInsertChain(chain types.Blocks, verifySeals bool) (int, error) {
	// If the chain is terminating, don't even bother starting up
	if atomic.LoadInt32(&bc.procInterrupt) == 1 {
		return 0, nil
	}
	// Start a parallel signature recovery (signer will fluke on fork transition, minimal perf loss)
	senderCacher.recoverFromBlocks(types.MakeSigner(bc.chainConfig), chain)
	var (
		stats    = insertStats{startTime: mclock.Now()}
		maxFinNr = bc.GetLastFinalizedNumber()
	)

	// Start the parallel header verifier
	headers := make([]*types.Header, len(chain))
	headerMap := make(types.HeaderMap, len(chain))
	seals := make([]bool, len(chain))

	for i, block := range chain {
		headers[i] = block.Header()
		headerMap[block.Hash()] = block.Header()
		seals[i] = verifySeals
		if block.Number() != nil {
			if block.Nr() > maxFinNr {
				maxFinNr = block.Nr()
			}
		} else {
			bc.MoveTxsToProcessing(types.Blocks{block})
		}
	}
	abort, results := bc.engine.VerifyHeaders(bc, headerMap.ToArray(), seals)
	defer close(abort)

	// Peek the error for the first block to decide the directing import logic
	it := newInsertIterator(chain, results, bc.validator)

	block, err := it.next()

	switch {
	// First block is pruned, insert as sidechain and reorg
	case errors.Is(err, consensus.ErrPrunedAncestor):
		log.Warn("Pruned ancestor, inserting as sidechain", "hash", block.Hash().Hex())
		return bc.insertSideChain(block, it)

	// Some other error occurred, abort
	case err != nil:
		stats.ignored += len(it.chain)
		bc.reportBlock(block, nil, err)
		return it.index, err
	}
	// No validation errors for the first block (or chain prefix skipped)
	var activeState *state.StateDB
	defer func() {
		// The chain importer is starting and stopping trie prefetchers. If a bad
		// block or other error is hit however, an early return may not properly
		// terminate the background threads. This defer ensures that we clean up
		// and dangling prefetcher, without defering each and holding on live refs.
		if activeState != nil {
			activeState.StopPrefetcher()
		}
	}()

	for ; block != nil && err == nil; block, err = it.next() {
		// If the chain is terminating, stop processing blocks
		if bc.insertStopped() {
			log.Debug("Abort during block processing")
			break
		}
		// If the header is a banned one, straight out abort
		if BadHashes[block.Hash()] {
			bc.reportBlock(block, nil, ErrBannedHash)
			return it.index, ErrBannedHash
		}

		rawdb.WriteBlock(bc.db, block)
		bc.AppendToChildren(block.Hash(), block.ParentHashes())
		isHead := maxFinNr == block.Nr()
		bc.writeFinalizedBlock(block.Nr(), block, isHead)
		if err != nil {
			return it.index, err
		}

		//insertion of blue blocks
		start := time.Now()
		//retrieve state data
		//todo check
		//statedb, stateBlock, recommitBlocks, stateErr := bc.CollectStateDataByFinalizedBlockRecursive(block, nil)
		statedb, stateBlock, recommitBlocks, stateErr := bc.CollectStateDataByFinalizedBlock(block)
		if stateErr != nil {
			return it.index, stateErr
		}
		// Enable prefetching to pull in trie node paths while processing transactions
		statedb.StartPrefetcher("chain")
		activeState = statedb

		// recommit red blocks transactions
		for _, bl := range recommitBlocks {
			statedb = bc.RecommitBlockTransactions(bl, statedb)
		}

		// If we have a followup block, run that against the current state to pre-cache
		// transactions and probabilistically some of the account/storage trie nodes.
		var followupInterrupt uint32
		if !bc.cacheConfig.TrieCleanNoPrefetch {
			if followup, err := it.peek(); followup != nil && err == nil {
				throwaway, _ := state.New(stateBlock.Root(), bc.stateCache, bc.snaps)

				go func(start time.Time, followup *types.Block, throwaway *state.StateDB, interrupt *uint32) {
					bc.prefetcher.Prefetch(followup, throwaway, bc.vmConfig, &followupInterrupt)

					blockPrefetchExecuteTimer.Update(time.Since(start))
					if atomic.LoadUint32(interrupt) == 1 {
						blockPrefetchInterruptMeter.Mark(1)
					}
				}(time.Now(), followup, throwaway, &followupInterrupt)
			}
		}
		// Process block using the parent state as reference point
		substart := time.Now()
		receipts, logs, usedGas, err := bc.processor.Process(block, statedb, bc.vmConfig)
		if err != nil {
			bc.reportBlock(block, receipts, err)
			atomic.StoreUint32(&followupInterrupt, 1)
			log.Error("Error of block insertion to chain while sync (processing)", "height", block.Height(), "hash", block.Hash().Hex(), "err", err)
			return it.index, err
		}
		// Update the metrics touched during block processing
		accountReadTimer.Update(statedb.AccountReads)                 // Account reads are complete, we can mark them
		storageReadTimer.Update(statedb.StorageReads)                 // Storage reads are complete, we can mark them
		accountUpdateTimer.Update(statedb.AccountUpdates)             // Account updates are complete, we can mark them
		storageUpdateTimer.Update(statedb.StorageUpdates)             // Storage updates are complete, we can mark them
		snapshotAccountReadTimer.Update(statedb.SnapshotAccountReads) // Account reads are complete, we can mark them
		snapshotStorageReadTimer.Update(statedb.SnapshotStorageReads) // Storage reads are complete, we can mark them
		triehash := statedb.AccountHashes + statedb.StorageHashes     // Save to not double count in validation
		trieproc := statedb.SnapshotAccountReads + statedb.AccountReads + statedb.AccountUpdates
		trieproc += statedb.SnapshotStorageReads + statedb.StorageReads + statedb.StorageUpdates

		blockExecutionTimer.Update(time.Since(substart) - trieproc - triehash)

		// Validate the state using the default validator
		substart = time.Now()
		if err := bc.validator.ValidateState(block, statedb, receipts, usedGas); err != nil {
			bc.reportBlock(block, receipts, err)
			atomic.StoreUint32(&followupInterrupt, 1)
			log.Error("Error of block insertion to chain while sync (state validation)", "height", block.Height(), "hash", block.Hash().Hex(), "err", err)
			return it.index, err
		}
		proctime := time.Since(start)

		// Update the metrics touched during block validation
		accountHashTimer.Update(statedb.AccountHashes) // Account hashes are complete, we can mark them
		storageHashTimer.Update(statedb.StorageHashes) // Storage hashes are complete, we can mark them

		blockValidationTimer.Update(time.Since(substart) - (statedb.AccountHashes + statedb.StorageHashes - triehash))

		// Write the block to the chain and get the status.
		substart = time.Now()
		status, err := bc.writeBlockWithState(block, receipts, logs, statedb, ET_SKIP, "syncInsertChain")
		atomic.StoreUint32(&followupInterrupt, 1)
		if err != nil {
			log.Error("Error of block insertion to chain while sync (block writing)", "height", block.Height(), "hash", block.Hash().Hex(), "err", err)
			return it.index, err
		}
		// Update the metrics touched during block commit
		accountCommitTimer.Update(statedb.AccountCommits)   // Account commits are complete, we can mark them
		storageCommitTimer.Update(statedb.StorageCommits)   // Storage commits are complete, we can mark them
		snapshotCommitTimer.Update(statedb.SnapshotCommits) // Snapshot commits are complete, we can mark them

		blockWriteTimer.Update(time.Since(substart) - statedb.AccountCommits - statedb.StorageCommits - statedb.SnapshotCommits)
		blockInsertTimer.UpdateSince(start)

		switch status {
		case CanonStatTy:
			log.Error("Inserted new block", "hash", block.Hash().Hex(),
				"txs", len(block.Transactions()), "gas", block.GasUsed(),
				"elapsed", common.PrettyDuration(time.Since(start)),
				"root", block.Root())
			// Only count canonical blocks for GC processing time
			bc.gcproc += proctime

		case SideStatTy:
			log.Debug("Inserted forked block", "hash", block.Hash().Hex(),
				"elapsed", common.PrettyDuration(time.Since(start)),
				"txs", len(block.Transactions()), "gas", block.GasUsed(),
				"root", block.Root())

		default:
			// This in theory is impossible, but lets be nice to our future selves and leave
			// a log, instead of trying to track down blocks imports that don't emit logs.
			log.Warn("Inserted block with unknown status", "hash", block.Hash().Hex(),
				"elapsed", common.PrettyDuration(time.Since(start)),
				"txs", len(block.Transactions()), "gas", block.GasUsed(),
				"root", block.Root())
		}
		stats.processed++
		stats.usedGas += usedGas

		dirty, _ := bc.stateCache.TrieDB().Size()
		stats.report(chain, it.index, dirty)

		bc.AppendToChildren(block.Hash(), block.ParentHashes())

		// update tips
		dagChainHashes := block.ParentHashes().Copy()
		// if block not finalized
		if block.Height() > 0 && block.Nr() == 0 {
			dagChainHashes = bc.GetTips().GetOrderedDagChainHashes()
		}
		bc.RemoveTips(block.ParentHashes())
		bc.AddTips(&types.BlockDAG{
			Hash:                block.Hash(),
			Height:              block.Height(),
			Slot:                block.Slot(),
			LastFinalizedHash:   block.LFHash(),
			LastFinalizedHeight: block.LFNumber(),
			DagChainHashes:      dagChainHashes,
		})
		bc.RemoveTips(dagChainHashes)
	}

	stats.ignored += it.remaining()

	return it.index, err
}

func (bc *BlockChain) verifyLFData(block *types.Block) bool {
	if block.LFNumber() > bc.GetLastFinalizedNumber() {
		return true
	}
	LFBlock := bc.GetBlockByNumber(block.LFNumber())
	if LFBlock == nil {
		log.Warn("Block verification: LFBlock not found",
			"block hash", block.Hash().Hex(),
			"LFHash", block.LFHash(),
			"LFNumber", block.LFNumber(),
		)
		return false
	}
	LFBlockFinHash := LFBlock.FinalizedHash()
	if block.LFHash() != LFBlockFinHash {
		log.Warn("Block verification: LFHash dismatch",
			"block hash", block.Hash().Hex(),
			"LFHash", block.LFHash(),
			"LFNumber", block.LFNumber(),
			"LFBlock hash", LFBlock.FinalizedHash().Hex(),
			"LFBlock finHash", LFBlockFinHash.Hex(),
		)
		return false
	}
	return true
}

// verifyCreators return false if creator is unassigned
func (bc *BlockChain) verifyCreators(block *types.Block) bool {
	//todo tmp off (remove after gazolandia implementation)
	if true {
		return true
	}

	var (
		creators []common.Address
		err      error
	)

	if bc.Config().IsForkSlotSubNet1(bc.GetSlotInfo().CurrentSlot()) {
		// TODO: uncomment and transfer subnet to the function GetCreatorsBySlot()
		//creators, err = bc.ValidatorStorage().GetCreatorsBySlot(bc, block.Slot(), blockSubnet)
		//if err != nil {
		//	log.Error("can`t get shuffled validators", "error", err)
		//	return false
		//}
	} else {
	}

	// TODO: move it to the else condition after subnet support
	creators, err = bc.ValidatorStorage().GetCreatorsBySlot(bc, block.Slot())
	if err != nil {
		log.Error("can`t get shuffled validators", "error", err)
		return false
	}

	//if no record - skip (actual fo dag sync)
	if creators == nil {
		return false
	}
	blockCreator := block.Header().Coinbase
	contains, index := common.Contains(creators, blockCreator)
	if !contains {
		log.Warn("Block verification: creator assignment failed", "slot", block.Slot(), "hash", block.Hash().Hex(), "block creator", block.Header().Coinbase.Hex(), "slot creators", creators)
		return false
	} else {
		signer := types.LatestSigner(bc.chainConfig)
		addrMap := map[common.Address]bool{}
		for _, tx := range block.Body().Transactions {
			from, _ := types.Sender(signer, tx)
			addrMap[from] = true
		}
		for txFrom := range addrMap {
			if !IsAddressAssigned(txFrom, creators, int64(index)) {
				log.Warn("Block verification: creator txs assignment failed", "slot", block.Slot(), "hash", block.Hash().Hex(), "block creator", block.Header().Coinbase.Hex(), "slot creators", creators, "txFrom", txFrom)
				return false
			}
		}
	}
	return true
}

// CacheInvalidBlock cache invalid block
func (bc *BlockChain) CacheInvalidBlock(block *types.Block) {
	bc.invalidBlocksCache.Add(block.Hash(), struct{}{})
}

// VerifyBlock validate block
func (bc *BlockChain) VerifyBlock(block *types.Block) (ok bool, err error) {
	if len(block.ParentHashes()) == 0 {
		log.Warn("Block verification: no parents", "hash", block.Hash().Hex())
		return false, nil
	}
	if !bc.verifyCreators(block) {
		return false, nil
	}

	// Verify block era
	isValidEra := bc.verifyBlockEra(block)
	if !isValidEra {
		log.Warn("Block verification: invalid era", "hash", block.Hash().Hex(), "block era", block.Era())
		return false, nil
	}

	unknownParent := false
	for _, parentHash := range block.ParentHashes() {
		parent := bc.GetBlockByHash(parentHash)

		if parent == nil {
			if _, ok := bc.invalidBlocksCache.Get(parentHash); ok {
				log.Warn("Block verification: invalid parent", "hash", block.Hash().Hex(), "invalid parent", parentHash.Hex())
				return false, nil
			}
			log.Warn("Block verification: unknown parent", "hash", block.Hash().Hex(), "unknown parent", parentHash.Hex())
			unknownParent = true
			continue
		}

		if parent.Height() >= block.Height() || parent.Slot() >= block.Slot() {
			log.Warn("Block verification: invalid parent", "height", block.Height(), "slot", block.Slot(), "parent height", parent.Height(), "parent slot", parent.Slot())
			return false, nil
		}
	}

	if unknownParent {
		return false, ErrInsertUncompletedDag
	}

	intrGasSum := uint64(0)
	for _, tx := range block.Transactions() {
		var (
			intrGas uint64
			err     error
		)
		var isTokenOp, isValidatorOp bool
		if _, err = operation.GetOpCode(tx.Data()); err == nil {
			isTokenOp = true
		} else {
			isValidatorOp = tx.To() != nil && bc.Config().ValidatorsStateAddress != nil && *tx.To() == *bc.Config().ValidatorsStateAddress
		}

		var txData []byte
		if !isTokenOp && !isValidatorOp {
			txData = tx.Data()
		}

		contractCreation := tx.To() == nil && !isTokenOp && !isValidatorOp
		if len(tx.Data()) > 0 {
			intrGas, err = bc.TxEstimateGas(tx, nil)
			if err != nil {
				log.Warn("Block verification: gas usage error", "err", err)
				return false, err
			}
		} else {
			intrGas, err = IntrinsicGas(txData, tx.AccessList(), contractCreation, isValidatorOp)
		}
		if err != nil {
			log.Warn("Block verification: gas usage error", "err", err)
			return false, nil
		}
		intrGasSum += intrGas
	}
	if intrGasSum > block.GasLimit() {
		log.Warn("Block verification: intrinsic gas sum > gasLimit", "block hash", block.Hash().Hex(), "gasLimit", block.GasLimit(), "IntrinsicGas sum", intrGasSum)
		return false, nil
	}

	//validate height
	_, stateBlock, _, calcHeight, stateErr := bc.CollectStateDataByParents(block.ParentHashes())
	if stateErr != nil {
		log.Error("Block verification: calc height err", "block hash", block.Hash().Hex())
		return false, stateErr
	}
	if block.Height() != calcHeight {
		log.Warn("Block verification: block invalid height",
			"calcHeight", calcHeight,
			"height", block.Height(),
			"hash", block.Hash().Hex(),
			"stateBlock", stateBlock,
		)
		return false, nil
	}

	return bc.verifyBlockParents(block) && bc.verifyLFData(block), nil
}

func (bc *BlockChain) verifyBlockParents(block *types.Block) bool {
	parents := bc.GetBlocksByHashes(block.ParentHashes())
	for ph, parent := range parents {
		if parent.Nr() > 0 || parent.Height() == 0 {
			continue
		}
		for pph, pparent := range parents {
			if ph == pph {
				continue
			}
			if bc.IsAncestorRecursive(parent, pparent.Hash()) {
				log.Warn("Block verification: parent-ancestor detected", "block", block.Hash().Hex(), "parent", parent.Hash().Hex(), "parent-ancestor", pparent.Hash().Hex())
				return false
			}
		}
	}
	return true
}

// insertPropagatedBlocks inserts propagated block
func (bc *BlockChain) insertPropagatedBlocks(chain types.Blocks, verifySeals bool, stateOnly bool) (int, error) {

	// If the chain is terminating, don't even bother starting up
	if atomic.LoadInt32(&bc.procInterrupt) == 1 {
		return 0, nil
	}

	// Start a parallel signature recovery (signer will fluke on fork transition, minimal perf loss)
	senderCacher.recoverFromBlocks(types.MakeSigner(bc.chainConfig), chain)

	var (
		stats     = insertStats{startTime: mclock.Now()}
		lastCanon *types.Block
	)
	// Fire a single chain head event if we've progressed the chain
	defer func() {
		lfb := bc.GetLastFinalizedBlock()
		if lastCanon != nil && lfb.Hash() == lastCanon.Hash() {
			bc.chainHeadFeed.Send(ChainHeadEvent{lastCanon, ET_SYNC_FIN})
		}
	}()
	// Start the parallel header verifier
	headers := make([]*types.Header, len(chain))
	headerMap := make(types.HeaderMap, len(chain))
	seals := make([]bool, len(chain))

	for i, block := range chain {
		headers[i] = block.Header()
		headerMap[block.Hash()] = block.Header()
		seals[i] = verifySeals
	}
	abort, results := bc.engine.VerifyHeaders(bc, headerMap.ToArray(), seals)
	defer close(abort)

	// Peek the error for the first block to decide the directing import logic
	it := newInsertIterator(chain, results, bc.validator)

	block, err := it.next()

	switch {
	// First block is pruned, insert as sidechain and reorg
	case errors.Is(err, consensus.ErrPrunedAncestor):
		log.Warn("Pruned ancestor, inserting as sidechain", "hash", block.Hash().Hex())
		return bc.insertSideChain(block, it)

	// Some other error occurred, abort
	case err != nil:
		log.Error("propagate err", "hash", block.Hash().Hex(), "err", err)
		stats.ignored += len(it.chain)
		bc.reportBlock(block, nil, err)
		return it.index, err
	}
	// No validation errors for the first block (or chain prefix skipped)
	var activeState *state.StateDB
	defer func() {
		// The chain importer is starting and stopping trie prefetchers. If a bad
		// block or other error is hit however, an early return may not properly
		// terminate the background threads. This defer ensures that we clean up
		// and dangling prefetcher, without defering each and holding on live refs.
		if activeState != nil {
			activeState.StopPrefetcher()
		}
	}()

	for ; block != nil && err == nil; block, err = it.next() {
		// If the chain is terminating, stop processing blocks
		if bc.insertStopped() {
			log.Debug("Abort during block processing")
			break
		}
		// If the header is a banned one, straight out abort
		if BadHashes[block.Hash()] {
			bc.reportBlock(block, nil, ErrBannedHash)
			return it.index, ErrBannedHash
		}

		if ok, err := bc.VerifyBlock(block); !ok {
			if err != nil {
				return it.index, err
			}
			bc.CacheInvalidBlock(block)
			continue
		}

		log.Info("Insert propagated block", "Height", block.Height(), "Hash", block.Hash().Hex(), "txs", len(block.Transactions()), "parents", block.ParentHashes())

		tips := bc.GetTips()
		if checkBlock := bc.GetBlock(block.Hash()); checkBlock != nil && !stateOnly {
			if checkBlock.Nr() > 0 {
				log.Info("Insert propagated block: check block finalized", "stateOnly", stateOnly, "Nr", checkBlock.Nr(), "Height", checkBlock.Height(), "Hash", checkBlock.Hash().Hex())
				stateOnly = true
				continue
			}
			if tips.GetHashes().Has(block.Hash()) || tips.GetAncestorsHashes().Has(block.Hash()) {
				stateOnly = true
			} else if children := bc.ReadChildren(block.Hash()); len(children) > 0 {
				stateOnly = true
			}
			log.Info("Insert propagated block: check block exists", "stateOnly", stateOnly, "Nr", checkBlock.Nr(), "Height", checkBlock.Height(), "Hash", checkBlock.Hash().Hex())
		}

		rawdb.WriteBlock(bc.db, block)
		bc.AppendToChildren(block.Hash(), block.ParentHashes())
		bc.MoveTxsToProcessing(types.Blocks{block})

		//retrieve state data
		statedb, stateBlock, recommitBlocks, _, stateErr := bc.CollectStateDataByParents(block.ParentHashes())
		if stateErr != nil && stateBlock == nil {
			log.Error("Propagated block import state err", "height", block.Height(), "hash", block.Hash().Hex(), "stateBlock", stateBlock, "err", stateErr)
			return it.index, stateErr
		}

		if !stateOnly {
			// update tips
			dagChainHashes := common.HashArray{}
			// if block not finalized
			expCache := ExploreResultMap{}
			if stateBlock.Height() > 0 && stateBlock.Nr() == 0 && stateBlock.Hash() != bc.genesisBlock.Hash() {
				stBDag := bc.ReadBockDag(stateBlock.Hash())
				if stBDag == nil {
					log.Warn("Propagated block import failed (state block dag not found)", "stateBlock", stateBlock, "slot", block.Slot(), "height", block.Height(), "hash", block.Hash().Hex())
					_, loaded, _, _, exc, _ := bc.ExploreChainRecursive(stateBlock.Hash(), expCache)
					expCache = exc
					dagChainHashes = append(dagChainHashes, loaded...).Uniq()
					//if dch := graph.GetDagChainHashes(); dch != nil {
					//	dagChainHashes = append(dagChainHashes, (*dch)...)
					//}
				} else {
					blks := bc.GetBlocksByHashes(stBDag.DagChainHashes)
					for _, bl := range blks {
						if bl == nil || stateBlock.Height() > 0 && stateBlock.Nr() > 0 || stateBlock.Hash() == bc.genesisBlock.Hash() {
							continue
						}
						dagChainHashes = append(dagChainHashes, bl.Hash())
					}
				}
				dagChainHashes = append(dagChainHashes, stateBlock.Hash())
			}
			for _, bl := range recommitBlocks {
				dagChainHashes = append(dagChainHashes, bl.Hash())
			}

			bc.RemoveTips(block.ParentHashes())
			dagBlock := &types.BlockDAG{
				Hash:                block.Hash(),
				Height:              block.Height(),
				Slot:                block.Slot(),
				LastFinalizedHash:   block.LFHash(),
				LastFinalizedHeight: block.LFNumber(),
				DagChainHashes:      dagChainHashes.Uniq(),
			}
			bc.AddTips(dagBlock)
			bc.RemoveTips(dagBlock.DagChainHashes)
			bc.WriteCurrentTips()

			log.Info("Insert propagated block", "height", block.Height(), "hash", block.Hash().Hex())

			if stateErr != nil || statedb == nil {
				log.Error("Propagated block import state err", "Height", block.Height(), "hash", block.Hash().Hex(), "state.height", stateBlock.Height(), "state.hash", stateBlock.Hash().Hex(), "err", stateErr)
				continue
			}
		}

		start := time.Now()
		// Enable prefetching to pull in trie node paths while processing transactions
		statedb.StartPrefetcher("chain")
		activeState = statedb

		// recommit transactions
		for _, bl := range recommitBlocks {
			statedb = bc.RecommitBlockTransactions(bl, statedb)
		}

		// If we have a followup block, run that against the current state to pre-cache
		// transactions and probabilistically some of the account/storage trie nodes.
		var followupInterrupt uint32
		if !bc.cacheConfig.TrieCleanNoPrefetch {
			if followup, err := it.peek(); followup != nil && err == nil {
				throwaway, _ := state.New(stateBlock.Root(), bc.stateCache, bc.snaps)

				go func(start time.Time, followup *types.Block, throwaway *state.StateDB, interrupt *uint32) {
					bc.prefetcher.Prefetch(followup, throwaway, bc.vmConfig, &followupInterrupt)

					blockPrefetchExecuteTimer.Update(time.Since(start))
					if atomic.LoadUint32(interrupt) == 1 {
						blockPrefetchInterruptMeter.Mark(1)
					}
				}(time.Now(), followup, throwaway, &followupInterrupt)
			}
		}
		// Process block using the parent state as reference point
		substart := time.Now()
		receipts, logs, usedGas, err := bc.processor.Process(block, statedb, bc.vmConfig)
		if err != nil {
			bc.reportBlock(block, receipts, err)
			atomic.StoreUint32(&followupInterrupt, 1)
			return it.index, err
		}
		// Update the metrics touched during block processing
		accountReadTimer.Update(statedb.AccountReads)                 // Account reads are complete, we can mark them
		storageReadTimer.Update(statedb.StorageReads)                 // Storage reads are complete, we can mark them
		accountUpdateTimer.Update(statedb.AccountUpdates)             // Account updates are complete, we can mark them
		storageUpdateTimer.Update(statedb.StorageUpdates)             // Storage updates are complete, we can mark them
		snapshotAccountReadTimer.Update(statedb.SnapshotAccountReads) // Account reads are complete, we can mark them
		snapshotStorageReadTimer.Update(statedb.SnapshotStorageReads) // Storage reads are complete, we can mark them
		triehash := statedb.AccountHashes + statedb.StorageHashes     // Save to not double count in validation
		trieproc := statedb.SnapshotAccountReads + statedb.AccountReads + statedb.AccountUpdates
		trieproc += statedb.SnapshotStorageReads + statedb.StorageReads + statedb.StorageUpdates

		blockExecutionTimer.Update(time.Since(substart) - trieproc - triehash)

		// Validate the state using the default validator
		substart = time.Now()
		if err := bc.validator.ValidateState(block, statedb, receipts, usedGas); err != nil {
			log.Warn("Red block insertion to chain while propagate", "nr", block.Nr(), "height", block.Height(), "slot", block.Slot(), "hash", block.Hash().Hex(), "err", err)
			continue
		}
		proctime := time.Since(start)

		// Update the metrics touched during block validation
		accountHashTimer.Update(statedb.AccountHashes) // Account hashes are complete, we can mark them
		storageHashTimer.Update(statedb.StorageHashes) // Storage hashes are complete, we can mark them

		blockValidationTimer.Update(time.Since(substart) - (statedb.AccountHashes + statedb.StorageHashes - triehash))

		// Write the block to the chain and get the status.
		substart = time.Now()
		status, err := bc.writeBlockWithState(block, receipts, logs, statedb, ET_SKIP, "insertPropagatedBlocks")
		atomic.StoreUint32(&followupInterrupt, 1)
		if err != nil {
			return it.index, err
		}
		// Update the metrics touched during block commit
		accountCommitTimer.Update(statedb.AccountCommits)   // Account commits are complete, we can mark them
		storageCommitTimer.Update(statedb.StorageCommits)   // Storage commits are complete, we can mark them
		snapshotCommitTimer.Update(statedb.SnapshotCommits) // Snapshot commits are complete, we can mark them

		blockWriteTimer.Update(time.Since(substart) - statedb.AccountCommits - statedb.StorageCommits - statedb.SnapshotCommits)
		blockInsertTimer.UpdateSince(start)

		switch status {
		case CanonStatTy:
			log.Debug("Inserted new block", "hash", block.Hash().Hex(),
				"txs", len(block.Transactions()), "gas", block.GasUsed(),
				"elapsed", common.PrettyDuration(time.Since(start)),
				"root", block.Root())

			lastCanon = block

			// Only count canonical blocks for GC processing time
			bc.gcproc += proctime

		case SideStatTy:
			log.Debug("Inserted forked block", "hash", block.Hash().Hex(),
				"elapsed", common.PrettyDuration(time.Since(start)),
				"txs", len(block.Transactions()), "gas", block.GasUsed(),
				"root", block.Root())

		default:
			// This in theory is impossible, but lets be nice to our future selves and leave
			// a log, instead of trying to track down blocks imports that don't emit logs.
			log.Warn("Inserted block with unknown status", "hash", block.Hash().Hex(),
				"elapsed", common.PrettyDuration(time.Since(start)),
				"txs", len(block.Transactions()), "gas", block.GasUsed(),
				"root", block.Root())
		}
		stats.processed++
		stats.usedGas += usedGas

		dirty, _ := bc.stateCache.TrieDB().Size()
		stats.report(chain, it.index, dirty)
	}

	stats.ignored += it.remaining()

	return it.index, err
}

// InsertChain attempts to insert the given batch of blocks in to the canonical
// chain or, otherwise, create a fork. If an error is returned it will return
// the index number of the failing block as well an error describing what went
// wrong.
//
// After insertion is done, all accumulated events will be fired.
func (bc *BlockChain) InsertChain(chain types.Blocks) (int, error) {
	// Sanity check that we have something meaningful to import
	if len(chain) == 0 {
		return 0, nil
	}

	bc.blockProcFeed.Send(true)
	defer bc.blockProcFeed.Send(false)

	// Remove already known canon-blocks
	var (
		block, prev *types.Block
	)
	// Do a sanity check that the provided chain is actually ordered and linked
	for i := 1; i < len(chain); i++ {
		block = chain[i]
		prev = chain[i-1]
		if block.Number() != nil && prev.Number() != nil && *block.Number() != *prev.Number()+1 {
			// Chain broke ancestry, log a message (programming error) and skip insertion
			log.Error("Non contiguous block insert", "number", block.Nr(), "hash", block.Hash().Hex(), "prevnumber", prev.Nr(), "prevhash", prev.Hash())
			return 0, fmt.Errorf("non contiguous insert: item %d is #%d [%x..], item %d is #%d [%x..]", i-1, prev.Nr(),
				prev.Hash().Bytes()[:4], i, block.Nr(), block.Hash().Bytes()[:4])
		}
	}

	// Pre-check passed, start the full block imports.
	if !bc.chainmu.TryLock() {
		return 0, errChainStopped
	}
	defer bc.chainmu.Unlock()
	return bc.insertChain(chain, true)
}

// InsertChainWithoutSealVerification works exactly the same
// except for seal verification, seal verification is omitted
func (bc *BlockChain) InsertChainWithoutSealVerification(block *types.Block) (int, error) {
	bc.blockProcFeed.Send(true)
	defer bc.blockProcFeed.Send(false)

	if !bc.chainmu.TryLock() {
		return 0, errChainStopped
	}
	defer bc.chainmu.Unlock()
	return bc.insertChain(types.Blocks([]*types.Block{block}), false)
}

func (bc *BlockChain) calcBlockHeight(stateBlock *types.Block, recommitBlocks []*types.Block) uint64 {
	baseHeight := stateBlock.Height()
	recommitsLen := len(recommitBlocks)
	height := baseHeight + uint64(recommitsLen) + 1
	log.Info("Calculate block height",
		"height", height,
		"recommitsLen", recommitsLen,
		"baseHeight", baseHeight,
	)
	return height
}

// CollectStateDataByParents collects state data of current dag chain to insert block.
func (bc *BlockChain) CollectStateDataByParents(parents common.HashArray) (statedb *state.StateDB, stateBlock *types.Block, recommitBlocks []*types.Block, calcHeight uint64, err error) {
	lastFinBlock := bc.GetLastFinalizedBlock()
	parentBlocks := bc.GetBlocksByHashes(parents)
	//check is parents exists
	unl := common.HashArray{}
	for ph, b := range parentBlocks {
		if b == nil {
			unl = append(unl, ph)
		}
	}
	if len(unl) > 0 {
		log.Error("Error while collect state data by block (unknown blocks detected)", "parents", parents, "unknown", unl)
		return statedb, stateBlock, recommitBlocks, calcHeight, ErrInsertUncompletedDag
	}

	sortedBlocks := types.SpineSortBlocks(parentBlocks.ToArray())

	////if state is last finalized block
	//if sortedBlocks[0].Nr() == lastFinBlock.Nr() ||
	//	//if state is dag block
	//	sortedBlocks[0].Slot() > lastFinBlock.Slot() && sortedBlocks[0].Nr() == 0 && sortedBlocks[0].Height() > 0 {
	//	stateBlock = sortedBlocks[0]
	//	statedb, err = bc.StateAt(stateBlock.Root())
	//	if err != nil {
	//		log.Error("Error while get state by parents", "slot", stateBlock.Slot(), "nr", stateBlock.Nr(), "height", stateBlock.Height(), "hash", stateBlock.Hash().Hex())
	//	}
	//	recommitBlocks = sortedBlocks[1:]
	//	calcHeight = bc.calcBlockHeight(stateBlock, recommitBlocks)
	//	return statedb, stateBlock, recommitBlocks, calcHeight, nil
	//} else {
	//	//if state is finalized block - search first spine in ancestors
	//	stateBlock = sortedBlocks[0]
	//	statedb, err = bc.StateAt(stateBlock.Root())
	//	if err != nil {
	//		log.Error("Error while get state by parents", "slot", stateBlock.Slot(), "nr", stateBlock.Nr(), "height", stateBlock.Height(), "hash", stateBlock.Hash().Hex(), "err", err)
	//	}
	//	if statedb != nil {
	//		recommitBlocks = sortedBlocks[1:]
	//		calcHeight = bc.calcBlockHeight(stateBlock, recommitBlocks)
	//		return statedb, stateBlock, recommitBlocks, calcHeight, nil
	//	}
	//}

	stateBlock = sortedBlocks[0]
	statedb, err = bc.StateAt(stateBlock.Root())
	if err != nil {
		log.Error("Error while get state by parents", "slot", stateBlock.Slot(), "nr", stateBlock.Nr(), "height", stateBlock.Height(), "hash", stateBlock.Hash().Hex(), "err", err)
	}
	if statedb != nil {
		baseRecommitBlocks := sortedBlocks[1:]

		//check that all parents are in state
		stateParents := stateBlock.ParentHashes()
		for _, rb := range baseRecommitBlocks {
			phs := rb.ParentHashes()
			difParents := phs.Difference(stateParents)
			if len(difParents) > 0 {
				_, _, parentRecommits, _, err := bc.CollectStateDataByParents(phs)
				if err != nil {
					log.Error("Error while get state by parents (forked parents)", "slot", stateBlock.Slot(), "nr", stateBlock.Nr(), "height", stateBlock.Height(), "hash", stateBlock.Hash().Hex(), "err", err)
					return statedb, stateBlock, recommitBlocks, calcHeight, err
				}
				for _, parentRb := range parentRecommits {
					if difParents.Has(parentRb.Hash()) {
						recommitBlocks = append(recommitBlocks, parentRb)
					}
				}
			}
			recommitBlocks = append(recommitBlocks, rb)
		}

		calcHeight = bc.calcBlockHeight(stateBlock, recommitBlocks)
		return statedb, stateBlock, recommitBlocks, calcHeight, nil
	}
	//if state is last finalized block
	if sortedBlocks[0].Nr() == lastFinBlock.Nr() ||
		//if state is dag block
		sortedBlocks[0].Slot() > lastFinBlock.Slot() && sortedBlocks[0].Nr() == 0 && sortedBlocks[0].Height() > 0 {
		log.Error("Error while collect state data by block (bad spine state)", "parents", parents)
		return statedb, stateBlock, recommitBlocks, calcHeight, ErrSpineStateNF
	}

	//if state is finalized block - search first spine in ancestors
	lfAncestor := bc.GetBlockByHash(sortedBlocks[0].Hash())
	var recomFinBlocks []*types.Block
	//todo check
	//statedb, stateBlock, recomFinBlocks, err = bc.CollectStateDataByFinalizedBlockRecursive(lfAncestor, nil)
	statedb, stateBlock, recomFinBlocks, err = bc.CollectStateDataByFinalizedBlock(lfAncestor)
	if err != nil {
		return statedb, stateBlock, recommitBlocks, calcHeight, err
	}
	recommitBlocks = append(recomFinBlocks, sortedBlocks[1:]...)
	calcHeight = bc.calcBlockHeight(stateBlock, recommitBlocks)
	return statedb, stateBlock, recommitBlocks, calcHeight, nil
}

// CollectStateDataByFinalizedBlockRecursive collects state data of current dag chain to insert new block.
func (bc *BlockChain) CollectStateDataByFinalizedBlockRecursive(block *types.Block, _memo types.BlockMap) (statedb *state.StateDB, stateBlock *types.Block, recommitBlocks []*types.Block, err error) {
	finNr := block.Nr()
	if finNr == 0 {
		if block.Hash() != bc.genesisBlock.Hash() {
			log.Error("Collect State Data By Finalized Block: bad block number", "nr", finNr, "height", block.Height(), "hash", block.Hash().Hex())
			return statedb, stateBlock, recommitBlocks, fmt.Errorf("Collect State Data By Finalized Block: bad block number: nr=%d (height=%d  hash=%v)", finNr, block.Height(), block.Hash().Hex())
		}
		stdb, err := bc.StateAt(block.Root())
		if err == nil || stdb != nil {
			return stdb, block, recommitBlocks, nil
		}
	}

	if _memo == nil {
		_memo = types.BlockMap{}
	}

	parentBlocks := bc.GetBlocksByHashes(block.ParentHashes()).ToArray()
	for _, b := range parentBlocks {
		if b != nil {
			_memo.Add(b)
		}
	}
	parentBlocks = types.SpineSortBlocks(parentBlocks)
	spineBlock := parentBlocks[0]
	_stdb, err := bc.StateAt(spineBlock.Root())
	if err != nil || _stdb == nil {
		log.Warn("Collect State Data By Finalized Block: skip block", "nr", finNr, "height", block.Height(), "slot", block.Slot(), "hash", block.Hash().Hex(), "err", err)
	}
	if stateBlock == nil || stateBlock.Nr() < spineBlock.Nr() {
		statedb = _stdb
		stateBlock = spineBlock
	}
	if statedb == nil {
		_stdb, _stBlock, _recomBls, err := bc.CollectStateDataByFinalizedBlockRecursive(spineBlock, _memo)
		if err != nil {
			log.Warn("Collect State Data By Finalized Block: skip block", "nr", finNr, "height", block.Height(), "slot", block.Slot(), "hash", block.Hash().Hex(), "err", err)
		}
		//todo check condition
		// if stateBlock == nil || stateBlock.Nr() > stateBlock.Nr() {
		if stateBlock == nil || stateBlock.Nr() > spineBlock.Nr() {
			statedb = _stdb
			stateBlock = _stBlock
			for _, b := range _recomBls {
				if b != nil {
					_memo.Add(b)
				}
			}
		}
	}
	//rm stateBlock and blocks with lt nr
	nrs := common.SorterAskU64{}
	blockMap := types.BlockMap{}
	for _, bl := range _memo {
		if bl == nil || bl.Nr() <= stateBlock.Nr() {
			continue
		}
		blockMap[bl.Hash()] = bl
		nrs = append(nrs, bl.Nr())
	}
	//sort by number
	recommitBlocks = make([]*types.Block, len(nrs))
	sort.Sort(nrs)
	for i, nr := range nrs {
		for _, bl := range blockMap {
			if nr == bl.Nr() {
				recommitBlocks[i] = bl
				break
			}
		}
	}
	//recommitBlocks = sortedRecomBls
	return statedb, stateBlock, recommitBlocks, nil
}

// CollectStateDataByFinalizedBlock collects state data of current dag chain to insert new block.
func (bc *BlockChain) CollectStateDataByFinalizedBlock(block *types.Block) (statedb *state.StateDB, stateBlock *types.Block, recommitBlocks []*types.Block, err error) {
	finNr := block.Nr()
	if finNr == 0 {
		if block.Hash() != bc.genesisBlock.Hash() {
			log.Error("Collect State Data By Finalized Block: bad block number", "nr", finNr, "height", block.Height(), "hash", block.Hash().Hex())
			return statedb, stateBlock, recommitBlocks, fmt.Errorf("Collect State Data By Finalized Block: bad block number: nr=%d (height=%d  hash=%v)", finNr, block.Height(), block.Hash().Hex())
		}
		stdb, err := bc.StateAt(block.Root())
		if err == nil || stdb != nil {
			return stdb, block, recommitBlocks, nil
		}
	}

	parentBlocks := bc.GetBlocksByHashes(block.ParentHashes())
	sortedBlocks := types.SpineSortBlocks(parentBlocks.ToArray())
	stateBlock = sortedBlocks[0]
	statedb, err = bc.StateAt(stateBlock.Root())
	if err != nil || statedb == nil {
		return statedb, stateBlock, recommitBlocks, fmt.Errorf("Collect State Data By Finalized Block: state not found number: nr=%d (height=%d  hash=%v) err=%s", finNr, block.Height(), block.Hash().Hex(), err)
	}
	baseRecommitBlocks := sortedBlocks[1:]

	//check that all parents are in state
	stateParents := stateBlock.ParentHashes()
	for _, rb := range baseRecommitBlocks {
		phs := rb.ParentHashes()
		difParents := phs.Difference(stateParents)
		if len(difParents) > 0 {
			_, _, parentRecommits, err := bc.CollectStateDataByFinalizedBlock(rb)
			if err != nil {
				log.Error("Error while get state by parents (forked parents)", "slot", stateBlock.Slot(), "nr", stateBlock.Nr(), "height", stateBlock.Height(), "hash", stateBlock.Hash().Hex(), "err", err)
				return statedb, stateBlock, recommitBlocks, err
			}
			for _, parentRb := range parentRecommits {
				if difParents.Has(parentRb.Hash()) {
					recommitBlocks = append(recommitBlocks, parentRb)
				}
			}
		}
		recommitBlocks = append(recommitBlocks, rb)
	}

	return statedb, stateBlock, recommitBlocks, nil
}

// RecommitBlockTransactions recommits transactions of red blocks.
func (bc *BlockChain) RecommitBlockTransactions(block *types.Block, statedb *state.StateDB) *state.StateDB {
	log.Info("Recommit block transactions", "Nr", block.Nr(), "height", block.Height(), "slot", block.Slot(), "hash", block.Hash().Hex())

	gasPool := new(GasPool).AddGas(block.GasLimit())
	signer := types.MakeSigner(bc.chainConfig)

	var coalescedLogs []*types.Log
	var receipts []*types.Receipt
	var rlogs []*types.Log

	hightNonce := false
	lowNonce := false

	gasUsed := new(uint64)
	for i, tx := range block.Transactions() {
		from, _ := types.Sender(signer, tx)
		// Start executing the transaction
		statedb.Prepare(tx.Hash(), i)

		receipt, logs, err := bc.recommitBlockTransaction(tx, statedb, block, gasPool, gasUsed)
		receipts = append(receipts, receipt)
		rlogs = append(rlogs, logs...)
		switch {
		case errors.Is(err, ErrGasLimitReached):
			// Pop the current out-of-gas transaction without shifting in the next from the account
			log.Error("Gas limit exceeded for current block while recommit", "sender", from, "hash", tx.Hash().Hex())

		case errors.Is(err, ErrNonceTooLow):
			if lowNonce {
				continue
			}
			lowNonce = true
			// New head notification data race between the transaction pool and miner, shift
			log.Error("Skipping transaction with low nonce while recommit", "bl.height", block.Height(), "bl.hash", block.Hash().Hex(), "sender", from, "nonce", tx.Nonce(), "hash", tx.Hash().Hex())

		case errors.Is(err, ErrNonceTooHigh):
			if hightNonce {
				continue
			}
			hightNonce = true
			// Reorg notification data race between the transaction pool and miner, skip account =
			log.Error("Skipping account with hight nonce while recommit", "bl.height", block.Height(), "bl.hash", block.Hash().Hex(), "sender", from, "nonce", tx.Nonce(), "hash", tx.Hash().Hex())

		case errors.Is(err, nil):
			// Everything ok, collect the logs and shift in the next transaction from the same account
			coalescedLogs = append(coalescedLogs, logs...)
			// create transaction lookup
			bc.WriteTxLookupEntry(i, tx.Hash(), block.Hash())

		case errors.Is(err, ErrTxTypeNotSupported):
			// Pop the unsupported transaction without shifting in the next from the account
			log.Error("Skipping unsupported transaction type while recommit", "sender", from, "type", tx.Type(), "hash", tx.Hash().Hex())

		default:
			// Strange error, discard the transaction and get the next in line (note, the
			// nonce-too-high clause will prevent us from executing in vain).
			log.Error("Transaction failed, account skipped while recommit", "hash", tx.Hash().Hex(), "err", err)
		}
	}

	rawdb.WriteReceipts(bc.db, block.Hash(), receipts)

	bc.chainFeed.Send(ChainEvent{Block: block, Hash: block.Hash(), Logs: rlogs})
	if len(rlogs) > 0 {
		bc.logsFeed.Send(rlogs)
	}

	return statedb
}

// recommitBlockTransaction applies single transactions wile recommit block process.
func (bc *BlockChain) recommitBlockTransaction(tx *types.Transaction, statedb *state.StateDB, block *types.Block, gasPool *GasPool, gasUsed *uint64) (*types.Receipt, []*types.Log, error) {
	snap := statedb.Snapshot()
	receipt, err := ApplyTransaction(bc.chainConfig, bc, &block.Header().Coinbase, gasPool, statedb, block.Header(), tx, gasUsed, *bc.GetVMConfig(), bc)
	if err != nil {
		log.Trace("Error: Recommit block transaction", "height", block.Height(), "hash", block.Hash().Hex(), "tx", tx.Hash().Hex(), "err", err)
		statedb.RevertToSnapshot(snap)
		return nil, nil, err
	}
	return receipt, receipt.Logs, nil
}

func (bc *BlockChain) TxEstimateGas(tx *types.Transaction, lfNumber *uint64) (uint64, error) {
	defer func(start time.Time) { log.Info("+++ Executing EVM call finished +++", "runtime", time.Since(start)) }(time.Now())
	header := bc.GetLastFinalizedHeader()
	if lfNumber != nil {
		header = bc.GetHeaderByNumber(*lfNumber)
	}

	statedb, err := bc.StateAt(header.Root)
	if err != nil {
		return 0, err
	}

	signer := types.LatestSigner(bc.chainConfig)
	from, _ := types.Sender(signer, tx)
	statedb.SetNonce(from, tx.Nonce())
	maxGas := (new(big.Int)).SetUint64(header.GasLimit)
	gasBalance := new(big.Int).Mul(maxGas, tx.GasPrice())
	reqBalance := new(big.Int).Add(gasBalance, tx.Value())
	statedb.SetBalance(from, reqBalance)

	gasPool := new(GasPool).AddGas(math.MaxUint64)
	usedGas := uint64(0)

	receipt, err := ApplyTransaction(bc.chainConfig, bc, &header.Coinbase, gasPool, statedb, header, tx, &usedGas, *bc.GetVMConfig(), bc)
	if err != nil {
		log.Error("Tx Estimate Gas: Error", "lfNumber", header.Nr(), "tx", tx.Hash().Hex(), "err", err)
		return 0, err
	}
	log.Info("Tx Estimate Gas: success", "lfNumber", header.Nr(), "tx", tx.Hash().Hex(), "txGas", tx.Gas(), "calcGas", receipt.GasUsed)
	return receipt.GasUsed, nil
}

// insertChain is the internal implementation of InsertChain, which assumes that
// 1) chains are contiguous, and 2) The chain mutex is held.
//
// This method is split out so that import batches that require re-injecting
// historical blocks can do so without releasing the lock, which could lead to
// racey behaviour. If a sidechain import is in progress, and the historic state
// is imported, but then new canon-head is added before the actual sidechain
// completes, then the historic state could be pruned again
func (bc *BlockChain) insertChain(chain types.Blocks, verifySeals bool) (int, error) {
	// If the chain is terminating, don't even bother starting up.
	if bc.insertStopped() {
		return 0, nil
	}
	// Start a parallel signature recovery (signer will fluke on fork transition, minimal perf loss)
	senderCacher.recoverFromBlocks(types.MakeSigner(bc.chainConfig), chain)

	var (
		stats     = insertStats{startTime: mclock.Now()}
		lastCanon *types.Block
	)
	// Fire a single chain head event if we've progressed the chain
	defer func() {
		lfb := bc.GetLastFinalizedBlock()
		if lastCanon != nil && lfb.Hash() == lastCanon.Hash() {
			bc.chainHeadFeed.Send(ChainHeadEvent{lastCanon, ET_OTHER})
		}
	}()
	// Start the parallel header verifier
	headers := make([]*types.Header, len(chain))
	headerMap := make(types.HeaderMap, len(chain))
	seals := make([]bool, len(chain))

	for i, block := range chain {
		headers[i] = block.Header()
		headerMap[block.Hash()] = block.Header()
		seals[i] = verifySeals
	}

	abort, results := bc.engine.VerifyHeaders(bc, headerMap.ToArray(), seals)
	defer close(abort)

	// Peek the error for the first block to decide the directing import logic
	it := newInsertIterator(chain, results, bc.validator)

	block, err := it.next()

	switch {
	// First block is pruned, insert as sidechain and reorg
	case errors.Is(err, consensus.ErrPrunedAncestor):
		log.Warn("Pruned ancestor, inserting as sidechain", "number", block.Nr(), "hash", block.Hash().Hex())
		return bc.insertSideChain(block, it)

	// Some other error occurred, abort
	case err != nil:
		log.Error("insert chain err", "hash", block.Hash().Hex(), "err", err)
		stats.ignored += len(it.chain)
		bc.reportBlock(block, nil, err)
		return it.index, err
	}
	// No validation errors for the first block (or chain prefix skipped)
	var activeState *state.StateDB
	defer func() {
		// The chain importer is starting and stopping trie prefetchers. If a bad
		// block or other error is hit however, an early return may not properly
		// terminate the background threads. This defer ensures that we clean up
		// and dangling prefetcher, without defering each and holding on live refs.
		if activeState != nil {
			activeState.StopPrefetcher()
		}
	}()

	for ; block != nil && err == nil; block, err = it.next() {
		// If the chain is terminating, stop processing blocks
		if bc.insertStopped() {
			log.Debug("Abort during block processing")
			break
		}
		// If the header is a banned one, straight out abort
		if BadHashes[block.Hash()] {
			bc.reportBlock(block, nil, ErrBannedHash)
			return it.index, ErrBannedHash
		}

		// Retrieve the parent block, and it's state to execute on top
		start := time.Now()

		rawdb.WriteBlock(bc.db, block)
		bc.AppendToChildren(block.Hash(), block.ParentHashes())

		//retrieve state data
		statedb, stateBlock, recommitBlocks, _, stateErr := bc.CollectStateDataByParents(block.ParentHashes())
		if stateErr != nil {
			return it.index, stateErr
		}
		// Enable prefetching to pull in trie node paths while processing transactions
		statedb.StartPrefetcher("chain")
		activeState = statedb

		// recommit red blocks transactions
		for _, bl := range recommitBlocks {
			statedb = bc.RecommitBlockTransactions(bl, statedb)
		}

		// If we have a followup block, run that against the current state to pre-cache
		// transactions and probabilistically some of the account/storage trie nodes.
		var followupInterrupt uint32
		if !bc.cacheConfig.TrieCleanNoPrefetch {
			if followup, err := it.peek(); followup != nil && err == nil {
				throwaway, _ := state.New(stateBlock.Root(), bc.stateCache, bc.snaps)

				go func(start time.Time, followup *types.Block, throwaway *state.StateDB, interrupt *uint32) {
					bc.prefetcher.Prefetch(followup, throwaway, bc.vmConfig, &followupInterrupt)

					blockPrefetchExecuteTimer.Update(time.Since(start))
					if atomic.LoadUint32(interrupt) == 1 {
						blockPrefetchInterruptMeter.Mark(1)
					}
				}(time.Now(), followup, throwaway, &followupInterrupt)
			}
		}
		// Process block using the parent state as reference point
		substart := time.Now()
		receipts, logs, usedGas, err := bc.processor.Process(block, statedb, bc.vmConfig)
		if err != nil {
			bc.reportBlock(block, receipts, err)
			atomic.StoreUint32(&followupInterrupt, 1)
			return it.index, err
		}
		// Update the metrics touched during block processing
		accountReadTimer.Update(statedb.AccountReads)                 // Account reads are complete, we can mark them
		storageReadTimer.Update(statedb.StorageReads)                 // Storage reads are complete, we can mark them
		accountUpdateTimer.Update(statedb.AccountUpdates)             // Account updates are complete, we can mark them
		storageUpdateTimer.Update(statedb.StorageUpdates)             // Storage updates are complete, we can mark them
		snapshotAccountReadTimer.Update(statedb.SnapshotAccountReads) // Account reads are complete, we can mark them
		snapshotStorageReadTimer.Update(statedb.SnapshotStorageReads) // Storage reads are complete, we can mark them
		triehash := statedb.AccountHashes + statedb.StorageHashes     // Save to not double count in validation
		trieproc := statedb.SnapshotAccountReads + statedb.AccountReads + statedb.AccountUpdates
		trieproc += statedb.SnapshotStorageReads + statedb.StorageReads + statedb.StorageUpdates

		blockExecutionTimer.Update(time.Since(substart) - trieproc - triehash)

		// Validate the state using the default validator
		substart = time.Now()
		if err := bc.validator.ValidateState(block, statedb, receipts, usedGas); err != nil {
			log.Warn("Red block insertion", "nr", block.Nr(), "height", block.Height(), "slot", block.Slot(), "hash", block.Hash().Hex(), "err", err)
			continue
		}
		proctime := time.Since(start)

		// Update the metrics touched during block validation
		accountHashTimer.Update(statedb.AccountHashes) // Account hashes are complete, we can mark them
		storageHashTimer.Update(statedb.StorageHashes) // Storage hashes are complete, we can mark them

		blockValidationTimer.Update(time.Since(substart) - (statedb.AccountHashes + statedb.StorageHashes - triehash))

		// Write the block to the chain and get the status.
		substart = time.Now()
		status, err := bc.writeBlockWithState(block, receipts, logs, statedb, ET_SKIP, "insertChain")
		atomic.StoreUint32(&followupInterrupt, 1)
		if err != nil {
			return it.index, err
		}
		// Update the metrics touched during block commit
		accountCommitTimer.Update(statedb.AccountCommits)   // Account commits are complete, we can mark them
		storageCommitTimer.Update(statedb.StorageCommits)   // Storage commits are complete, we can mark them
		snapshotCommitTimer.Update(statedb.SnapshotCommits) // Snapshot commits are complete, we can mark them

		blockWriteTimer.Update(time.Since(substart) - statedb.AccountCommits - statedb.StorageCommits - statedb.SnapshotCommits)
		blockInsertTimer.UpdateSince(start)

		switch status {
		case CanonStatTy:
			log.Debug("Inserted new block", "number", block.Nr(), "hash", block.Hash().Hex(),
				"txs", len(block.Transactions()), "gas", block.GasUsed(),
				"elapsed", common.PrettyDuration(time.Since(start)),
				"root", block.Root())

			lastCanon = block

			// Only count canonical blocks for GC processing time
			bc.gcproc += proctime

		case SideStatTy:
			log.Debug("Inserted forked block", "number", block.Nr(), "hash", block.Hash().Hex(),
				"elapsed", common.PrettyDuration(time.Since(start)),
				"txs", len(block.Transactions()), "gas", block.GasUsed(),
				"root", block.Root())

		default:
			// This in theory is impossible, but lets be nice to our future selves and leave
			// a log, instead of trying to track down blocks imports that don't emit logs.
			log.Warn("Inserted block with unknown status", "number", block.Nr(), "hash", block.Hash().Hex(),
				"elapsed", common.PrettyDuration(time.Since(start)),
				"txs", len(block.Transactions()), "gas", block.GasUsed(),
				"root", block.Root())
		}
		stats.processed++
		stats.usedGas += usedGas

		dirty, _ := bc.stateCache.TrieDB().Size()
		stats.report(chain, it.index, dirty)
	}
	stats.ignored += it.remaining()

	return it.index, err
}

// insertSideChain is called when an import batch hits upon a pruned ancestor
// error, which happens when a sidechain with a sufficiently old fork-block is
// found.
//
// The method writes all (header-and-body-valid) blocks to disk, then tries to
// switch over to the new chain
func (bc *BlockChain) insertSideChain(block *types.Block, it *insertIterator) (int, error) {
	//var (
	//current  = bc.GetLastFinalizedBlock()
	//)
	// The first sidechain block error is already verified to be ErrPrunedAncestor.
	// Since we don't import them here, we expect ErrUnknownAncestor for the remaining
	// ones. Any other errors means that the block is invalid, and should not be written
	// to disk.
	err := consensus.ErrPrunedAncestor
	for ; block != nil && errors.Is(err, consensus.ErrPrunedAncestor); block, err = it.next() {
		//todo
		// Check the canonical state root for that number
		//if number := block.NumberU64(); current.NumberU64() >= number {
		//	canonical := bc.GetBlockByNumber(number)
		//	if canonical != nil && canonical.Hash() == block.Hash() {
		//		// Not a sidechain block, this is a re-import of a canon block which has it's state pruned
		//		continue
		//	}
		//	if canonical != nil && canonical.Root() == block.Root() {
		//		// This is most likely a shadow-state attack. When a fork is imported into the
		//		// database, and it eventually reaches a block height which is not pruned, we
		//		// just found that the state already exist! This means that the sidechain block
		//		// refers to a state which already exists in our canon chain.
		//		//
		//		// If left unchecked, we would now proceed importing the blocks, without actually
		//		// having verified the state of the previous blocks.
		//		log.Warn("Sidechain ghost-state attack detected", "number", block.Nr(), "sideroot", block.Root(), "canonroot", canonical.Root())
		//
		//		// If someone legitimately side-mines blocks, they would still be imported as usual. However,
		//		// we cannot risk writing unverified blocks to disk when they obviously target the pruning
		//		// mechanism.
		//		return it.index, errors.New("sidechain ghost-state attack")
		//	}
		//}

		if !bc.HasBlock(block.Hash()) {
			start := time.Now()
			if err := bc.writeBlockWithoutState(block); err != nil {
				return it.index, err
			}
			log.Debug("Injected sidechain block", "number", block.Nr(), "hash", block.Hash().Hex(),
				"elapsed", common.PrettyDuration(time.Since(start)),
				"txs", len(block.Transactions()), "gas", block.GasUsed(),
				"root", block.Root())
		}
	}
	// At this point, we've written all sidechain blocks to database. Loop ended
	// either on some other error or all were processed. If there was some other
	// error, we can ignore the rest of those blocks.
	//

	// Gather all the sidechain hashes (full blocks may be memory heavy)
	var (
		hashes []common.Hash
	)
	parent := it.previous()
	for parent != nil && !bc.HasState(parent.Root) {
		hashes = append(hashes, parent.Hash())

		parent = bc.GetHeader(parent.ParentHashes[0])
	}
	if parent == nil {
		return it.index, errors.New("missing parent")
	}
	// Import all the pruned blocks to make the state available
	var (
		blocks []*types.Block
		memory common.StorageSize
	)
	for i := len(hashes) - 1; i >= 0; i-- {
		// Append the next block to our batch
		block := bc.GetBlock(hashes[i])

		blocks = append(blocks, block)
		memory += block.Size()

		// If memory use grew too large, import and continue. Sadly we need to discard
		// all raised events and logs from notifications since we're too heavy on the
		// memory here.
		if len(blocks) >= 2048 || memory > 64*1024*1024 {
			log.Info("Importing heavy sidechain segment", "blocks", len(blocks), "start", blocks[0].Hash().Hex(), "end", block.Hash().Hex())
			if _, err := bc.insertChain(blocks, false); err != nil {
				return 0, err
			}
			blocks, memory = blocks[:0], 0

			// If the chain is terminating, stop processing blocks
			if bc.insertStopped() {
				log.Debug("Abort during blocks processing")
				return 0, nil
			}
		}
	}
	if len(blocks) > 0 {
		log.Info("Importing sidechain segment", "start", blocks[0].Nr(), "end", blocks[len(blocks)-1].Nr(), "start", blocks[0].Hash().Hex(), "end", blocks[len(blocks)-1].Hash().Hex())
		return bc.insertChain(blocks, false)
	}
	return 0, nil
}

// maintainTxIndex is responsible for the construction and deletion of the
// transaction index.
//
// User can use flag `txlookuplimit` to specify a "recentness" block, below
// which ancient tx indices get deleted. If `txlookuplimit` is 0, it means
// all tx indices will be reserved.
//
// The user can adjust the txlookuplimit value for each launch after fast
// sync, Geth will automatically construct the missing indices and delete
// the extra indices.
func (bc *BlockChain) maintainTxIndex(ancients uint64) {
	defer bc.wg.Done()

	// Before starting the actual maintenance, we need to handle a special case,
	// where user might init Geth with an external ancient database. If so, we
	// need to reindex all necessary transactions before starting to process any
	// pruning requests.
	if ancients > 0 {
		var from = uint64(0)
		if bc.txLookupLimit != 0 && ancients > bc.txLookupLimit {
			from = ancients - bc.txLookupLimit
		}
		rawdb.IndexTransactions(bc.db, from, ancients, bc.quit)
	}

	// indexBlocks reindexes or unindexes transactions depending on user configuration
	indexBlocks := func(tail *uint64, head uint64, done chan struct{}) {
		defer func() { done <- struct{}{} }()

		// If the user just upgraded Geth to a new version which supports transaction
		// index pruning, write the new tail and remove anything older.
		if tail == nil {
			if bc.txLookupLimit == 0 || head < bc.txLookupLimit {
				// Nothing to delete, write the tail and return
				rawdb.WriteTxIndexTail(bc.db, 0)
			} else {
				// Prune all stale tx indices and record the tx index tail
				rawdb.UnindexTransactions(bc.db, 0, head-bc.txLookupLimit+1, bc.quit)
			}
			return
		}
		// If a previous indexing existed, make sure that we fill in any missing entries
		if bc.txLookupLimit == 0 || head < bc.txLookupLimit {
			if *tail > 0 {
				rawdb.IndexTransactions(bc.db, 0, *tail, bc.quit)
			}
			return
		}
		// Update the transaction index to the new chain state
		if head-bc.txLookupLimit+1 < *tail {
			// Reindex a part of missing indices and rewind index tail to HEAD-limit
			rawdb.IndexTransactions(bc.db, head-bc.txLookupLimit+1, *tail, bc.quit)
		} else {
			// Unindex a part of stale indices and forward index tail to HEAD-limit
			rawdb.UnindexTransactions(bc.db, *tail, head-bc.txLookupLimit+1, bc.quit)
		}
	}

	// Any reindexing done, start listening to chain events and moving the index window
	var (
		done   chan struct{}                  // Non-nil if background unindexing or reindexing routine is active.
		headCh = make(chan ChainHeadEvent, 1) // Buffered to avoid locking up the event feed
	)
	sub := bc.SubscribeChainHeadEvent(headCh)
	if sub == nil {
		return
	}
	defer sub.Unsubscribe()

	for {
		select {
		case head := <-headCh:
			if done == nil {
				done = make(chan struct{})
				go indexBlocks(rawdb.ReadTxIndexTail(bc.db), head.Block.Nr(), done)
			}
		case <-done:
			done = nil
		case <-bc.quit:
			if done != nil {
				log.Info("Waiting background transaction indexer to exit")
				<-done
			}
			return
		}
	}
}

// reportBlock logs a bad block error.
func (bc *BlockChain) reportBlock(block *types.Block, receipts types.Receipts, err error) {
	rawdb.WriteBadBlock(bc.db, block)

	var receiptString string
	for i, receipt := range receipts {
		receiptString += fmt.Sprintf("\t %d: cumulative: %v gas: %v contract: %v status: %v tx: %v logs: %v bloom: %x state: %x\n",
			i, receipt.CumulativeGasUsed, receipt.GasUsed, receipt.ContractAddress.Hex(),
			receipt.Status, receipt.TxHash.Hex(), receipt.Logs, receipt.Bloom, receipt.PostState)
	}
	log.Error(fmt.Sprintf(`
########## BAD BLOCK #########
Chain config: %v

Number: %v
Hash: 0x%x
%d

Error: %v
##############################
`, bc.chainConfig, block.Nr(), block.Hash(), len(block.Transactions()), err))
}

// InsertHeaderChain attempts to insert the given header chain in to the local
// chain, possibly creating a reorg. If an error is returned, it will return the
// index number of the failing header as well an error describing what went wrong.
//
// The verify parameter can be used to fine tune whether nonce verification
// should be done or not. The reason behind the optional check is because some
// of the header retrieval mechanisms already need to verify nonces, as well as
// because nonces can be verified sparsely, not needing to check each.
func (bc *BlockChain) InsertHeaderChain(chain []*types.Header, checkFreq int) (int, error) {
	start := time.Now()
	if i, err := bc.hc.ValidateHeaderChain(chain, checkFreq); err != nil {
		return i, err
	}

	if !bc.chainmu.TryLock() {
		return 0, errChainStopped
	}
	defer bc.chainmu.Unlock()
	_, err := bc.hc.InsertHeaderChain(chain, start)
	return 0, err
}

/********** BlockDAG **********/

// GetDagHashes retrieves all non finalized block's hashes
func (bc *BlockChain) GetDagHashes() *common.HashArray {
	dagHashes := common.HashArray{}
	tips := *bc.hc.GetTips()

	tipsHashes := tips.GetOrderedDagChainHashes()
	dagBlocks := bc.GetBlocksByHashes(tipsHashes)
	for hash, bl := range dagBlocks {
		if bl != nil && bl.Nr() == 0 && bl.Height() > 0 {
			dagHashes = append(dagHashes, hash)
		}
	}
	if len(dagHashes) == 0 {
		dagHashes = common.HashArray{bc.GetLastFinalizedBlock().Hash()}
	}

	//expCache := ExploreResultMap{}
	//for hash, tip := range tips {
	//	if hash == tip.LastFinalizedHash {
	//		dagHashes = append(dagHashes, hash)
	//		continue
	//	}
	//	_, loaded, _, _, c, _ := bc.ExploreChainRecursive(hash, expCache)
	//	expCache = c
	//	dagHashes = dagHashes.Concat(loaded)
	//}
	//dagHashes = dagHashes.Uniq().Sort()
	return &dagHashes
}

// GetUnsynchronizedTipsHashes retrieves tips with incomplete chain to finalized state
func (bc *BlockChain) GetUnsynchronizedTipsHashes() common.HashArray {
	tipsHashes := common.HashArray{}
	tips := bc.hc.GetTips()
	for hash, dag := range *tips {
		if dag == nil || dag.LastFinalizedHash == (common.Hash{}) && dag.Hash != bc.genesisBlock.Hash() {
			tipsHashes = append(tipsHashes, hash)
		}
	}
	return tipsHashes
}

func (bc *BlockChain) WriteCurrentTips() {
	bc.hc.writeCurrentTips(false)
}

type ExploreResult struct {
	unloaded  common.HashArray
	loaded    common.HashArray
	finalized common.HashArray
	graph     *types.GraphDag
	cache     ExploreResultMap
	err       error
}

type ExploreResultMap map[common.Hash]*ExploreResult

// ExploreChainRecursive recursively collect chain info about
// locally unknown, existed and latest finalized parent blocks,
// creates GraphDag structure until latest finalized ancestors.
func (bc *BlockChain) ExploreChainRecursive(headHash common.Hash, memo ...ExploreResultMap) (unloaded, loaded, finalized common.HashArray, graph *types.GraphDag, cache ExploreResultMap, err error) {
	if len(memo) == 0 {
		memo = append(memo, make(ExploreResultMap))
	}
	lfNr := bc.GetLastFinalizedBlock().Nr()

	block := bc.GetBlockByHash(headHash)
	if block.Nr() > lfNr {
		block.SetNumber(nil)
	}
	graph = &types.GraphDag{
		Hash:   headHash,
		Height: 0,
		Graph:  []*types.GraphDag{},
		State:  types.BSS_NOT_LOADED,
	}
	if block == nil {
		// if block not loaded
		return common.HashArray{headHash}, loaded, finalized, graph, memo[0], nil
	}
	graph.State = types.BSS_LOADED
	graph.Height = block.Height()
	if nr := block.Number(); nr != nil {
		// if finalized
		graph.State = types.BSS_FINALIZED
		graph.Number = *nr
		return unloaded, loaded, common.HashArray{headHash}, graph, memo[0], nil
	}
	loaded = common.HashArray{headHash}
	if block.ParentHashes() == nil || len(block.ParentHashes()) < 1 {
		if block.Hash() == bc.genesisBlock.Hash() {
			return unloaded, loaded, common.HashArray{headHash}, graph, memo[0], nil
		}
		log.Warn("Detect block without parents", "hash", block.Hash().Hex(), "height", block.Height(), "slot", block.Slot())
		err = fmt.Errorf("Detect block without parents hash=%s, height=%d", block.Hash().Hex(), block.Height())
		return unloaded, loaded, finalized, graph, memo[0], err
	}

	//parentHashes := types.GetOrderedParentHashes(bc, block)
	//for _, ph := range parentHashes {
	for _, ph := range block.ParentHashes() {
		var (
			_unloaded  common.HashArray
			_loaded    common.HashArray
			_finalized common.HashArray
			_graph     *types.GraphDag
			_cache     ExploreResultMap
			_err       error
		)

		if memo[0][ph] != nil {
			_unloaded = memo[0][ph].unloaded
			_loaded = memo[0][ph].loaded
			_finalized = memo[0][ph].finalized
			_graph = memo[0][ph].graph
			_cache = memo[0]
			_err = memo[0][ph].err
		} else {
			_unloaded, _loaded, _finalized, _graph, _cache, _err = bc.ExploreChainRecursive(ph, memo[0])
			if memo[0] == nil {
				memo[0] = make(ExploreResultMap, 1)
			}
			memo[0][ph] = &ExploreResult{
				unloaded:  _unloaded,
				loaded:    _loaded,
				finalized: _finalized,
				graph:     _graph,
				cache:     _cache,
				err:       _err,
			}
		}
		unloaded = unloaded.Concat(_unloaded).Uniq()
		loaded = loaded.Concat(_loaded).Uniq()
		finalized = finalized.Concat(_finalized).Uniq()
		graph.Graph = append(graph.Graph, _graph)
		err = _err
	}
	return unloaded, loaded, finalized, graph, cache, err
}

// IsAncestorRecursive checks the passed ancestorHash is an acesstor of the given block.
func (bc *BlockChain) IsAncestorRecursive(block *types.Block, ancestorHash common.Hash) bool {
	if block.Hash() == ancestorHash {
		return false
	}
	//if ancestorHash is genesis
	if bc.genesisBlock.Hash() == ancestorHash {
		return true
	}
	// if ancestorHash in parents
	if block.ParentHashes().Has(ancestorHash) {
		return true
	}
	// if ancestor not exists
	ancestor := bc.GetBlockByHash(ancestorHash)
	if ancestor == nil {
		return false
	}
	//if ancestor slot is greater or equal that block slot
	if ancestor.Slot() >= block.Slot() {
		return false
	}
	//if ancestor is finalised and block is not finalised
	if ancestor.Number() != nil && block.Number() == nil {
		_, _, f, _, _, err := bc.ExploreChainRecursive(block.Hash())
		if err != nil {
			return false
		}
		finBls := bc.GetBlocksByHashes(f)
		maxFinNr := uint64(0)
		for _, b := range finBls {
			if maxFinNr < b.Nr() {
				maxFinNr = b.Nr()
			}
		}
		return ancestor.Nr() <= maxFinNr
	}
	//if ancestor is not finalised and block is finalised
	if ancestor.Number() == nil && block.Number() != nil {
		return false
	}
	//if ancestor is finalised and block is finalised
	if ancestor.Number() != nil && block.Number() != nil {
		if ancestor.Nr() > block.Nr() {
			return false
		}
	}
	// otherwise, recursive check parents
	for _, pHash := range block.ParentHashes() {
		pBlock := bc.GetBlock(pHash)
		if pBlock != nil && bc.IsAncestorRecursive(pBlock, ancestorHash) {
			return true
		}
	}
	return false
}

// GetTips retrieves active tips headers:
// - no descendants
// - chained to finalized state (skips unchained)
func (bc *BlockChain) GetTips() types.Tips {
	tips := types.Tips{}
	for hash, dag := range *bc.hc.GetTips() {
		if dag != nil && dag.LastFinalizedHash != (common.Hash{}) || dag.Hash == bc.genesisBlock.Hash() {
			tips[hash] = dag
		}
	}
	return tips
}

// ResetTips set last finalized block to tips for stable work
func (bc *BlockChain) ResetTips() error {
	return bc.hc.ResetTips()
}

// AddTips add BlockDag to tips
func (bc *BlockChain) AddTips(blockDag *types.BlockDAG) {
	bc.hc.AddTips(blockDag)
}

// RemoveTips remove BlockDag from tips by hash from tips
func (bc *BlockChain) RemoveTips(hashes common.HashArray) {
	bc.hc.RemoveTips(hashes)
}

// FinalizeTips update tips in accordance with finalization result
func (bc *BlockChain) FinalizeTips(finHashes common.HashArray, lastFinHash common.Hash, lastFinNr uint64) {
	bc.hc.FinalizeTips(finHashes, lastFinHash, lastFinNr)
}

// AppendToChildren append block hash as child of block
func (bc *BlockChain) AppendToChildren(child common.Hash, parents common.HashArray) {
	batch := bc.db.NewBatch()
	for _, parent := range parents {
		children := rawdb.ReadChildren(bc.db, parent)
		children = append(children, child)
		rawdb.WriteChildren(batch, parent, children)
	}
	if err := batch.Write(); err != nil {
		log.Crit("Failed to write block children", "err", err)
	}
}

// ReadChildren retrieves hashes of the children blocks of given block hash.
func (bc *BlockChain) ReadChildren(hash common.Hash) common.HashArray {
	return rawdb.ReadChildren(bc.db, hash)
}

// DeleteBlockDag removes BlockDag by hash.
func (bc *BlockChain) DeleteBlockDag(hash common.Hash) {
	rawdb.DeleteBlockDag(bc.db, hash)
}

// ReadBockDag retrieves BlockDag by hash.
func (bc *BlockChain) ReadBockDag(hash common.Hash) *types.BlockDAG {
	return rawdb.ReadBlockDag(bc.db, hash)
}

// WriteTxLookupEntry write TxLookupEntry and cache it.
func (bc *BlockChain) WriteTxLookupEntry(txIndex int, txHash, blockHash common.Hash) {
	// create transaction lookup
	rawdb.WriteTxLookupEntry(bc.db, txHash, blockHash)
	//cash tx lookup
	lookup := &rawdb.LegacyTxLookupEntry{BlockHash: blockHash, Index: uint64(txIndex)}
	bc.txLookupCache.Add(txHash, lookup)
}

func (bc *BlockChain) moveTxToProcessing(tx *types.Transaction) {
	bc.processingFeed.Send(tx)
}

func (bc *BlockChain) MoveTxsToProcessing(blocks types.Blocks) {
	txs := make(types.Transactions, 0, len(blocks))

	for _, block := range blocks {
		if block == nil {
			continue
		}
		txs = append(txs, block.Transactions()...)
	}

	sort.Slice(txs, func(i, j int) bool {
		return txs[i].Nonce() < txs[j].Nonce()
	})

	for _, tx := range txs {
		bc.moveTxToProcessing(tx)
	}
}

func (bc *BlockChain) RemoveTxFromPool(tx *types.Transaction) {
	bc.rmTxFeed.Send(tx)
}

/* synchronization functionality */

// SetSyncProvider set provider of access to synchronization functionality
func (bc *BlockChain) SetSyncProvider(provider types.SyncProvider) {
	bc.syncProvider = provider
}

// Synchronising returns whether the downloader is currently synchronising.
func (bc *BlockChain) Synchronising() bool {
	if bc.syncProvider == nil {
		return false
	}
	return bc.syncProvider.Synchronising()
}

// FinSynchronising returns whether the downloader is currently retrieving finalized blocks.
func (bc *BlockChain) FinSynchronising() bool {
	if bc.syncProvider == nil {
		return false
	}
	return bc.syncProvider.FinSynchronising()
}

// DagSynchronising returns whether the downloader is currently retrieving dag chain blocks.
func (bc *BlockChain) DagSynchronising() bool {
	if bc.syncProvider == nil {
		return false
	}
	return bc.syncProvider.DagSynchronising()
}

// HeadSynchronising returns whether the downloader is currently synchronising with coordinating network.
func (bc *BlockChain) HeadSynchronising() bool {
	if bc.syncProvider == nil {
		return false
	}
	return bc.syncProvider.HeadSynchronising()
}

// SearchFirstEpochBlockHashRecursive return first epoch block hash.
// Use this hash at seed for shuffle algorithm.
func (bc *BlockChain) SearchFirstEpochBlockHashRecursive(epoch uint64) (hash common.Hash) {
	firstEpochBlock := rawdb.ReadFirstEpochBlockHash(bc.db, epoch)
	if firstEpochBlock != (common.Hash{}) {
		return firstEpochBlock
	}

	previousEpoch := epoch - 1
	firstEpochBlockHash := bc.SearchFirstEpochBlockHashRecursive(previousEpoch)

	previousEpochBlock := bc.GetBlock(firstEpochBlockHash)

	previousBlockEpoch := bc.GetSlotInfo().SlotToEpoch(previousEpochBlock.Slot())

	number := *previousEpochBlock.Number() + 1

	for {
		block := bc.GetBlockByNumber(number)
		if block == nil {
			return firstEpochBlockHash
		}

		blockEpoch := bc.GetSlotInfo().SlotToEpoch(block.Slot())
		if blockEpoch == previousBlockEpoch {
			number++
			continue
		}

		if blockEpoch == epoch {
			return block.Hash()
		}

		if blockEpoch > epoch {
			return firstEpochBlockHash
		}
	}
}

func (bc *BlockChain) DeleteFirstEpochBlockHash(epoch uint64) {
	rawdb.DeleteFirstEpochBlockHash(bc.db, epoch)
}

func (bc *BlockChain) ExistFirstEpochBlockHash(epoch uint64) bool {
	return rawdb.ExistFirstEpochBlockHash(bc.db, epoch)
}

func (bc *BlockChain) ValidatorStorage() valStore.Storage {
	return bc.validatorStorage
}

func (bc *BlockChain) GetCoordinatedCheckpointEpoch(epoch uint64) uint64 {
	if epoch >= 2 {
		epoch = epoch - 2
	}

	return epoch
}

func (bc *BlockChain) GetEraInfo() *era.EraInfo {
	return &bc.eraInfo
}

// SetNewEraInfo sets new era info.
func (bc *BlockChain) SetNewEraInfo(newEra era.Era) {
	log.Info("New era", "num", newEra.Number, "begin", newEra.From, "end", newEra.To, "root", newEra.Root)
	bc.eraInfo = era.NewEraInfo(newEra)
}

func (bc *BlockChain) HandleEra(slot uint64) {
	// Sync era to current slot
	currentEpoch := bc.GetSlotInfo().SlotToEpoch(slot)
	if currentEpoch > bc.GetEraInfo().ToEpoch() && !bc.GetEraInfo().IsTransitionPeriodStartSlot(bc, slot) {
		bc.syncEra(slot)
	}

	newEpoch := bc.GetSlotInfo().IsEpochStart(slot)
	if !newEpoch {
		return
	}

	// New era
	if bc.GetEraInfo().ToEpoch()+1 == bc.GetSlotInfo().SlotToEpoch(slot) {
		nextEraNumber := bc.GetEraInfo().Number() + 1
		nextEra := rawdb.ReadEra(bc.db, nextEraNumber)
		if nextEra == nil {
			log.Error("Handle era: read era error", "era number", nextEra)
		}

		rawdb.WriteCurrentEra(bc.db, nextEraNumber)
		bc.SetNewEraInfo(*nextEra)
	}

	// Transition period
	if bc.GetEraInfo().IsTransitionPeriodStartSlot(bc, slot) {
		validators, _ := bc.ValidatorStorage().GetValidators(bc, bc.GetEraInfo().NextEraFirstSlot(bc), true, false)
		// use first slot in epoch
		nextEraLength := era.EstimateEraLength(bc, uint64(len(validators)))
		nextEraBegin := bc.GetEraInfo().ToEpoch() + 1
		nextEraEnd := bc.GetEraInfo().ToEpoch() + nextEraLength
		nextEraNumber := bc.GetEraInfo().Number() + 1

		// Checkpoint
		checkpoint := bc.GetLastCoordinatedCheckpoint()
		spineRoot := common.Hash{}
		if checkpoint != nil {
			header := bc.GetHeaderByHash(checkpoint.Spine)
			spineRoot = header.Root
		} else {
			log.Error("Invalid checkpoint: write new era error")
		}

		nextEra := era.NewEra(nextEraNumber, nextEraBegin, nextEraEnd, spineRoot)

		rawdb.WriteEra(bc.db, nextEraNumber, *nextEra)

		log.Info("Era transition period", "from", bc.GetEraInfo().Number(), "num", nextEraNumber, "begin", nextEra.From, "end", nextEra.To, "length", nextEraLength)
	}
}

func (bc *BlockChain) syncEra(slot uint64) {
	toEpoch := bc.GetSlotInfo().SlotToEpoch(slot)
	// Sync era from current epoch to slot
	for !bc.GetEraInfo().GetEra().IsContainsEpoch(toEpoch) && bc.GetEraInfo().GetEra().To < toEpoch {
		validators, _ := bc.ValidatorStorage().GetValidators(bc, bc.GetEraInfo().NextEraFirstSlot(bc), true, false)
		// Calculate next era
		nextEraNumber := bc.GetEraInfo().Number() + 1
		nextEraLength := era.EstimateEraLength(bc, uint64(len(validators)))
		nextEraBegin := bc.GetEraInfo().ToEpoch() + 1
		nextEraEnd := bc.GetEraInfo().ToEpoch() + nextEraLength

		// Checkpoint
		checkpoint := rawdb.ReadCoordinatedCheckpoint(bc.db, bc.GetSlotInfo().SlotToEpoch(slot))
		spineRoot := common.Hash{}
		if checkpoint != nil {
			header := bc.GetHeaderByHash(checkpoint.Spine)
			spineRoot = header.Root
		} else {
			log.Error("Invalid checkpoint: write new era error")
		}

		nextEra := era.NewEra(nextEraNumber, nextEraBegin, nextEraEnd, spineRoot)

		rawdb.WriteEra(bc.db, nextEraNumber, *nextEra)

		rawdb.WriteCurrentEra(bc.db, nextEraNumber)
		bc.SetNewEraInfo(*nextEra)
	}
}

<<<<<<< HEAD
func (bc *BlockChain) Database() ethdb.Database {
	return bc.db
=======
func (bc *BlockChain) verifyBlockEra(block *types.Block) bool {
	// Get the epoch of the block
	blockEpoch := bc.GetSlotInfo().SlotToEpoch(block.Slot())

	// Get the era that the block belongs to
	var valEra *era.Era
	if bc.GetEraInfo().GetEra().Number == block.Era() {
		valEra = bc.GetEraInfo().GetEra()
	} else {
		valEra = rawdb.ReadEra(bc.db, block.Era())
	}

	// Check if the block epoch is within the era
	return valEra != nil && valEra.IsContainsEpoch(blockEpoch)
>>>>>>> 9253aa55
}<|MERGE_RESOLUTION|>--- conflicted
+++ resolved
@@ -3785,10 +3785,10 @@
 	}
 }
 
-<<<<<<< HEAD
 func (bc *BlockChain) Database() ethdb.Database {
 	return bc.db
-=======
+}
+
 func (bc *BlockChain) verifyBlockEra(block *types.Block) bool {
 	// Get the epoch of the block
 	blockEpoch := bc.GetSlotInfo().SlotToEpoch(block.Slot())
@@ -3803,5 +3803,4 @@
 
 	// Check if the block epoch is within the era
 	return valEra != nil && valEra.IsContainsEpoch(blockEpoch)
->>>>>>> 9253aa55
 }