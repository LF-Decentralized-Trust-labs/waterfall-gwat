--- conflicted
+++ resolved
@@ -3248,19 +3248,13 @@
 	bc.hc.RemoveTips(hashes)
 }
 
-<<<<<<< HEAD
-//FinalizeTips update tips in accordance with finalization result
+// FinalizeTips update tips in accordance with finalization result
 //todo reset nr rollback
 //func (bc *BlockChain) FinalizeTips(finHashes common.HashArray, lastFinHash common.Hash, lastFinNr uint64) {
 func (bc *BlockChain) FinalizeTips(finHashes common.HashArray, lastFinHash common.Hash, lastFinNr uint64, lastBlock types.Block) {
 	//todo reset nr rollback
 	//bc.hc.FinalizeTips(finHashes, lastFinHash, lastFinNr)
 	bc.hc.FinalizeTips(finHashes, lastFinHash, lastFinNr, lastBlock)
-=======
-// FinalizeTips update tips in accordance with finalization result
-func (bc *BlockChain) FinalizeTips(finHashes common.HashArray, lastFinHash common.Hash, lastFinNr uint64) {
-	bc.hc.FinalizeTips(finHashes, lastFinHash, lastFinNr)
->>>>>>> 3dca7968
 }
 
 // AppendToChildren append block hash as child of block
