// Copyright 2014 The go-ethereum Authors
// This file is part of the go-ethereum library.
//
// The go-ethereum library is free software: you can redistribute it and/or modify
// it under the terms of the GNU Lesser General Public License as published by
// the Free Software Foundation, either version 3 of the License, or
// (at your option) any later version.
//
// The go-ethereum library is distributed in the hope that it will be useful,
// but WITHOUT ANY WARRANTY; without even the implied warranty of
// MERCHANTABILITY or FITNESS FOR A PARTICULAR PURPOSE. See the
// GNU Lesser General Public License for more details.
//
// You should have received a copy of the GNU Lesser General Public License
// along with the go-ethereum library. If not, see <http://www.gnu.org/licenses/>.

// Package core implements the Ethereum consensus protocol.
package core

import (
	"bytes"
	"errors"
	"fmt"
	"io"
	"math"
	"math/big"
	"sort"
	"sync"
	"sync/atomic"
	"time"

	lru "github.com/hashicorp/golang-lru"
	"gitlab.waterfall.network/waterfall/protocol/gwat/common"
	"gitlab.waterfall.network/waterfall/protocol/gwat/common/mclock"
	"gitlab.waterfall.network/waterfall/protocol/gwat/common/prque"
	"gitlab.waterfall.network/waterfall/protocol/gwat/consensus"
	"gitlab.waterfall.network/waterfall/protocol/gwat/consensus/misc"
	"gitlab.waterfall.network/waterfall/protocol/gwat/core/rawdb"
	"gitlab.waterfall.network/waterfall/protocol/gwat/core/state"
	"gitlab.waterfall.network/waterfall/protocol/gwat/core/state/snapshot"
	"gitlab.waterfall.network/waterfall/protocol/gwat/core/types"
	"gitlab.waterfall.network/waterfall/protocol/gwat/core/vm"
	"gitlab.waterfall.network/waterfall/protocol/gwat/ethdb"
	"gitlab.waterfall.network/waterfall/protocol/gwat/event"
	"gitlab.waterfall.network/waterfall/protocol/gwat/internal/syncx"
	"gitlab.waterfall.network/waterfall/protocol/gwat/log"
	"gitlab.waterfall.network/waterfall/protocol/gwat/metrics"
	"gitlab.waterfall.network/waterfall/protocol/gwat/params"
	"gitlab.waterfall.network/waterfall/protocol/gwat/token"
	"gitlab.waterfall.network/waterfall/protocol/gwat/trie"
	"gitlab.waterfall.network/waterfall/protocol/gwat/validator"
	"gitlab.waterfall.network/waterfall/protocol/gwat/validator/era"
	validatorOp "gitlab.waterfall.network/waterfall/protocol/gwat/validator/operation"
	valStore "gitlab.waterfall.network/waterfall/protocol/gwat/validator/storage"
)

var (
	headBlockGauge     = metrics.NewRegisteredGauge("chain/head/block", nil)
	headHeaderGauge    = metrics.NewRegisteredGauge("chain/head/header", nil)
	headFastBlockGauge = metrics.NewRegisteredGauge("chain/head/receipt", nil)

	accountReadTimer   = metrics.NewRegisteredTimer("chain/account/reads", nil)
	accountHashTimer   = metrics.NewRegisteredTimer("chain/account/hashes", nil)
	accountUpdateTimer = metrics.NewRegisteredTimer("chain/account/updates", nil)
	accountCommitTimer = metrics.NewRegisteredTimer("chain/account/commits", nil)

	storageReadTimer   = metrics.NewRegisteredTimer("chain/storage/reads", nil)
	storageHashTimer   = metrics.NewRegisteredTimer("chain/storage/hashes", nil)
	storageUpdateTimer = metrics.NewRegisteredTimer("chain/storage/updates", nil)
	storageCommitTimer = metrics.NewRegisteredTimer("chain/storage/commits", nil)

	snapshotAccountReadTimer = metrics.NewRegisteredTimer("chain/snapshot/account/reads", nil)
	snapshotStorageReadTimer = metrics.NewRegisteredTimer("chain/snapshot/storage/reads", nil)
	snapshotCommitTimer      = metrics.NewRegisteredTimer("chain/snapshot/commits", nil)

	blockInsertTimer     = metrics.NewRegisteredTimer("chain/inserts", nil)
	blockValidationTimer = metrics.NewRegisteredTimer("chain/validation", nil)
	blockExecutionTimer  = metrics.NewRegisteredTimer("chain/execution", nil)
	blockWriteTimer      = metrics.NewRegisteredTimer("chain/write", nil)

	//blockReorgMeter = metrics.NewRegisteredMeter("chain/reorg/executes", nil)
	//blockReorgAddMeter = metrics.NewRegisteredMeter("chain/reorg/add", nil)
	//blockReorgDropMeter     = metrics.NewRegisteredMeter("chain/reorg/drop", nil)
	blockReorgInvalidatedTx = metrics.NewRegisteredMeter("chain/reorg/invalidTx", nil)

	blockPrefetchExecuteTimer   = metrics.NewRegisteredTimer("chain/prefetch/executes", nil)
	blockPrefetchInterruptMeter = metrics.NewRegisteredMeter("chain/prefetch/interrupts", nil)

	errInsertionInterrupted = errors.New("insertion is interrupted")
	errChainStopped         = errors.New("blockchain is stopped")
	errInvalidBlock         = errors.New("invalid block")
)

const (
	valSyncCacheLimit          = 128
	bodyCacheLimit             = 256
	blockCacheLimit            = 256
	receiptsCacheLimit         = 32
	txLookupCacheLimit         = 1024
	TriesInMemory              = 128
	invBlocksCacheLimit        = 512
	optimisticSpinesCacheLimit = 128
	checkpointCacheLimit       = 16
	// BlockChainVersion ensures that an incompatible database forces a resync from scratch.
	//
	// Changelog:
	//
	// - Version 4
	//   The following incompatible database changes were added:
	//   * the `BlockNumber`, `TxHash`, `TxIndex`, `BlockHash` and `Index` fields of log are deleted
	//   * the `Bloom` field of receipt is deleted
	//   * the `BlockIndex` and `TxIndex` fields of txlookup are deleted
	// - Version 5
	//  The following incompatible database changes were added:
	//    * the `TxHash`, `GasCost`, and `ContractAddress` fields are no longer stored for a receipt
	//    * the `TxHash`, `GasCost`, and `ContractAddress` fields are computed by looking up the
	//      receipts' corresponding block
	// - Version 6
	//  The following incompatible database changes were added:
	//    * Transaction lookup information stores the corresponding block number instead of block hash
	// - Version 7
	//  The following incompatible database changes were added:
	//    * Use freezer as the ancient database to maintain all ancient data
	// - Version 8
	//  The following incompatible database changes were added:
	//    * New scheme for contract code in order to separate the codes and trie nodes
	BlockChainVersion uint64 = 8

	opCreate    = "create"
	opPropagate = "propagate"
	opDelay     = "delay"
	opSync      = "sync"
)

// CacheConfig contains the configuration values for the trie caching/pruning
// that's resident in a blockchain.
type CacheConfig struct {
	TrieCleanLimit      int           // Memory allowance (MB) to use for caching trie nodes in memory
	TrieCleanJournal    string        // Disk journal for saving clean cache entries.
	TrieCleanRejournal  time.Duration // Time interval to dump clean cache to disk periodically
	TrieCleanNoPrefetch bool          // Whether to disable heuristic state prefetching for followup blocks
	TrieDirtyLimit      int           // Memory limit (MB) at which to start flushing dirty trie nodes to disk
	TrieDirtyDisabled   bool          // Whether to disable trie write caching and GC altogether (archive node)
	TrieTimeLimit       time.Duration // Time limit after which to flush the current in-memory trie to disk
	SnapshotLimit       int           // Memory allowance (MB) to use for caching snapshot entries in memory
	Preimages           bool          // Whether to store preimage of trie key to the disk

	SnapshotWait bool // Wait for snapshot construction on startup. TODO(karalabe): This is a dirty hack for testing, nuke it
}

// defaultCacheConfig are the default caching values if none are specified by the
// user (also used during testing).
var defaultCacheConfig = &CacheConfig{
	TrieCleanLimit: 256,
	TrieDirtyLimit: 256,
	TrieTimeLimit:  5 * time.Minute,
	SnapshotLimit:  256,
	SnapshotWait:   true,
}

// BlockChain represents the canonical chain given a database with a genesis
// block. The Blockchain manages chain imports, reverts, chain reorganisations.
//
// Importing blocks in to the block chain happens according to the set of rules
// defined by the two stage Validator. Processing of blocks is done using the
// Processor which processes the included transaction. The validation of the state
// is done in the second part of the Validator. Failing results in aborting of
// the import.
//
// The BlockChain also helps in returning blocks from **any** chain included
// in the database as well as blocks that represents the canonical chain. It's
// important to note that GetBlock can return any block and does not need to be
// included in the canonical one where as GetBlockByNumber always represents the
// canonical chain.
type BlockChain struct {
	chainConfig *params.ChainConfig // Chain & network configuration
	cacheConfig *CacheConfig        // Cache configuration for pruning
	slotInfo    *types.SlotInfo     // coordinator slot settings
	db          ethdb.Database      // Low level persistent database to store final content in
	snaps       *snapshot.Tree      // Snapshot tree for fast trie leaf access
	triegc      *prque.Prque        // Priority queue mapping block numbers to tries to gc
	gcproc      time.Duration       // Accumulates canonical block processing for trie dumping

	// txLookupLimit is the maximum number of blocks from head whose tx indices
	// are reserved:
	//  * 0:   means no limit and regenerate any missing indexes
	//  * N:   means N block limit [HEAD-N+1, HEAD] and delete extra indexes
	//  * nil: disable tx reindexer/deleter, but still index new blocks
	txLookupLimit uint64

	hc             *HeaderChain
	rmLogsFeed     event.Feed
	chainFeed      event.Feed
	chainSideFeed  event.Feed
	chainHeadFeed  event.Feed
	logsFeed       event.Feed
	blockProcFeed  event.Feed
	processingFeed event.Feed
	rmTxFeed       event.Feed
	scope          event.SubscriptionScope
	genesisBlock   *types.Block

	dagMu sync.RWMutex // finalizing lock

	// This mutex synchronizes chain write operations.
	// Readers don't need to take it, they can just read the database.
	chainmu *syncx.ClosableMutex

	lastFinalizedBlock     atomic.Value // Current last finalized block of the blockchain
	lastFinalizedFastBlock atomic.Value // Current last finalized block of the fast-sync chain (may be above the blockchain!)
	eraInfo                era.EraInfo  // Current Era
	lastCoordinatedCp      atomic.Value // Current last coordinated checkpoint
	notProcValSyncOps      map[common.Hash]*types.ValidatorSync
	valSyncCache           *lru.Cache

	stateCache            state.Database // State database to reuse between imports (contains state cache)
	bodyCache             *lru.Cache     // Cache for the most recent block bodies
	bodyRLPCache          *lru.Cache     // Cache for the most recent block bodies in RLP encoded format
	receiptsCache         *lru.Cache     // Cache for the most recent receipts per block
	blockCache            *lru.Cache     // Cache for the most recent entire blocks
	txLookupCache         *lru.Cache     // Cache for the most recent transaction lookup data.
	invalidBlocksCache    *lru.Cache     // Cache for the blocks with unknown parents
	optimisticSpinesCache *lru.Cache
	checkpointCache       *lru.Cache
	checkpointSyncCache   *types.Checkpoint

	validatorStorage valStore.Storage

	insBlockCache []*types.Block // Cache for blocks to insert late

	wg            sync.WaitGroup //
	quit          chan struct{}  // shutdown signal, closed in Stop.
	running       int32          // 0 if chain is running, 1 when stopped
	procInterrupt int32          // interrupt signaler for block processing

	validator    Validator // Block and state validator interface
	prefetcher   Prefetcher
	processor    Processor // Block transaction processor interface
	vmConfig     vm.Config
	syncProvider types.SyncProvider
	isSynced     bool
	isSyncedM    sync.Mutex
}

// NewBlockChain returns a fully initialised block chain using information
// available in the database. It initialises the default Ethereum Validator and
// Processor.
func NewBlockChain(db ethdb.Database, cacheConfig *CacheConfig, chainConfig *params.ChainConfig, vmConfig vm.Config, txLookupLimit *uint64) (*BlockChain, error) {
	if cacheConfig == nil {
		cacheConfig = defaultCacheConfig
	}
	valSyncCache, _ := lru.New(valSyncCacheLimit)
	bodyCache, _ := lru.New(bodyCacheLimit)
	bodyRLPCache, _ := lru.New(bodyCacheLimit)
	receiptsCache, _ := lru.New(receiptsCacheLimit)
	blockCache, _ := lru.New(blockCacheLimit)
	txLookupCache, _ := lru.New(txLookupCacheLimit)
	invBlocksCache, _ := lru.New(invBlocksCacheLimit)
	optimisticSpinesCache, _ := lru.New(optimisticSpinesCacheLimit)
	checkpointCache, _ := lru.New(checkpointCacheLimit)

	bc := &BlockChain{
		chainConfig: chainConfig,
		cacheConfig: cacheConfig,
		db:          db,
		triegc:      prque.New(nil),
		stateCache: state.NewDatabaseWithConfig(db, &trie.Config{
			Cache:     cacheConfig.TrieCleanLimit,
			Journal:   cacheConfig.TrieCleanJournal,
			Preimages: cacheConfig.Preimages,
		}),
		quit:                  make(chan struct{}),
		chainmu:               syncx.NewClosableMutex(),
		valSyncCache:          valSyncCache,
		bodyCache:             bodyCache,
		bodyRLPCache:          bodyRLPCache,
		receiptsCache:         receiptsCache,
		blockCache:            blockCache,
		txLookupCache:         txLookupCache,
		invalidBlocksCache:    invBlocksCache,
		optimisticSpinesCache: optimisticSpinesCache,
		checkpointCache:       checkpointCache,
		vmConfig:              vmConfig,
		syncProvider:          nil,
		validatorStorage:      valStore.NewStorage(chainConfig),
	}
	bc.validator = NewBlockValidator(chainConfig, bc)
	bc.prefetcher = newStatePrefetcher(chainConfig, bc)
	bc.processor = NewStateProcessor(chainConfig, bc)

	var err error
	bc.hc, err = NewHeaderChain(db, chainConfig, bc.insertStopped)
	if err != nil {
		return nil, err
	}
	bc.genesisBlock = bc.GetBlockByNumber(0)
	if bc.genesisBlock == nil {
		return nil, ErrNoGenesis
	}

	if bc.GetBlockFinalizedNumber(bc.genesisBlock.Hash()) == nil {
		rawdb.WriteLastFinalizedHash(db, bc.genesisBlock.Hash())
		rawdb.WriteFinalizedHashNumber(db, bc.genesisBlock.Hash(), uint64(0))
		log.Info("Save genesis hash", "hash", bc.genesisBlock.Hash(), "fn", "NewBlockChain")
	}

	var nilBlock = bc.genesisBlock
	bc.lastFinalizedBlock.Store(nilBlock)
	bc.lastFinalizedFastBlock.Store(nilBlock)

	// Initialize the chain with ancient data if it isn't empty.
	var txIndexBlock uint64

	//Start Freezer
	isEmpty := bc.empty()
	if isEmpty {
		//Start Freezer
		rawdb.InitDatabaseFromFreezer(bc.db)
		// If ancient database is not empty, reconstruct all missing
		// indices in the background.
		frozen, _ := bc.db.Ancients()
		if frozen > 0 {
			txIndexBlock = frozen
		}
	}

	headCp := bc.findValidCheckpoint()
	if headCp.Spine != bc.Genesis().Hash() {
		err = bc.SetHeadV2(headCp.Spine)
		if err != nil {
			return nil, err
		}
	}

	// Ensure that a previous crash in SetHead doesn't leave extra ancients
	if frozen, err := bc.db.Ancients(); err == nil && frozen > 0 {
		var (
			needRewind bool
			low        uint64
			headHash   common.Hash
		)
		// The head full block may be rolled back to a very low height due to
		// blockchain repair. If the head full block is even lower than the ancient
		// chain, truncate the ancient store.
		fullBlock := bc.GetLastFinalizedBlock()
		if fullBlock != nil && fullBlock.Hash() != bc.genesisBlock.Hash() && fullBlock.Nr() < frozen-1 {
			needRewind = true
			low = fullBlock.Nr()
			headHash = fullBlock.Hash()
		}
		// In fast sync, it may happen that ancient data has been written to the
		// ancient store, but the LastFastBlock has not been updated, truncate the
		// extra data here.
		fastBlock := bc.GetLastFinalizedFastBlock()
		if fastBlock != nil && fastBlock.Nr() < frozen-1 {
			needRewind = true
			if fastBlock.Nr() < low || low == 0 {
				low = fastBlock.Nr()
				headHash = fullBlock.Hash()
			}
		}
		if needRewind {
			log.Error("Truncating ancient chain", "from", bc.GetLastFinalizedHeader().Nr(), "to", low, "hash", headHash.Hex())
			if err := bc.SetHead(headHash); err != nil {
				return nil, err
			}
		}
	}

	// Check the current state of the block hashes and make sure that we do not have any of the bad blocks in our chain
	for hash := range BadHashes {
		if header := bc.GetHeaderByHash(hash); header != nil {
			// get the canonical block corresponding to the offending header's number
			headerByNumber := bc.GetHeaderByNumber(header.Nr())
			// make sure the headerByNumber (if present) is in our current canonical chain
			if headerByNumber != nil && headerByNumber.Hash() == header.Hash() {
				log.Error("Found bad hash, rewinding chain", "number", header.Nr(), "hash", header.Hash().Hex())
				panic("Bad blocks handling implementation required")
				//todo set last finalized block and block dag
				//if err := bc.SetHead(header.Number.Uint64() - 1); err != nil {
				//	return nil, err
				//}
				//log.Error("Chain rewind was successful, resuming normal operation")
			}
		}
	}

	// Load any existing snapshot, regenerating it if loading failed
	if bc.cacheConfig.SnapshotLimit > 0 {
		// If the chain was rewound past the snapshot persistent layer (causing
		// a recovery block number to be persisted to disk), check if we're still
		// in recovery mode and in that case, don't invalidate the snapshot on a
		// head mismatch.
		var recover bool

		head := bc.GetLastFinalizedBlock()
		if layer := rawdb.ReadSnapshotRecoveryNumber(bc.db); layer != nil && *layer > head.Nr() {
			log.Warn("Enabling snapshot recovery", "chainhead", head.Nr(), "diskbase", *layer)
			recover = true
		}
		bc.snaps, _ = snapshot.New(bc.db, bc.stateCache.TrieDB(), bc.cacheConfig.SnapshotLimit, head.Root(), !bc.cacheConfig.SnapshotWait, true, recover)
	}

	// Start tx indexer/unindexer.
	if txLookupLimit != nil {
		bc.txLookupLimit = *txLookupLimit

		bc.wg.Add(1)
		go bc.maintainTxIndex(txIndexBlock)
	}
	// If periodic cache journal is required, spin it up.
	if bc.cacheConfig.TrieCleanRejournal > 0 {
		if bc.cacheConfig.TrieCleanRejournal < time.Minute {
			log.Warn("Sanitizing invalid trie cache journal time", "provided", bc.cacheConfig.TrieCleanRejournal, "updated", time.Minute)
			bc.cacheConfig.TrieCleanRejournal = time.Minute
		}
		triedb := bc.stateCache.TrieDB()
		bc.wg.Add(1)
		go func() {
			defer bc.wg.Done()
			triedb.SaveCachePeriodically(bc.cacheConfig.TrieCleanJournal, bc.cacheConfig.TrieCleanRejournal, bc.quit)
		}()
	}

	// Initial coordinator sync node status
	bc.SetIsSynced(false)

	bc.notProcValSyncOps = bc.GetNotProcessedValidatorSyncData()

	return bc, nil
}

// empty returns an indicator whether the blockchain is empty.
// Note, it's a special case that we connect a non-empty ancient
// database with an empty node, so that we can plugin the ancient
// into node seamlessly.
func (bc *BlockChain) empty() bool {
	genesis := bc.genesisBlock.Hash()
	for _, hash := range []common.Hash{rawdb.ReadLastCanonicalHash(bc.db), rawdb.ReadLastFinalizedHash(bc.db), rawdb.ReadHeadFastBlockHash(bc.db)} {
		if hash != genesis {
			return false
		}
	}
	return true
}

// loadLastState loads the last known chain state from the database. This method
// assumes that the chain manager mutex is held.
func (bc *BlockChain) loadLastState() error {
	// Restore the last known head blocks hashes
	lastFinHash := rawdb.ReadLastFinalizedHash(bc.db)
	lastFinNr := rawdb.ReadLastFinalizedNumber(bc.db)

	if lastFinHash == (common.Hash{}) {
		// Corrupt or empty database, init from scratch
		log.Warn("Empty database, resetting chain")
		return bc.Reset()
	}
	// Make sure the entire head block is available
	lastFinalisedBlock := bc.GetBlockByHash(lastFinHash)
	if lastFinalisedBlock == nil {
		// Corrupt or empty database, init from scratch
		log.Warn("Head block missing, resetting chain", "hash", lastFinHash.Hex())
		return bc.Reset()
	}

	//remove finalized numbers that more than last one
	rmNr := bc.GetLastFinalizedNumber() + 1
	for {
		rmHash := rawdb.ReadFinalizedHashByNumber(bc.db, rmNr)
		if rmHash == (common.Hash{}) {
			break
		}
		rawdb.DeleteFinalizedHashNumber(bc.db, rmHash, rmNr)
		rmNr++
	}

	// Everything seems to be fine, set as the lastFinHash block
	bc.lastFinalizedBlock.Store(lastFinalisedBlock)
	headBlockGauge.Update(int64(lastFinNr))

	// Restore the last known head header
	lastFinalisedHeader := lastFinalisedBlock.Header()
	if lastFinHash != (common.Hash{}) {
		if header := bc.GetHeaderByHash(lastFinHash); header != nil {
			lastFinalisedHeader = header
		}
	}
	bc.hc.SetLastFinalisedHeader(lastFinalisedHeader, lastFinNr)

	// Restore the last known lastFinHash fast block
	bc.lastFinalizedFastBlock.Store(lastFinalisedBlock)
	headFastBlockGauge.Update(int64(lastFinNr))

	if head := rawdb.ReadHeadFastBlockHash(bc.db); head != (common.Hash{}) {
		if block := bc.GetBlockByHash(head); block != nil {
			bc.lastFinalizedFastBlock.Store(block)
			headFastBlockGauge.Update(int64(lastFinNr))
		}
	}

	//load BlockDag
	if err := bc.hc.loadTips(); err != nil {
		log.Warn("State loading", "err", err)
		bc.ResetTips()
	}
	tips := bc.GetTips()
	if len(tips) == 0 {
		bc.ResetTips()
		tips = bc.GetTips()
	}

	// Issue a status log for the user
	lastFinalizedFastBlocks := bc.GetLastFinalizedFastBlock()

	log.Info("Loaded tips", "hashes", tips.GetHashes())
	log.Info("Loaded most recent local header", "hash", lastFinalisedHeader.Hash(), "finNr", lastFinNr)
	log.Info("Loaded most recent local full block", "hash", lastFinalisedBlock.Hash(), "finNr", lastFinNr)
	log.Info("Loaded most recent local fast block", "hash", lastFinalizedFastBlocks.Hash(), "finNr", lastFinNr)
	if pivot := rawdb.ReadLastPivotNumber(bc.db); pivot != nil {
		log.Info("Loaded last fast-sync pivot marker", "number", *pivot)
	}
	return nil
}

// SetSlotInfo set new slot info.
func (bc *BlockChain) SetSlotInfo(si *types.SlotInfo) error {
	if si == nil {
		return ErrBadSlotInfo
	}
	bc.slotInfo = si.Copy()
	return nil
}

// GetSlotInfo get current slot info.
func (bc *BlockChain) GetSlotInfo() *types.SlotInfo {
	return bc.slotInfo.Copy()
}

// SetLastCoordinatedCheckpoint set last coordinated checkpoint.
func (bc *BlockChain) SetLastCoordinatedCheckpoint(cp *types.Checkpoint) {
	// save new checkpoint and cache it.
	if epCp := bc.GetCoordinatedCheckpoint(cp.Spine); epCp == nil {
		rawdb.WriteCoordinatedCheckpoint(bc.db, cp)
		bc.checkpointCache.Add(cp.Spine, cp)
	}
	//update current cp and apoch data.
	currCp := bc.GetLastCoordinatedCheckpoint()
	if currCp == nil || cp.Root != currCp.Root || cp.FinEpoch != currCp.FinEpoch {
		bc.lastCoordinatedCp.Store(cp.Copy())
		rawdb.WriteLastCoordinatedCheckpoint(bc.db, cp)
		log.Info("CheckShuffle - write checkpoint to db", "epoch", cp.FinEpoch, "checkpoint", cp)
		rawdb.WriteEpoch(bc.db, cp.FinEpoch, cp.Spine)
		log.Info("Update coordinated checkpoint ", "cp", cp)
	}
	// rm stale blockDags
	go func() {
		if currCp != nil && cp.Root != currCp.Root {
			cpHeader := bc.GetHeader(currCp.Spine)
			if cpHeader != nil {
				uptoNr := cpHeader.CpNumber
				bc.ClearStaleBlockDags(uptoNr)
			}
		}
	}()
}

func (bc *BlockChain) ClearStaleBlockDags(uptoNr uint64) {
	for nr := uptoNr; uptoNr > 0; nr-- {
		h := bc.ReadFinalizedHashByNumber(nr)
		if h == (common.Hash{}) {
			return
		}
		bdag := bc.GetBlockDag(h)
		if bdag == nil {
			return
		}
		//log.Info("Rm blockDag", "nr", nr, "slot", bdag.Slot, "height", bdag.Height, "cpHeight", bdag.CpHeight, "hash", h.Hex())
		bc.DeleteBlockDag(h)
	}
}

// GetLastCoordinatedCheckpoint retrieves the latest coordinated checkpoint.
func (bc *BlockChain) GetLastCoordinatedCheckpoint() *types.Checkpoint {
	if bc.lastCoordinatedCp.Load() == nil {
		cp := rawdb.ReadLastCoordinatedCheckpoint(bc.db)
		if cp == nil {
			log.Warn("Checkpoint not found in db")
			return nil
		}
		bc.lastCoordinatedCp.Store(cp.Copy())
	}
	return bc.lastCoordinatedCp.Load().(*types.Checkpoint)
}

// SetSyncCheckpointCache set cp to cache for sync purposes.
func (bc *BlockChain) SetSyncCheckpointCache(cp *types.Checkpoint) {
	bc.checkpointSyncCache = cp.Copy()
}

// ResetSyncCheckpointCache reset cp to cache for sync purposes.
func (bc *BlockChain) ResetSyncCheckpointCache() {
	bc.checkpointSyncCache = nil
}
func (bc *BlockChain) getSyncCheckpointCache(cpSpine common.Hash) *types.Checkpoint {
	if bc.checkpointSyncCache != nil && bc.checkpointSyncCache.Spine == cpSpine {
		log.Info("Synchronization cp cache: used", "cpSpine", cpSpine.Hex())
		return bc.checkpointSyncCache
	}
	return nil
}

// GetCoordinatedCheckpoint retrieves a checkpoint dag from the database by hash, caching it if found.
func (bc *BlockChain) GetCoordinatedCheckpoint(cpSpine common.Hash) *types.Checkpoint {
	//check in cache
	if v, ok := bc.checkpointCache.Get(cpSpine); ok {
		val := v.(*types.Checkpoint)
		if val != nil {
			return val
		}
		bc.checkpointCache.Remove(cpSpine)
	}
	cp := rawdb.ReadCoordinatedCheckpoint(bc.db, cpSpine)
	if cp == nil {
		// final check in sync cache
		return bc.getSyncCheckpointCache(cpSpine)
	}
	// Cache the found cp for next time and return
	bc.checkpointCache.Add(cpSpine, cp)
	return cp
}

// GetEpoch retrieves the checkpoint spine by epoch.
func (bc *BlockChain) GetEpoch(epoch uint64) common.Hash {
	return rawdb.ReadEpoch(bc.db, epoch)
}

// GetValidatorSyncData retrieves a validator sync data from the database by
// creator addr and op, caching it if found.
func (bc *BlockChain) GetValidatorSyncData(initTxHash common.Hash) *types.ValidatorSync {
	// Short circuit if the body's already in the cache, retrieve otherwise
	if cached, ok := bc.valSyncCache.Get(initTxHash); ok {
		vs := cached.(*types.ValidatorSync)
		return vs
	}
	vs := rawdb.ReadValidatorSync(bc.db, initTxHash)
	if vs == nil {
		return nil
	}
	// Cache the found data for next time and return
	bc.valSyncCache.Add(initTxHash, vs)
	return vs
}

func (bc *BlockChain) SetValidatorSyncData(validatorSync *types.ValidatorSync) {
	key := validatorSync.Key()
	if _, ok := bc.valSyncCache.Get(key); ok {
		bc.valSyncCache.Remove(key)
	}
	bc.valSyncCache.Add(key, validatorSync)
	rawdb.WriteValidatorSync(bc.db, validatorSync)
	if validatorSync.TxHash != nil && bc.notProcValSyncOps[key] != nil {
		notProcValSyncOps := map[common.Hash]*types.ValidatorSync{}
		for k, vs := range bc.notProcValSyncOps {
			if k != key {
				notProcValSyncOps[k] = vs
			}
		}
		bc.notProcValSyncOps = notProcValSyncOps
		vsArr := make([]*types.ValidatorSync, 0, len(bc.notProcValSyncOps))
		for _, vs := range bc.notProcValSyncOps {
			vsArr = append(vsArr, vs)
		}
		rawdb.WriteNotProcessedValidatorSyncOps(bc.db, vsArr)
	}
}

// AppendNotProcessedValidatorSyncData append to not processed validators sync data.
// skips currently existed items
func (bc *BlockChain) AppendNotProcessedValidatorSyncData(valSyncData []*types.ValidatorSync) {
	currOps := bc.GetNotProcessedValidatorSyncData()
	isUpdated := false
	for _, vs := range valSyncData {
		if currOps[vs.Key()] == nil {
			bc.notProcValSyncOps[vs.Key()] = vs
			isUpdated = true
		}
	}
	// rm handled operations
	for k, vs := range bc.notProcValSyncOps {
		if vs.TxHash != nil {
			delete(bc.notProcValSyncOps, k)
			isUpdated = true
		}
	}

	if isUpdated {
		vsArr := make([]*types.ValidatorSync, 0, len(bc.notProcValSyncOps))
		for _, vs := range bc.notProcValSyncOps {
			vsArr = append(vsArr, vs)
		}
		rawdb.WriteNotProcessedValidatorSyncOps(bc.db, vsArr)
	}
}

// GetNotProcessedValidatorSyncData get current not processed validator sync data.
func (bc *BlockChain) GetNotProcessedValidatorSyncData() map[common.Hash]*types.ValidatorSync {
	if bc.notProcValSyncOps == nil {
		ops := rawdb.ReadNotProcessedValidatorSyncOps(bc.db)
		bc.notProcValSyncOps = make(map[common.Hash]*types.ValidatorSync, len(ops))
		for _, op := range ops {
			if op == nil {
				log.Warn("GetNotProcessedValidatorSyncData: nil data detected")
				continue
			}
			bc.notProcValSyncOps[op.Key()] = op
		}
	}
	return bc.notProcValSyncOps
}

// SetHead rewinds the local chain to a new head. Depending on whether the node
// was fast synced or full synced and in which state, the method will try to
// delete minimal data from disk whilst retaining chain consistency.
func (bc *BlockChain) SetHead(head common.Hash) error {
	_, err := bc.SetHeadBeyondRoot(head, common.Hash{})
	return err
}

// SetHeadBeyondRoot rewinds the local chain to a new head with the extra condition
// that the rewind must pass the specified state root. This method is meant to be
// used when rewinding with snapshots enabled to ensure that we go back further than
// persistent disk layer. Depending on whether the node was fast synced or full, and
// in which state, the method will try to delete minimal data from disk whilst
// retaining chain consistency.
//
// The method returns the block number where the requested root cap was found.

// deprecated
func (bc *BlockChain) SetHeadBeyondRoot(head common.Hash, root common.Hash) (uint64, error) {
	if !bc.chainmu.TryLock() {
		return 0, errChainStopped
	}
	defer bc.chainmu.Unlock()

	hdr := rawdb.ReadHeader(bc.db, head)
	if hdr.Nr() != hdr.Height {
		currNr := hdr.Nr()
		if hdr.Number == nil {
			currNr = rawdb.ReadLastFinalizedNumber(bc.db)
		}
		for currNr > 0 {
			currHash := rawdb.ReadFinalizedHashByNumber(bc.db, currNr)
			if currHash != (common.Hash{}) {
				currHeader := rawdb.ReadHeader(bc.db, currHash)
				if currHeader.Nr() == currHeader.Height {
					head = currHeader.Hash()
					//root = currHeader.Root
					break
				}
			}
			currNr--
		}
	}

	// Track the block number of the requested root hash
	var rootNumber uint64 // (no root == always 0)

	// Retrieve the last pivot block to short circuit rollbacks beyond it and the
	// current freezer limit to start nuking id underflown
	pivot := rawdb.ReadLastPivotNumber(bc.db)
	frozen, _ := bc.db.Ancients()

	updateFn := func(db ethdb.KeyValueWriter, header *types.Header) (common.Hash, bool) {
		// Rewind the block chain, ensuring we don't end up with a stateless head
		// block. Note, depth equality is permitted to allow using SetHead as a
		// chain reparation mechanism without deleting any data!
		currentBlock := bc.GetLastFinalizedBlock()
		blHeigt := bc.GetBlockFinalizedNumber(currentBlock.Hash())
		headerHeight := rawdb.ReadFinalizedNumberByHash(bc.db, header.Hash())
		if currentBlock != nil && headerHeight != nil && blHeigt != nil && *headerHeight <= *blHeigt {
			newHeadBlock := bc.GetBlock(header.Hash())
			if newHeadBlock == nil {
				log.Error("Gap in the chain, rewinding to genesis", "number", headerHeight, "hash", header.Hash())
				newHeadBlock = bc.genesisBlock
			} else {
				// Block exists, keep rewinding until we find one with state,
				// keeping rewinding until we exceed the optional threshold
				// root hash
				beyondRoot := (root == common.Hash{}) // Flag whether we're beyond the requested root (no root, always true)

				rootNumber = newHeadBlock.Nr()

				for {
					// If a root threshold was requested but not yet crossed, check
					if root != (common.Hash{}) && !beyondRoot && newHeadBlock.Root() == root {
						beyondRoot = true
						rootNumber = uint64(0)
						if bh := bc.GetBlockFinalizedNumber(newHeadBlock.Hash()); bh != nil {
							rootNumber = *bh
						}
					}

					if newHeadBlock.Nr() != newHeadBlock.Height() {
						parent := bc.GetBlockByNumber(rootNumber - 1)
						if parent != nil {
							newHeadBlock = parent
							rootNumber = newHeadBlock.Nr()
							rawdb.DeleteChildren(db, parent.Hash())
							bc.DeleteBlockDag(parent.Hash())
							continue
						}
					}
					if _, err := state.New(newHeadBlock.Root(), bc.stateCache, bc.snaps); err != nil {
						log.Warn("Block state missing, rewinding further", "number", rootNumber, "hash", newHeadBlock.Hash())
						if pivot == nil || newHeadBlock.Nr() > *pivot {
							parent := bc.GetBlockByNumber(rootNumber - 1)
							if parent != nil {
								newHeadBlock = parent
								rootNumber = newHeadBlock.Nr()
								rawdb.DeleteChildren(db, parent.Hash())
								bc.DeleteBlockDag(parent.Hash())
								continue
							}
							log.Error("Missing block in the middle, aiming genesis", "number", rootNumber-1)
							newHeadBlock = bc.genesisBlock
						} else {
							log.Trace("Rewind passed pivot, aiming genesis", "number", rootNumber, "hash", newHeadBlock.Hash(), "pivot", *pivot)
							newHeadBlock = bc.genesisBlock
						}
					}
					if beyondRoot || rootNumber == 0 {
						log.Debug("Rewound to block with state", "number", rootNumber, "hash", newHeadBlock.Hash().Hex())
						break
					}
					log.Debug("Skipping block with threshold state", "number", rootNumber, "hash", newHeadBlock.Hash(), "root", newHeadBlock.Root())
					newHeadBlock = bc.GetBlockByNumber(newHeadBlock.Nr()) // Keep rewinding
					if rootNumber == newHeadBlock.Nr() {
						newHeadBlock = bc.GetBlockByNumber(newHeadBlock.Nr() - 1)
						log.Warn("set head beyond root: check next root", "rootNumber", rootNumber, "nr", newHeadBlock.Nr(), "hash", newHeadBlock.Hash().Hex())
					}
				}
			}
			rawdb.WriteLastCanonicalHash(db, newHeadBlock.Hash())
			rawdb.WriteLastFinalizedHash(db, newHeadBlock.Hash())

			// Degrade the chain markers if they are explicitly reverted.
			// In theory we should update all in-memory markers in the
			// last step, however the direction of SetHead is from high
			// to low, so it's safe the update in-memory markers directly.
			bc.lastFinalizedBlock.Store(newHeadBlock)
			headBlockGauge.Update(int64(rootNumber))

			// update tips
			//bc.ResetTips()
			newBlockDag := bc.GetBlockDag(newHeadBlock.CpHash())
			if newBlockDag == nil {
				cpHeader := bc.GetHeader(newHeadBlock.CpHash())
				_, ancestors, _, err := bc.CollectAncestorsAftCpByParents(newHeadBlock.ParentHashes(), newHeadBlock.CpHash())
				if err != nil {
					log.Error("Set head beyond root: collact ancestors failed", "number", headerHeight, "hash", header.Hash())
				}
				delete(ancestors, cpHeader.Hash())
				newBlockDag = &types.BlockDAG{
					Hash:                   newHeadBlock.Hash(),
					Height:                 newHeadBlock.Height(),
					Slot:                   newHeadBlock.Slot(),
					CpHash:                 newHeadBlock.CpHash(),
					CpHeight:               cpHeader.Height,
					OrderedAncestorsHashes: ancestors.Hashes(),
				}
			}
			bc.AddTips(newBlockDag)
			bc.WriteCurrentTips()
		}
		// Rewind the fast block in a simpleton way to the target head
		if lastFinalizedFastBlock := bc.GetLastFinalizedFastBlock(); lastFinalizedFastBlock != nil && header.Nr() < lastFinalizedFastBlock.Nr() {
			curFinHeight := rawdb.ReadFinalizedNumberByHash(bc.db, lastFinalizedFastBlock.Hash())
			if curFinHeight != nil && headerHeight != nil && *headerHeight < *curFinHeight {
				newHeadFastBlock := bc.GetBlock(header.Hash())
				// If either blocks reached nil, reset to the genesis state
				if newHeadFastBlock == nil {
					newHeadFastBlock = bc.genesisBlock
				}
				//rawdb.WriteHeadFastBlockHash(db, newHeadFastBlock.Hash())
				rawdb.WriteLastFinalizedHash(db, newHeadFastBlock.Hash())

				// Degrade the chain markers if they are explicitly reverted.
				// In theory we should update all in-memory markers in the
				// last step, however the direction of SetHead is from high
				// to low, so it's safe the update in-memory markers directly.
				bc.lastFinalizedFastBlock.Store(newHeadFastBlock)
				headFastBlockGauge.Update(int64(*headerHeight))
			}
		}
		headHash := bc.GetLastFinalizedBlock().Hash()
		headHeight := bc.GetBlockFinalizedNumber(headHash)

		// If setHead underflown the freezer threshold and the block processing
		// intent afterwards is full block importing, delete the chain segment
		// between the stateful-block and the sethead target.
		var wipe = pivot == nil
		if !wipe && headHeight != nil && *headHeight+1 < frozen {
			wipe = *headHeight >= *pivot
		}
		return headHash, wipe // Only force wipe if full synced
	}
	// Rewind the header chain, deleting all block bodies until then
	delFn := func(db ethdb.KeyValueWriter, hash common.Hash) {
		num := rawdb.ReadFinalizedNumberByHash(bc.db, hash)
		// Ignore the error here since light client won't hit this path
		frozen, _ := bc.db.Ancients()
		if num != nil && *num+1 <= frozen {
			// Truncate all relative data(header, total difficulty, body, receipt
			// and canonical hash) from ancient store.
			if err := bc.db.TruncateAncients(*num); err != nil {
				log.Crit("Failed to truncate ancient data", "number", num, "err", err)
			}
		}

		delBlock := bc.GetBlockByHash(hash)
		log.Info("Delete block from db", "slot", delBlock.Slot(), "hash", hash)
		rawdb.DeleteSlotBlockHash(bc.Database(), delBlock.Slot(), hash)

		if num != nil {
			rawdb.DeleteBlock(db, hash, num)
		} else {
			rawdb.DeleteBlockWithoutNumber(db, hash)
		}
		bc.RemoveTips(common.HashArray{hash})

		// Todo(rjl493456442) txlookup, bloombits, etc
	}
	// If SetHead was only called as a chain reparation method, try to skip
	// touching the header chain altogether, unless the freezer is broken
	block := bc.GetLastFinalizedBlock()
	if block.Hash() == head {
		if target, force := updateFn(bc.db, block.Header()); force {
			bc.hc.SetHead(target, updateFn, delFn)
		}
	} else {
		// Rewind the chain to the requested head and keep going backwards until a
		// block with a state is found or fast sync pivot is passed
		log.Warn("Rewinding blockchain", "target", head.Hex())
		bc.hc.SetHead(head, updateFn, delFn)
	}
	// Clear out any stale content from the caches
	bc.valSyncCache.Purge()
	bc.bodyCache.Purge()
	bc.bodyRLPCache.Purge()
	bc.receiptsCache.Purge()
	bc.blockCache.Purge()
	bc.txLookupCache.Purge()
	bc.optimisticSpinesCache.Purge()
	log.Info("Purge caches of blockchain", "head", head.Hex())

	return rootNumber, bc.loadLastState()
}

// FastSyncCommitHead sets the current head block to the one defined by the hash
// irrelevant what the chain contents were prior.
func (bc *BlockChain) FastSyncCommitHead(hash common.Hash) error {
	// Make sure that both the block as well at its state trie exists
	block := bc.GetBlockByHash(hash)
	if block == nil {
		return fmt.Errorf("non existent block [%x..]", hash[:4])
	}
	if _, err := trie.NewSecure(block.Root(), bc.stateCache.TrieDB()); err != nil {
		return err
	}
	// If all checks out, manually set the head block.
	if !bc.chainmu.TryLock() {
		return errChainStopped
	}
	lastFinBlock := bc.GetBlockFinalizedNumber(block.Hash())
	block.SetNumber(lastFinBlock)
	bc.lastFinalizedBlock.Store(block)
	headBlockGauge.Update(int64(*lastFinBlock))
	bc.chainmu.Unlock()

	// Destroy any existing state snapshot and regenerate it in the background,
	// also resuming the normal maintenance of any previously paused snapshot.
	if bc.snaps != nil {
		bc.snaps.Rebuild(block.Root())
	}
	log.Info("Committed new head block", "number", block.Nr(), "hash", hash.Hex())
	return nil
}

// Reset purges the entire blockchain, restoring it to its genesis state.
func (bc *BlockChain) Reset() error {
	return bc.ResetWithGenesisBlock(bc.genesisBlock)
}

// ResetWithGenesisBlock purges the entire blockchain, restoring it to the
// specified genesis state.
func (bc *BlockChain) ResetWithGenesisBlock(genesis *types.Block) error {
	// Dump the entire block chain and purge the caches
	if err := bc.SetHead(genesis.Hash()); err != nil {
		return err
	}
	if !bc.chainmu.TryLock() {
		return errChainStopped
	}
	defer bc.chainmu.Unlock()

	// Prepare the genesis block and reinitialise the chain
	batch := bc.db.NewBatch()
	rawdb.WriteBlock(batch, genesis)
	if err := batch.Write(); err != nil {
		log.Crit("Failed to write genesis block", "err", err)
	}
	rawdb.AddSlotBlockHash(bc.Database(), genesis.Slot(), genesis.Hash())

	bc.writeFinalizedBlock(0, genesis, true)

	// Last update all in-memory chain markers
	genesisHeight := uint64(0)
	bc.genesisBlock = genesis
	bc.lastFinalizedBlock.Store(bc.genesisBlock)
	headBlockGauge.Update(int64(genesisHeight))
	bc.hc.SetGenesis(bc.genesisBlock.Header())
	genesisHeader := bc.genesisBlock.Header()
	bc.hc.SetLastFinalisedHeader(genesisHeader, genesisHeight)
	bc.lastFinalizedFastBlock.Store(bc.genesisBlock)
	headFastBlockGauge.Update(int64(genesisHeight))
	return nil
}

// Export writes the active chain to the given writer.
func (bc *BlockChain) Export(w io.Writer) error {
	return bc.ExportN(w, uint64(0), bc.GetLastFinalizedBlock().Nr())
}

// ExportN writes a subset of the active chain to the given writer.
func (bc *BlockChain) ExportN(w io.Writer, first uint64, last uint64) error {
	if !bc.chainmu.TryLock() {
		return errChainStopped
	}
	defer bc.chainmu.Unlock()

	if first > last {
		return fmt.Errorf("export failed: first (%d) is greater than last (%d)", first, last)
	}
	log.Info("Exporting batch of blocks", "count", last-first+1)

	start, reported := time.Now(), time.Now()
	for nr := first; nr <= last; nr++ {
		block := bc.GetBlockByNumber(nr)
		if block == nil {
			return fmt.Errorf("export failed on #%d: not found", nr)
		}
		if err := block.EncodeRLP(w); err != nil {
			return err
		}
		if time.Since(reported) >= statsReportLimit {
			log.Info("Exporting blocks", "exported", block.Hash().Hex(), "elapsed", common.PrettyDuration(time.Since(start)))
			reported = time.Now()
		}
	}
	return nil
}

// writeFinalizedBlock injects a new finalized block into the current block chain.
// Note, this function assumes that the `mu` mutex is held!
func (bc *BlockChain) writeFinalizedBlock(finNr uint64, block *types.Block, isHead bool) error {
	if finNr == 0 && block.Hash() != bc.genesisBlock.Hash() {
		log.Error("Save genesis hash", "hash", block.Hash(), "fn", "writeFinalizedBlock")
		return fmt.Errorf("received zero finalizing number")
	}

	block.SetNumber(&finNr)
	batch := bc.db.NewBatch()
	rawdb.WriteFinalizedHashNumber(batch, block.Hash(), finNr)
	if val, ok := bc.hc.numberCache.Get(block.Hash()); ok {
		log.Warn("????? Cached Nr for Dag Block", "val", val.(uint64), "hash", block.Hash().Hex())
	}

	// update finalized number cache
	bc.hc.numberCache.Remove(block.Hash())
	bc.hc.numberCache.Add(block.Hash(), finNr)

	bc.hc.headerCache.Remove(block.Hash())
	bc.hc.headerCache.Add(block.Hash(), block.Header())

	bc.blockCache.Remove(block.Hash())
	bc.blockCache.Add(block.Hash(), block)

	// If the block is better than our head or is on a different chain, force update heads
	if isHead {
		rawdb.WriteLastFinalizedHash(batch, block.Hash())
		rawdb.WriteHeadFastBlockHash(batch, block.Hash())
	}
	// Flush the whole batch into the disk, exit the node if failed
	if err := batch.Write(); err != nil {
		log.Crit("Failed to update chain indexes and markers", "err", err)
	}
	// Update all in-memory chain markers in the last step
	if isHead {
		bc.hc.SetLastFinalisedHeader(block.Header(), finNr)
		bc.lastFinalizedFastBlock.Store(block)
		bc.lastFinalizedBlock.Store(block)
		headFastBlockGauge.Update(int64(finNr))
		bc.lastFinalizedFastBlock.Store(block)
		headFastBlockGauge.Update(int64(block.Nr()))
		headBlockGauge.Update(int64(finNr))

		bc.chainHeadFeed.Send(ChainHeadEvent{Block: block, Type: ET_NETWORK})
	}

	bc.RemoveTxsFromPool(block.Transactions())

	return nil
}

// Stop stops the blockchain service. If any imports are currently in progress
// it will abort them using the procInterrupt.
func (bc *BlockChain) Stop() {
	if !atomic.CompareAndSwapInt32(&bc.running, 0, 1) {
		return
	}

	// Unsubscribe all subscriptions registered from blockchain.
	bc.scope.Close()

	// Signal shutdown to all goroutines.
	close(bc.quit)
	bc.StopInsert()

	// Now wait for all chain modifications to end and persistent goroutines to exit.
	//
	// Note: Close waits for the mutex to become available, i.e. any running chain
	// modification will have exited when Close returns. Since we also called StopInsert,
	// the mutex should become available quickly. It cannot be taken again after Close has
	// returned.
	bc.chainmu.Close()
	bc.wg.Wait()

	// Ensure that the entirety of the state snapshot is journalled to disk.
	var snapBase common.Hash
	if bc.snaps != nil {
		var err error
		curBlock := bc.GetLastFinalizedBlock()
		if snapBase, err = bc.snaps.Journal(curBlock.Root()); err != nil {
			log.Error("Failed to journal state snapshot", "err", err)
		}
	}

	// Ensure the state of a recent block is also stored to disk before exiting.
	// We're writing three different states to catch different restart scenarios:
	//  - HEAD:     So we don't need to reprocess any blocks in the general case
	//  - HEAD-1:   So we don't do large reorgs if our HEAD becomes an uncle
	//  - HEAD-127: So we have a hard limit on the number of blocks reexecuted
	if !bc.cacheConfig.TrieDirtyDisabled {
		triedb := bc.stateCache.TrieDB()

		for _, offset := range []uint64{0, 1, TriesInMemory - 1} {
			if number := *bc.GetBlockFinalizedNumber(bc.GetLastFinalizedBlock().Hash()); number > offset {
				recentNr := number - offset
				recent := bc.GetBlockByNumber(number - offset)

				log.Info("Writing cached state to disk", "block", recentNr, "hash", recent.Hash(), "root", recent.Root())
				if err := triedb.Commit(recent.Root(), true, nil); err != nil {
					log.Error("Failed to commit recent state trie", "err", err)
				}
			}
		}
		if snapBase != (common.Hash{}) {
			log.Info("Writing snapshot state to disk", "root", snapBase)
			if err := triedb.Commit(snapBase, true, nil); err != nil {
				log.Error("Failed to commit recent state trie", "err", err)
			}
		}
		for !bc.triegc.Empty() {
			triedb.Dereference(bc.triegc.PopItem().(common.Hash))
		}
		if size, _ := triedb.Size(); size != 0 {
			log.Error("Dangling trie nodes after full cleanup")
		}
	}
	// Ensure all live cached entries be saved into disk, so that we can skip
	// cache warmup when node restarts.
	if bc.cacheConfig.TrieCleanJournal != "" {
		triedb := bc.stateCache.TrieDB()
		triedb.SaveCache(bc.cacheConfig.TrieCleanJournal)
	}
	log.Info("Blockchain stopped")
}

// StopInsert interrupts all insertion methods, causing them to return
// errInsertionInterrupted as soon as possible. Insertion is permanently disabled after
// calling this method.
func (bc *BlockChain) StopInsert() {
	atomic.StoreInt32(&bc.procInterrupt, 1)
}

// insertStopped returns true after StopInsert has been called.
func (bc *BlockChain) insertStopped() bool {
	return atomic.LoadInt32(&bc.procInterrupt) == 1
}

// WriteStatus status of write
type WriteStatus byte

const (
	NonStatTy WriteStatus = iota
	CanonStatTy
	SideStatTy
)

// numberHash is just a container for a number and a hash, to represent a block
type numberHash struct {
	number uint64
	hash   common.Hash
}

// InsertReceiptChain attempts to complete an already existing header chain with
// transaction and receipt data.
func (bc *BlockChain) InsertReceiptChain(blockChain types.Blocks, receiptChain []types.Receipts, ancientLimit uint64) (int, error) {
	// We don't require the chainMu here since we want to maximize the
	// concurrency of header insertion and receipt insertion.
	bc.wg.Add(1)
	defer bc.wg.Done()

	var (
		ancientBlocks, liveBlocks     types.Blocks
		ancientReceipts, liveReceipts []types.Receipts
	)
	// Do a sanity check that the provided chain is actually ordered and linked
	for i := 0; i < len(blockChain); i++ {
		if blockChain[i].Number() != nil && blockChain[i].Nr() <= ancientLimit {
			ancientBlocks, ancientReceipts = append(ancientBlocks, blockChain[i]), append(ancientReceipts, receiptChain[i])
		} else {
			liveBlocks, liveReceipts = append(liveBlocks, blockChain[i]), append(liveReceipts, receiptChain[i])
		}
	}

	var (
		stats = struct{ processed, ignored int32 }{}
		start = time.Now()
		size  = int64(0)
	)

	// updateHead updates the head fast sync block if the inserted blocks are better
	// and returns an indicator whether the inserted blocks are canonical.
	updateHead := func(head *types.Block) bool {
		if !bc.chainmu.TryLock() {
			return false
		}
		defer bc.chainmu.Unlock()

		// Rewind may have occurred, skip in that case.
		if bc.GetLastFinalizedHeader().Nr() >= head.Nr() {
			rawdb.WriteHeadFastBlockHash(bc.db, head.Hash())
			bc.lastFinalizedFastBlock.Store(head)
			headFastBlockGauge.Update(int64(head.Nr()))
			return true
		}
		return false
	}

	// writeAncient writes blockchain and corresponding receipt chain into ancient store.
	//
	// this function only accepts canonical chain data. All side chain will be reverted
	// eventually.
	writeAncient := func(blockChain types.Blocks, receiptChain []types.Receipts) (int, error) {
		first := blockChain[0]
		last := blockChain[len(blockChain)-1]

		// Ensure genesis is in ancients.
		if first.Nr() == 1 {
			if frozen, _ := bc.db.Ancients(); frozen == 0 {
				b := bc.genesisBlock
				writeSize, err := rawdb.WriteAncientBlocks(bc.db, []*types.Block{b}, []types.Receipts{nil})
				size += writeSize
				if err != nil {
					log.Error("Error writing genesis to ancients", "err", err)
					return 0, err
				}
				log.Info("Wrote genesis to ancients")
			}
		}
		// Before writing the blocks to the ancients, we need to ensure that
		// they correspond to the what the headerchain 'expects'.
		// We only check the last block/header, since it's a contiguous chain.
		if !bc.HasHeader(last.Hash()) {
			return 0, fmt.Errorf("containing header #%d [%x..] unknown", last.Nr(), last.Hash().Bytes()[:4])
		}

		// Write all chain data to ancients.
		writeSize, err := rawdb.WriteAncientBlocks(bc.db, blockChain, receiptChain)
		size += writeSize
		if err != nil {
			log.Error("Error importing chain data to ancients", "err", err)
			return 0, err
		}

		// Write tx indices if any condition is satisfied:
		// * If user requires to reserve all tx indices(txlookuplimit=0)
		// * If all ancient tx indices are required to be reserved(txlookuplimit is even higher than ancientlimit)
		// * If block number is large enough to be regarded as a recent block
		// It means blocks below the ancientLimit-txlookupLimit won't be indexed.
		//
		// But if the `TxIndexTail` is not nil, e.g. Geth is initialized with
		// an external ancient database, during the setup, blockchain will start
		// a background routine to re-indexed all indices in [ancients - txlookupLimit, ancients)
		// range. In this case, all tx indices of newly imported blocks should be
		// generated.
		var batch = bc.db.NewBatch()
		for bi, block := range blockChain {
			if bc.txLookupLimit == 0 || ancientLimit <= bc.txLookupLimit || block.Nr() >= ancientLimit-bc.txLookupLimit {
				for i, tx := range block.Transactions() {
					bc.WriteTxLookupEntry(i, tx.Hash(), block.Hash(), receiptChain[bi][i].Status)
				}
			} else if rawdb.ReadTxIndexTail(bc.db) != nil {
				for i, tx := range block.Transactions() {
					bc.WriteTxLookupEntry(i, tx.Hash(), block.Hash(), receiptChain[bi][i].Status)
				}
			}
			stats.processed++
		}

		// Flush all tx-lookup index data.
		size += int64(batch.ValueSize())
		if err := batch.Write(); err != nil {
			// The tx index data could not be written.
			// Roll back the ancient store update.
			fastBlock := bc.GetLastFinalizedFastBlock().Nr()
			if err := bc.db.TruncateAncients(fastBlock + 1); err != nil {
				log.Error("Can't truncate ancient store after failed insert", "err", err)
			}
			return 0, err
		}

		// Sync the ancient store explicitly to ensure all data has been flushed to disk.
		if err := bc.db.Sync(); err != nil {
			return 0, err
		}

		// Update the current fast block because all block data is now present in DB.
		previousFastBlock := bc.GetLastFinalizedFastBlock().Nr()
		if !updateHead(blockChain[len(blockChain)-1]) {
			// We end up here if the header chain has reorg'ed, and the blocks/receipts
			// don't match the canonical chain.
			if err := bc.db.TruncateAncients(previousFastBlock + 1); err != nil {
				log.Error("Can't truncate ancient store after failed insert", "err", err)
			}
			return 0, errSideChainReceipts
		}

		// Delete block data from the main database.
		batch.Reset()
		canonHashes := make(map[common.Hash]struct{})
		for _, block := range blockChain {
			canonHashes[block.Hash()] = struct{}{}
			if block.Nr() == 0 {
				continue
			}
			rawdb.DeleteBlockWithoutNumber(batch, block.Hash())
		}
		if err := batch.Write(); err != nil {
			return 0, err
		}

		return 0, nil
	}

	// writeLive writes blockchain and corresponding receipt chain into active store.
	writeLive := func(blockChain types.Blocks, receiptChain []types.Receipts) (int, error) {
		skipPresenceCheck := false
		batch := bc.db.NewBatch()
		for i, block := range blockChain {
			// Short circuit insertion if shutting down or processing failed
			if bc.insertStopped() {
				return 0, errInsertionInterrupted
			}
			// Short circuit if the owner header is unknown
			if !bc.HasHeader(block.Hash()) {
				return i, fmt.Errorf("containing header #%d [%x..] unknown", block.Nr(), block.Hash().Bytes()[:4])
			}
			if !skipPresenceCheck {
				// Ignore if the entire data is already known
				if bc.HasBlock(block.Hash()) {
					stats.ignored++
					continue
				} else {
					// If block N is not present, neither are the later blocks.
					// This should be true, but if we are mistaken, the shortcut
					// here will only cause overwriting of some existing data
					skipPresenceCheck = true
				}
			}
			// Write all the data out into the database
			rawdb.WriteBody(batch, block.Hash(), block.Body())
			rawdb.WriteReceipts(batch, block.Hash(), receiptChain[i])
			bc.handleBlockValidatorSyncReceipts(block, receiptChain[i])

			// Always write tx indices for live blocks, we assume they are needed
			for j, tx := range block.Transactions() {
				bc.WriteTxLookupEntry(j, tx.Hash(), block.Hash(), receiptChain[i][j].Status)
			}

			// Write everything belongs to the blocks into the database. So that
			// we can ensure all components of body is completed(body, receipts,
			// tx indexes)
			if batch.ValueSize() >= ethdb.IdealBatchSize {
				if err := batch.Write(); err != nil {
					return 0, err
				}
				size += int64(batch.ValueSize())
				batch.Reset()
			}
			stats.processed++
		}
		// Write everything belongs to the blocks into the database. So that
		// we can ensure all components of body is completed(body, receipts,
		// tx indexes)
		if batch.ValueSize() > 0 {
			size += int64(batch.ValueSize())
			if err := batch.Write(); err != nil {
				return 0, err
			}
		}
		updateHead(blockChain[len(blockChain)-1])
		return 0, nil
	}

	// Write downloaded chain data and corresponding receipt chain data
	if len(ancientBlocks) > 0 {
		if n, err := writeAncient(ancientBlocks, ancientReceipts); err != nil {
			if err == errInsertionInterrupted {
				return 0, nil
			}
			return n, err
		}
	}
	// Write the tx index tail (block number from where we index) before write any live blocks
	if len(liveBlocks) > 0 && liveBlocks[0].Nr() == ancientLimit+1 {
		// The tx index tail can only be one of the following two options:
		// * 0: all ancient blocks have been indexed
		// * ancient-limit: the indices of blocks before ancient-limit are ignored
		if tail := rawdb.ReadTxIndexTail(bc.db); tail == nil {
			if bc.txLookupLimit == 0 || ancientLimit <= bc.txLookupLimit {
				rawdb.WriteTxIndexTail(bc.db, 0)
			} else {
				rawdb.WriteTxIndexTail(bc.db, ancientLimit-bc.txLookupLimit)
			}
		}
	}
	if len(liveBlocks) > 0 {
		if n, err := writeLive(liveBlocks, liveReceipts); err != nil {
			if err == errInsertionInterrupted {
				return 0, nil
			}
			return n, err
		}
	}

	head := blockChain[len(blockChain)-1]
	context := []interface{}{
		"count", stats.processed, "elapsed", common.PrettyDuration(time.Since(start)),
		"number", head.Nr(), "hash", head.Hash(), "age", common.PrettyAge(time.Unix(int64(head.Time()), 0)),
		"size", common.StorageSize(size),
	}
	if stats.ignored > 0 {
		context = append(context, []interface{}{"ignored", stats.ignored}...)
	}
	log.Info("Imported new block receipts", context...)

	return 0, nil
}

//var lastWrite uint64

// writeBlockWithoutState writes only the block and its metadata to the database,
// but does not write any state. This is used to construct competing side forks
// up to the point where they exceed the canonical total difficulty.
func (bc *BlockChain) writeBlockWithoutState(block *types.Block) (err error) {
	if bc.insertStopped() {
		return errInsertionInterrupted
	}

	batch := bc.db.NewBatch()
	rawdb.WriteBlock(batch, block)
	if err := batch.Write(); err != nil {
		log.Crit("Failed to write block into disk", "err", err)
	}
	rawdb.AddSlotBlockHash(bc.Database(), block.Slot(), block.Hash())

	bc.AppendToChildren(block.Hash(), block.ParentHashes())
	return nil
}

// WriteFinalizedBlock writes the block and all associated state to the database.
func (bc *BlockChain) WriteFinalizedBlock(finNr uint64, block *types.Block, receipts []*types.Receipt, logs []*types.Log, state *state.StateDB, isHead bool) error {
	if !bc.chainmu.TryLock() {
		return errInsertionInterrupted
	}
	defer bc.chainmu.Unlock()

	return bc.writeFinalizedBlock(finNr, block, isHead)
}

// SetRollbackActive set flag of rollback proc is running.
func (bc *BlockChain) SetRollbackActive() {
	bc.hc.SetRollbackActive()
}

// ResetRollbackActive reset flag of rollback proc running.
func (bc *BlockChain) ResetRollbackActive() {
	bc.hc.ResetRollbackActive()
}

// IsRollbackActive returns true if rollback proc is running.
func (bc *BlockChain) IsRollbackActive() bool {
	return bc.hc.IsRollbackActive()
}

// RollbackFinalization writes the block and all associated state to the database.
func (bc *BlockChain) RollbackFinalization(finNr uint64) error {
	if !bc.chainmu.TryLock() {
		return errInsertionInterrupted
	}
	defer bc.chainmu.Unlock()

	block := bc.GetBlockByNumber(finNr)
	block.SetNumber(nil)

	batch := bc.db.NewBatch()
	rawdb.DeleteFinalizedHashNumber(batch, block.Hash(), finNr)

	// update finalized number cache
	bc.hc.numberCache.Remove(block.Hash())

	bc.hc.headerCache.Remove(block.Hash())
	bc.hc.headerCache.Add(block.Hash(), block.Header())

	bc.blockCache.Remove(block.Hash())
	bc.blockCache.Add(block.Hash(), block)

	// Flush the whole batch into the disk, exit the node if failed
	if err := batch.Write(); err != nil {
		log.Crit("Failed to rollback block finalization", "finNr", finNr, "hash", block.Hash().Hex(), "err", err)
	}
	return nil
}

// WriteSyncDagBlock writes the dag block and all associated state to the database
// for dag synchronization process
func (bc *BlockChain) WriteSyncDagBlock(block *types.Block, validate bool) (status int, err error) {
	bc.blockProcFeed.Send(true)
	defer bc.blockProcFeed.Send(false)

	// Pre-checks passed, start the full block imports
	if !bc.chainmu.TryLock() {
		return 0, errInsertionInterrupted
	}
	n, err := bc.insertBlocks(types.Blocks{block}, validate, opSync)
	bc.chainmu.Unlock()

	err = bc.insertDalayedBloks()
	if err != nil {
		return n, err
	}
	return n, err
}

// WriteSyncBlocks writes the blocks and all associated state to the database while synchronization process.
func (bc *BlockChain) WriteSyncBlocks(blocks types.Blocks, validate bool) (status int, err error) {
	bc.blockProcFeed.Send(true)
	defer bc.blockProcFeed.Send(false)

	// Pre-checks passed, start the full block imports
	if !bc.chainmu.TryLock() {
		return 0, errInsertionInterrupted
	}
	n, err := bc.insertBlocks(blocks, validate, opSync)
	bc.chainmu.Unlock()
	if err == ErrInsertUncompletedDag {
		processing := make(map[common.Hash]bool, len(bc.insBlockCache))
		for _, b := range bc.insBlockCache {
			processing[b.Hash()] = true
		}
		for i, bl := range blocks {
			log.Info("Delay syncing block", "height", bl.Height(), "hash", bl.Hash().Hex())
			if i >= n && !processing[bl.Hash()] {
				bc.insBlockCache = append(bc.insBlockCache, bl)
				processing[bl.Hash()] = true
			}
		}
	} else if err != nil {
		return n, err
	}
	err = bc.insertDalayedBloks()
	return n, nil
}

func (bc *BlockChain) insertDalayedBloks() error {
	if len(bc.insBlockCache) == 0 {
		return nil
	}
	log.Info("Insert delayed blocks: start", "count", len(bc.insBlockCache))
	insBlockCache := []*types.Block{}
	for _, bl := range bc.insBlockCache {
		if hdr := bc.GetHeader(bl.Hash()); hdr != nil {
			log.Info("Insert delayed blocks: skip inserted", "slot", bl.Slot(), "hash", bl.Hash().Hex())
			continue
		}
		_, insErr := bc.insertBlocks(types.Blocks{bl}, true, opDelay)
		if insErr == ErrInsertUncompletedDag {
			insBlockCache = append(insBlockCache, bl)
			log.Info("Insert delayed blocks: retry", "slot", bl.Slot(), "hash", bl.Hash().Hex(), "err", insErr)
		} else if insErr != nil {
			log.Error("Insert delayed blocks: error", "slot", bl.Slot(), "hash", bl.Hash().Hex(), "err", insErr)
			return insErr
		}
	}
	bc.insBlockCache = insBlockCache
	return nil
}

// WriteCreatedDagBlock writes the dag block created locally.
func (bc *BlockChain) WriteCreatedDagBlock(block *types.Block) (status int, err error) {
	bc.blockProcFeed.Send(true)
	defer bc.blockProcFeed.Send(false)

	// Pre-checks passed, start the full block imports
	if !bc.chainmu.TryLock() {
		return 0, errInsertionInterrupted
	}
	defer bc.chainmu.Unlock()
	n, err := bc.insertBlocks(types.Blocks{block}, true, opCreate)

	return n, err
}

// WriteMinedBlock writes the block and all associated state to the database.
// deprecated
func (bc *BlockChain) WriteMinedBlock(block *types.Block) (status WriteStatus, err error) {
	if !bc.chainmu.TryLock() {
		return NonStatTy, errInsertionInterrupted
	}
	defer bc.chainmu.Unlock()

	// WriteBlockWithoutState
	status = SideStatTy
	err = bc.writeBlockWithoutState(block)
	if err != nil {
		return NonStatTy, err
	}

	return
}

// writeBlockWithState writes the block and all associated state to the database,
// but is expects the chain mutex to be held.
func (bc *BlockChain) writeBlockWithState(block *types.Block, receipts []*types.Receipt, logs []*types.Log, state *state.StateDB, emitHeadEvent NewBlockEvtType, kind string) (status WriteStatus, err error) {
	if bc.insertStopped() {
		return NonStatTy, errInsertionInterrupted
	}

	// Irrelevant of the canonical status, write the block itself to the database.
	//
	// Note all the components of block(td, hash->number map, header, body, receipts)
	// should be written atomically. BlockBatch is used for containing all components.
	blockBatch := bc.db.NewBatch()
	rawdb.WriteBlock(blockBatch, block)
	rawdb.WriteReceipts(blockBatch, block.Hash(), receipts)
	bc.handleBlockValidatorSyncReceipts(block, receipts)
	rawdb.WritePreimages(blockBatch, state.Preimages())

	// create transaction lookup for applied txs.
	for i, tx := range block.Transactions() {
		bc.WriteTxLookupEntry(i, tx.Hash(), block.Hash(), receipts[i].Status)
	}

	if err := blockBatch.Write(); err != nil {
		log.Crit("Failed to write block into disk", "err", err)
	}
	rawdb.AddSlotBlockHash(bc.Database(), block.Slot(), block.Hash())
	bc.removeOptimisticSpinesFromCache(block.Slot())
	bc.AppendToChildren(block.Hash(), block.ParentHashes())
	// Commit all cached state changes into underlying memory database.
	root, err := state.Commit(true)
	log.Info("Block parent hashes", "hash", block.Hash().Hex(), "ParentHashes", block.ParentHashes())
	log.Info("Block received root", "root", block.Root().Hex(), "hash", block.Hash().Hex())
	log.Info("Block committed root", "root", root.Hex(), "height", block.Height(), "Nr", block.Nr(), "kind", kind)

	if err != nil {
		log.Error("Block committed root error", "height", block.Height(), "Nr", block.Nr(), "kind", kind, "err", err)
		return NonStatTy, err
	}
	triedb := bc.stateCache.TrieDB()

	// If we're running an archive node, always flush
	if bc.cacheConfig.TrieDirtyDisabled {
		if err := triedb.Commit(root, false, nil); err != nil {
			return NonStatTy, err
		}
	} else {
		// Full but not archive node, do proper garbage collection
		triedb.Reference(root, common.Hash{}) // metadata reference to keep trie alive
		if err := triedb.Commit(root, true, nil); err != nil {
			return NonStatTy, err
		}
	}
	status = SideStatTy

	if status == CanonStatTy || kind == "syncInsertChain" {
		bc.chainFeed.Send(ChainEvent{Block: block, Hash: block.Hash(), Logs: logs})
		if len(logs) > 0 {
			bc.logsFeed.Send(logs)
		}
		// In theory we should fire a ChainHeadEvent when we inject
		// a canonical block, but sometimes we can insert a batch of
		// canonicial blocks. Avoid firing too much ChainHeadEvents,
		// we will fire an accumulated ChainHeadEvent and disable fire
		// event here.
		if emitHeadEvent != ET_SKIP {
			bc.chainHeadFeed.Send(ChainHeadEvent{Block: block, Type: emitHeadEvent})
		}
	}

	return status, nil
}

// deprecated, used for tests only
// SyncInsertChain attempts to insert the given batch of blocks in chain
// received while synchronization process
func (bc *BlockChain) SyncInsertChain(chain types.Blocks) (int, error) {
	// Sanity check that we have something meaningful to import
	if len(chain) == 0 {
		return 0, nil
	}

	bc.blockProcFeed.Send(true)
	defer bc.blockProcFeed.Send(false)

	var (
		block, prev *types.Block
	)
	// Do a sanity check that the provided chain is actually ordered and linked
	for i := 1; i < len(chain); i++ {
		block = chain[i]
		prev = chain[i-1]
		curNr := uint64(0)
		prevNr := uint64(0)
		if block.Number() != nil {
			curNr = *block.Number()
		}
		if prev.Number() != nil {
			prevNr = *prev.Number()
		}
		if curNr != prevNr+1 {
			// Chain broke ancestry, log a message (programming error) and skip insertion
			log.Error("Non contiguous block insert", "number", block.Nr(), "hash", block.Hash().Hex(), "prevnumber", prev.Nr(), "prevhash", prev.Hash())
			return 0, fmt.Errorf("non contiguous insert: item %d is #%d [%x..], item %d is #%d [%x..]", i-1, prev.Nr(),
				prev.Hash().Bytes()[:4], i, block.Nr(), block.Hash().Bytes()[:4])
		}
	}

	// Pre-checks passed, start the full block imports
	if !bc.chainmu.TryLock() {
		return 0, errChainStopped
	}
	defer bc.chainmu.Unlock()
	return bc.syncInsertChain(chain)
}

// InsertPropagatedBlocks inserts propagated block
func (bc *BlockChain) InsertPropagatedBlocks(chain types.Blocks) (int, error) {
	// Sanity check that we have something meaningful to import
	if len(chain) == 0 {
		return 0, nil
	}

	bc.DagMuLock()
	defer bc.DagMuUnlock()

	bc.blockProcFeed.Send(true)
	defer bc.blockProcFeed.Send(false)

	// Pre-checks passed, start the full block imports
	if !bc.chainmu.TryLock() {
		return 0, errChainStopped
	}
	n, err := bc.insertBlocks(chain, true, opPropagate)
	bc.chainmu.Unlock()

	if err == ErrInsertUncompletedDag {
		processing := make(map[common.Hash]bool, len(bc.insBlockCache))
		for _, b := range bc.insBlockCache {
			processing[b.Hash()] = true
		}
		for i, bl := range chain {
			log.Info("Delay propagated block", "height", bl.Height(), "hash", bl.Hash().Hex())
			if i >= n && !processing[bl.Hash()] {
				bc.insBlockCache = append(bc.insBlockCache, bl)
			}
		}
	}
	return n, err
}

// IsAddressAssigned  checks if miner is allowed to add transaction from that address
func IsAddressAssigned(address common.Address, creators []common.Address, creatorNr int64) bool {
	var (
		creatorCount = len(creators)
		countVal     = big.NewInt(int64(creatorCount))
		val          = address.Hash().Big()
	)
	if creatorCount == 0 {
		return false
	}

	pos := new(big.Int).Mod(val, countVal).Int64()
	return pos == creatorNr
}

// deprecated, used for tests only
// syncInsertChain is the internal implementation of SyncInsertChain, which assumes that
// 1) chains are contiguous, and 2) The chain mutex is held.
//
// This method is split out so that import batches that require re-injecting
// historical blocks can do so without releasing the lock, which could lead to
// racey behaviour. If a sidechain import is in progress, and the historic state
// is imported, but then new canon-head is added before the actual sidechain
// completes, then the historic state could be pruned again
func (bc *BlockChain) syncInsertChain(chain types.Blocks) (int, error) {
	// If the chain is terminating, don't even bother starting up
	if atomic.LoadInt32(&bc.procInterrupt) == 1 {
		return 0, nil
	}
	// Start a parallel signature recovery (signer will fluke on fork transition, minimal perf loss)
	senderCacher.recoverFromBlocks(types.MakeSigner(bc.chainConfig), chain)
	var (
		stats    = insertStats{startTime: mclock.Now()}
		maxFinNr = bc.GetLastFinalizedNumber()
	)

	// Start the parallel header verifier
	headers := make([]*types.Header, len(chain))
	headerMap := make(types.HeaderMap, len(chain))

	for i, block := range chain {
		headers[i] = block.Header()
		headerMap[block.Hash()] = block.Header()
		if block.Number() != nil {
			if block.Nr() > maxFinNr {
				maxFinNr = block.Nr()
			}
		} else {
			bc.MoveTxsToProcessing(block)
		}
	}

	// Peek the error for the first block to decide the directing import logic
	it := newInsertIterator(chain, bc.validator)

	block, err := it.next()

	switch {
	// First block is pruned, insert as sidechain and reorg
	case errors.Is(err, consensus.ErrPrunedAncestor):
		log.Warn("Pruned ancestor, inserting as sidechain", "hash", block.Hash().Hex())
		return bc.insertSideChain(block, it)

	// Some other error occurred, abort
	case err != nil:
		stats.ignored += len(it.chain)
		return it.index, err
	}
	// No validation errors for the first block (or chain prefix skipped)
	var activeState *state.StateDB
	defer func() {
		// The chain importer is starting and stopping trie prefetchers. If a bad
		// block or other error is hit however, an early return may not properly
		// terminate the background threads. This defer ensures that we clean up
		// and dangling prefetcher, without defering each and holding on live refs.
		if activeState != nil {
			activeState.StopPrefetcher()
		}
	}()

	for ; block != nil && err == nil; block, err = it.next() {
		// If the chain is terminating, stop processing blocks
		if bc.insertStopped() {
			log.Debug("Abort during block processing")
			break
		}
		// If the header is a banned one, straight out abort
		if BadHashes[block.Hash()] {
			return it.index, ErrBannedHash
		}

		rawdb.WriteBlock(bc.db, block)
		rawdb.AddSlotBlockHash(bc.Database(), block.Slot(), block.Hash())
		bc.AppendToChildren(block.Hash(), block.ParentHashes())
		bc.MoveTxsToProcessing(block)

		isHead := maxFinNr == block.Nr()
		bc.writeFinalizedBlock(block.Nr(), block, isHead)
		if err != nil {
			return it.index, err
		}

		//insertion of blue blocks
		start := time.Now()
		//retrieve state data
		statedb, stateBlock, stateErr := bc.CollectStateDataByBlock(block)

		if stateErr != nil {
			return it.index, stateErr
		}
		// Enable prefetching to pull in trie node paths while processing transactions
		statedb.StartPrefetcher("chain")
		activeState = statedb

		// If we have a followup block, run that against the current state to pre-cache
		// transactions and probabilistically some of the account/storage trie nodes.
		var followupInterrupt uint32
		if !bc.cacheConfig.TrieCleanNoPrefetch {
			if followup, err := it.peek(); followup != nil && err == nil {
				throwaway, _ := state.New(stateBlock.Root(), bc.stateCache, bc.snaps)

				go func(start time.Time, followup *types.Block, throwaway *state.StateDB, interrupt *uint32) {
					bc.prefetcher.Prefetch(followup, throwaway, bc.vmConfig, &followupInterrupt)

					blockPrefetchExecuteTimer.Update(time.Since(start))
					if atomic.LoadUint32(interrupt) == 1 {
						blockPrefetchInterruptMeter.Mark(1)
					}
				}(time.Now(), followup, throwaway, &followupInterrupt)
			}
		}
		// Process block using the parent state as reference point
		substart := time.Now()
		receipts, logs, usedGas, err := bc.processor.Process(block, statedb, bc.vmConfig)
		if err != nil {
			atomic.StoreUint32(&followupInterrupt, 1)
			log.Error("Error of block insertion to chain while sync (processing)", "height", block.Height(), "hash", block.Hash().Hex(), "err", err)
			return it.index, err
		}
		// Update the metrics touched during block processing
		accountReadTimer.Update(statedb.AccountReads)                 // Account reads are complete, we can mark them
		storageReadTimer.Update(statedb.StorageReads)                 // Storage reads are complete, we can mark them
		accountUpdateTimer.Update(statedb.AccountUpdates)             // Account updates are complete, we can mark them
		storageUpdateTimer.Update(statedb.StorageUpdates)             // Storage updates are complete, we can mark them
		snapshotAccountReadTimer.Update(statedb.SnapshotAccountReads) // Account reads are complete, we can mark them
		snapshotStorageReadTimer.Update(statedb.SnapshotStorageReads) // Storage reads are complete, we can mark them
		triehash := statedb.AccountHashes + statedb.StorageHashes     // Save to not double count in validation
		trieproc := statedb.SnapshotAccountReads + statedb.AccountReads + statedb.AccountUpdates
		trieproc += statedb.SnapshotStorageReads + statedb.StorageReads + statedb.StorageUpdates

		blockExecutionTimer.Update(time.Since(substart) - trieproc - triehash)

		proctime := time.Since(start)

		// Update the metrics touched during block validation
		accountHashTimer.Update(statedb.AccountHashes) // Account hashes are complete, we can mark them
		storageHashTimer.Update(statedb.StorageHashes) // Storage hashes are complete, we can mark them

		blockValidationTimer.Update(time.Since(substart) - (statedb.AccountHashes + statedb.StorageHashes - triehash))

		// Write the block to the chain and get the status.
		substart = time.Now()
		log.Info(" >>>>>>>>>>>>> SyncInsert schain <<<<<<<<<<<<<<", "height", block.Height(), "hash", block.Hash().Hex(), "err", err)
		status, err := bc.writeBlockWithState(block, receipts, logs, statedb, ET_SKIP, "syncInsertChain")
		atomic.StoreUint32(&followupInterrupt, 1)
		if err != nil {
			log.Error("Error of block insertion to chain while sync (block writing)", "height", block.Height(), "hash", block.Hash().Hex(), "err", err)
			return it.index, err
		}
		// Update the metrics touched during block commit
		accountCommitTimer.Update(statedb.AccountCommits)   // Account commits are complete, we can mark them
		storageCommitTimer.Update(statedb.StorageCommits)   // Storage commits are complete, we can mark them
		snapshotCommitTimer.Update(statedb.SnapshotCommits) // Snapshot commits are complete, we can mark them

		blockWriteTimer.Update(time.Since(substart) - statedb.AccountCommits - statedb.StorageCommits - statedb.SnapshotCommits)
		blockInsertTimer.UpdateSince(start)

		switch status {
		case CanonStatTy:
			log.Error("Inserted new block", "hash", block.Hash().Hex(),
				"txs", len(block.Transactions()), "gas", block.GasUsed(),
				"elapsed", common.PrettyDuration(time.Since(start)),
				"root", block.Root())
			// Only count canonical blocks for GC processing time
			bc.gcproc += proctime

		case SideStatTy:
			log.Debug("Inserted forked block", "hash", block.Hash().Hex(),
				"elapsed", common.PrettyDuration(time.Since(start)),
				"txs", len(block.Transactions()), "gas", block.GasUsed(),
				"root", block.Root())

		default:
			// This in theory is impossible, but lets be nice to our future selves and leave
			// a log, instead of trying to track down blocks imports that don't emit logs.
			log.Warn("Inserted block with unknown status", "hash", block.Hash().Hex(),
				"elapsed", common.PrettyDuration(time.Since(start)),
				"txs", len(block.Transactions()), "gas", block.GasUsed(),
				"root", block.Root())
		}
		stats.processed++
		stats.usedGas += usedGas

		dirty, _ := bc.stateCache.TrieDB().Size()
		stats.report(chain, it.index, dirty)

		bc.AppendToChildren(block.Hash(), block.ParentHashes())

		// update tips
		tmpTips := types.Tips{}
		for _, h := range block.ParentHashes() {
			bdag := bc.GetBlockDag(h)
			// should never happen
			if bdag == nil {
				pHeader := bc.GetHeader(h)
				_, anc, _, err := bc.CollectAncestorsAftCpByParents(pHeader.ParentHashes, pHeader.CpHash)
				if err != nil {
					return it.index, err
				}
				bdag = &types.BlockDAG{
					Hash:                   pHeader.Hash(),
					Height:                 pHeader.Height,
					Slot:                   pHeader.Slot,
					CpHash:                 pHeader.CpHash,
					CpHeight:               bc.GetHeader(pHeader.CpHash).Height,
					OrderedAncestorsHashes: anc.Hashes(),
				}
			}
			tmpTips.Add(bdag)
		}
		ancestorsHashes, err := bc.CollectAncestorsHashesByTips(tmpTips, block.CpHash())
		bc.AddTips(&types.BlockDAG{
			Hash:                   block.Hash(),
			Height:                 block.Height(),
			Slot:                   block.Slot(),
			CpHash:                 block.CpHash(),
			CpHeight:               bc.GetHeader(block.CpHash()).Height,
			OrderedAncestorsHashes: ancestorsHashes,
		})
		bc.RemoveTips(ancestorsHashes)
	}

	stats.ignored += it.remaining()

	return it.index, err
}

// verifyBlockCoinbase return false if creator is unassigned
func (bc *BlockChain) verifyBlockCoinbase(block *types.Block, slotCreators []common.Address) bool {
	coinbase := block.Header().Coinbase
	contains, _ := common.Contains(slotCreators, coinbase)
	if !contains {
		log.Warn("Block verification: creator assignment failed",
			"slot", block.Slot(),
			"hash", block.Hash().Hex(),
			"blockCreator", block.Header().Coinbase.Hex(),
			"slotCreators", slotCreators,
		)

		return false
	}

	signer, err := types.BlockHeaderSigner(block.Header())
	if err != nil {
		return false
	}

	if signer != coinbase {
		log.Warn("Block verification: creator is not a signer",
			"slot", block.Slot(),
			"hash", block.Hash().Hex(),
			"blockCreator", block.Header().Coinbase.Hex(),
			"blockSigner", signer.Hex(),
			"slotCreators", slotCreators,
		)

		return false
	}

	return true
}

// CacheInvalidBlock cache invalid block
func (bc *BlockChain) CacheInvalidBlock(block *types.Block) {
	bc.invalidBlocksCache.Add(block.Hash(), struct{}{})
}

// VerifyBlock validate block
func (bc *BlockChain) VerifyBlock(block *types.Block) (bool, error) {
	defer func(ts time.Time) {
		log.Info("^^^^^^^^^^^^ TIME",
			"elapsed", common.PrettyDuration(time.Since(ts)),
			"func:", "VerifyBlock:Total",
		)
	}(time.Now())

	// Verify block slot
	if !bc.verifyBlockSlot(block) {
		return false, nil
	}

	// Verify block era
	if !bc.verifyBlockEra(block) {
		return false, nil
	}

	slotCreators, err := bc.ValidatorStorage().GetCreatorsBySlot(bc, block.Slot())
	if err != nil {
		log.Error("VerifyBlock: can`t get shuffled validators", "error", err)
		return false, err
	}

	// Verify block coinbase
	if !bc.verifyBlockCoinbase(block, slotCreators) {
		return false, nil
	}

	err = bc.verifyEmptyBlock(block, slotCreators)
	if err != nil {
		return false, err
	}

	// Verify baseFee
	if !bc.verifyBlockBaseFee(block) {
		return false, nil
	}

	// Verify body hash and transactions hash
	if !bc.verifyBlockHashes(block) {
		return false, nil
	}

	// Verify block used gas
	if !bc.verifyBlockUsedGas(block) {
		return false, nil
	}

	isCpAncestor, ancestors, unloaded, _ := bc.CollectAncestorsAftCpByTips(block.ParentHashes(), block.CpHash())

	//check is block's chain synced and does not content rejected blocks
	if len(unloaded) > 0 {
		for _, unh := range unloaded {
			if _, ok := bc.invalidBlocksCache.Get(unh); ok {
				log.Warn("Block verification: invalid parent", "hash", block.Hash().Hex(), "parent", unh.Hex())
				return false, nil
			}
			log.Warn("Block verification: unknown parent", "hash", block.Hash().Hex(), "parent", unh.Hex())
			continue
		}
		return false, ErrInsertUncompletedDag
	}
	// cp must be an ancestor of the block
	if !isCpAncestor {
		log.Warn("Block verification: checkpoint is not ancestor", "hash", block.Hash().Hex(), "cpHash", block.CpHash().Hex())
		return false, nil
	}

	// Verify block checkpoint
	if !bc.verifyCheckpoint(block) {
		return false, nil
	}

	// Verify block height
	if !bc.verifyBlockHeight(block, len(ancestors)) {
		return false, nil
	}

	return bc.verifyBlockParents(block)
}

func (bc *BlockChain) verifyBlockUsedGas(block *types.Block) bool {
	intrGasSum := uint64(0)
	for _, tx := range block.Transactions() {
		intrGasSum += tx.Gas()
	}

	if intrGasSum > block.GasLimit() {
		log.Warn("Block verification: intrinsic gas sum > gasLimit",
			"hash", block.Hash().Hex(),
			"gasLimit", block.GasLimit(),
			"IntrinsicGas", intrGasSum,
		)
		return false
	}

	return true
}

func (bc *BlockChain) verifyBlockHeight(block *types.Block, ancestorsCount int) bool {
	cpHeader := bc.GetHeader(block.CpHash())
	calcHeight := bc.calcBlockHeight(cpHeader.Height, ancestorsCount)
	if block.Height() != calcHeight {
		log.Warn("Block verification: block invalid height",
			"calcHeight", calcHeight,
			"height", block.Height(),
			"hash", block.Hash().Hex(),
			"cpHeight", cpHeader.Height,
		)
		return false
	}
	return true
}

func (bc *BlockChain) verifyBlockHashes(block *types.Block) bool {
	// Verify body hash
	blockBody := block.Body()
	if blockBody.CalculateHash() != block.BodyHash() {
		log.Warn("Block verification: invalid body hash",
			"hash", block.Hash().Hex(),
			"bl.bodyHash", block.BodyHash().Hex(),
			"calc.bodyHash", blockBody.CalculateHash().Hex(),
		)
		return false
	}
	// Verify transactions hash
	calcTxHash := types.DeriveSha(block.Transactions(), trie.NewStackTrie(nil))
	if calcTxHash != block.TxHash() {
		log.Warn("Block verification: invalid transactions hash",
			"hash", block.Hash().Hex(),
			"txHash", block.TxHash().Hex(),
			"calc.txHash", calcTxHash.Hex(),
		)
		return false
	}
	return true
}

func (bc *BlockChain) verifyBlockSlot(block *types.Block) bool {
	if block.Slot() > bc.GetSlotInfo().CurrentSlot()+1 {
		log.Warn("Block verification: future slot",
			"currentSlot", bc.GetSlotInfo().CurrentSlot(),
			"blockSlot", block.Slot(),
			"blockHash", block.Hash().Hex(),
			"blockTime", block.Time(),
			"timeNow", time.Now().Unix(),
		)
		return false
	}
	return true
}

func (bc *BlockChain) verifyBlockParents(block *types.Block) (bool, error) {
	if len(block.ParentHashes()) == 0 {
		log.Warn("Block verification: no parents", "hash", block.Hash().Hex())
		return false, nil
	}

	var pSlot uint64
	parentsSlotsEquals := true
	parentsHeaders := bc.GetHeadersByHashes(block.ParentHashes())
	for i, parentHash := range block.ParentHashes() {
		parent := parentsHeaders[parentHash]
		if parent == nil {
			log.Warn("Block verification: parent not found",
				"hash", block.Hash().Hex(),
				"parent", parentHash.Hex(),
			)
			return false, ErrInsertUncompletedDag
		}
		//check parent Height
		if parent.Height >= block.Height() {
			log.Warn("Block verification: bad parent height",
				"height", block.Height(),
				"parent.height", parent.Height,
				"hash", block.Hash().Hex(),
				"parent", parentHash.Hex(),
			)
			return false, nil
		}
		//check parent slot
		if parent.Slot >= block.Slot() {
			log.Warn("Block verification: bad parent slot",
				"slot", block.Slot(),
				"parent.slot", parent.Slot,
				"hash", block.Hash().Hex(),
				"parent", parentHash.Hex(),
			)
			return false, nil
		}
		//check parents' slots are equals
		if i == 0 {
			pSlot = parent.Slot
		} else if pSlot != parent.Slot {
			parentsSlotsEquals = false
		}
	}

	if !parentsSlotsEquals {
		//check there are not parent-ancestor relations
		for ph, parentHeader := range parentsHeaders {
			if parentHeader.Nr() > 0 || parentHeader.Height == 0 {
				continue
			}
			for pph, pparent := range parentsHeaders {
				if ph == pph {
					continue
				}
				isAncestor, err := bc.IsAncestorByTips(parentHeader, pparent.Hash())
				if err != nil {
					return false, err
				}
				if isAncestor {
					log.Warn("Block verification: parent-ancestor detected",
						"block", block.Hash().Hex(),
						"parent", parentHeader.Hash().Hex(),
						"parent-ancestor", pparent.Hash().Hex(),
					)
					return false, nil
				}
			}
		}
	}
	return true, nil
}

func (bc *BlockChain) verifyEmptyBlock(block *types.Block, creators []common.Address) error {
	if len(block.Transactions()) > 0 {
		return nil
	}

	if block.Coinbase() != creators[0] {
		log.Warn("Empty block verification failed: invalid coinbase",
			"blockHash", block.Hash().Hex(),
			"block slot", block.Slot(),
			"coinbase", block.Coinbase().Hex(),
		)
	}

	blockEpoch := bc.GetSlotInfo().SlotToEpoch(block.Slot())
	blockEpochStartSlot, err := bc.GetSlotInfo().SlotOfEpochStart(blockEpoch)
	if err != nil {
		log.Warn("Empty block verification failed: can`t calculate block`s epoch start slot",
			"blockHash", block.Hash().Hex(),
			"block slot", block.Slot(),
			"blockEpoch", blockEpoch,
			"coinbase", block.Coinbase().Hex(),
		)

		return err
	}

	if block.Slot() != blockEpochStartSlot {
		log.Warn("Empty block verification failed: do not expect an empty block in this slot",
			"blockHash", block.Hash().Hex(),
			"block slot", block.Slot(),
			"blockEpoch", blockEpoch,
			"coinbase", block.Coinbase().Hex(),
		)

		return err
	}

	haveBlocks, err := bc.HaveEpochBlocks(blockEpoch - 1)
	if haveBlocks {
		log.Warn("Empty block verification failed: previous epoch have blocks",
			"blockHash", block.Hash().Hex(),
			"block slot", block.Slot(),
			"blockEpoch", blockEpoch,
			"coinbase", block.Coinbase().Hex(),
		)

		return errors.New("block verification: unexpected empty block")
	}

	return nil
}

func (bc *BlockChain) verifyBlockEra(block *types.Block) bool {
	// Get the epoch of the block
	blockEpoch := bc.GetSlotInfo().SlotToEpoch(block.Slot())

	calcEra := bc.EpochToEra(blockEpoch)
	if calcEra.Number != block.Era() {
		log.Warn("Block verification: invalid era",
			"hash", block.Hash().Hex(),
			"era", block.Era(),
		)
		return false
	}
	return true
}

func (bc *BlockChain) verifyCheckpoint(block *types.Block) bool {
	// cp must be coordinated (received from coordinator)
	coordCp := bc.GetCoordinatedCheckpoint(block.CpHash())
	if coordCp == nil {
		log.Warn("Block verification: cp not found",
			"cp.Hash", block.CpHash().Hex(),
			"bl.Hash", block.Hash().Hex(),
		)
		return false
	}
	if bc.IsCheckpointOutdated(coordCp) {
		log.Warn("Block verification: cp is outdated",
			"cp.Hash", block.CpHash().Hex(),
			"bl.Hash", block.Hash().Hex(),
		)
		return false
	}
	// check cp block exists
	cpHeader := bc.GetHeader(block.CpHash())
	if cpHeader == nil {
		log.Warn("Block verification: cp block not found",
			"cp.Hash", block.CpHash().Hex(),
			"bl.Hash", block.Hash().Hex(),
		)
		return false
	}
	// cp must be finalized
	if cpHeader.Height > 0 && cpHeader.Nr() == 0 {
		log.Warn("Block verification: cp is not finalized",
			"bl.CpNumber", block.CpNumber(),
			"cp.Number", cpHeader.Nr(),
			"cp.Height", cpHeader.Height,
			"cp.Hash", block.CpHash().Hex(),
			"bl.Hash", block.Hash().Hex(),
		)
		return false
	}
	if block.CpNumber() != cpHeader.Nr() {
		log.Warn("Block verification: mismatch cp fin numbers",
			"cp.Height", cpHeader.Height,
			"cp.Hash", block.CpHash().Hex(),
			"bl.Hash", block.Hash().Hex(),
			"cp.Number", cpHeader.Nr(),
			"bl.CpNumber", block.CpNumber(),
		)
		return false
	}
	if block.CpHash() != cpHeader.Hash() {
		log.Warn("Block verification: mismatch cp fin hashes",
			"bl.CpNumber", block.CpNumber(),
			"cp.Number", cpHeader.Nr(),
			"cp.Height", cpHeader.Height,
			"bl.Hash", block.Hash().Hex(),
			"cp.Hash", block.CpHash().Hex(),
			"bl.CpHash", block.CpHash().Hex(),
		)
		return false
	}
	if block.CpRoot() != cpHeader.Root {
		log.Warn("Block verification: mismatch cp roots",
			"bl.CpNumber", block.CpNumber(),
			"cp.Number", cpHeader.Nr(),
			"cp.Height", cpHeader.Height,
			"cp.Hash", block.CpHash().Hex(),
			"bl.Hash", block.Hash().Hex(),
			"cp.Root", cpHeader.Root.Hex(),
			"bl.CpRoot", block.CpRoot().Hex(),
		)
		return false
	}
	if block.CpReceiptHash() != cpHeader.ReceiptHash {
		log.Warn("Block verification: mismatch cp receipt hashes",
			"bl.CpNumber", block.CpNumber(),
			"cp.Number", cpHeader.Nr(),
			"cp.Height", cpHeader.Height,
			"cp.Hash", block.CpHash().Hex(),
			"bl.Hash", block.Hash().Hex(),
			"cp.ReceiptHash", cpHeader.ReceiptHash.Hex(),
			"bl.CpReceiptHash", block.CpReceiptHash().Hex(),
		)
		return false
	}
	if block.CpGasUsed() != cpHeader.GasUsed {
		log.Warn("Block verification: mismatch cp used gas",
			"bl.CpNumber", block.CpNumber(),
			"cp.Number", cpHeader.Nr(),
			"cp.Height", cpHeader.Height,
			"cp.Hash", block.CpHash().Hex(),
			"bl.Hash", block.Hash().Hex(),
			"cp.GasUsed", cpHeader.GasUsed,
			"bl.CpGasUsed", block.CpGasUsed(),
		)
		return false
	}
	if block.CpBloom() != cpHeader.Bloom {
		log.Warn("Block verification: mismatch cp bloom",
			"bl.CpNumber", block.CpNumber(),
			"cp.Number", cpHeader.Nr(),
			"cp.Height", cpHeader.Height,
			"cp.Hash", block.CpHash().Hex(),
			"bl.Hash", block.Hash().Hex(),
			"cp.Bloom", cpHeader.Bloom,
			"bl.CpBloom", block.CpBloom(),
		)
		return false
	}

	if cpHeader.BaseFee.Cmp(block.CpBaseFee()) != 0 {
		log.Warn("Block verification: mismatch cp base fee",
			"bl.CpNumber", block.CpNumber(),
			"cp.Number", cpHeader.Nr(),
			"cp.Height", cpHeader.Height,
			"cp.Hash", block.CpHash().Hex(),
			"bl.Hash", block.Hash().Hex(),
			"cp.BaseFee", cpHeader.BaseFee.String(),
			"bl.CpBaseFee", block.CpBaseFee().String(),
		)
		return false
	}
	// check accordance to parent checkpoints
	for _, ph := range block.ParentHashes() {
		parBdag := bc.GetBlockDag(ph)
		// block cp must be same or greater than parents
		if block.CpHash() == parBdag.CpHash {
			continue
		}
		if cpHeader.Height <= parBdag.CpHeight {
			log.Warn("Block verification: cp height less of parent cp",
				"parent.CpHeight", parBdag.CpHeight,
				"cp.Height", cpHeader.Height,
				"parent.Hash", ph.Hex(),
				"cp.Hash", block.CpHash().Hex(),
				"bl.Hash", block.Hash().Hex(),
			)
			return false
		}
		// otherwise block cp must be in past of parent and grater parent cp
		if !parBdag.OrderedAncestorsHashes.Has(block.CpHash()) {
			log.Warn("Block verification: cp not found in range from parent cp",
				"parent.Hash", ph.Hex(),
				"range", parBdag.OrderedAncestorsHashes,
				"cp.Hash", block.CpHash().Hex(),
				"bl.Hash", block.Hash().Hex(),
			)
			return false
		}
	}
	return true
}

func (bc *BlockChain) IsCheckpointOutdated(cp *types.Checkpoint) bool {
	lastCp := bc.GetLastCoordinatedCheckpoint()
	//if is current cp
	if cp.Epoch >= lastCp.Epoch {
		return false
	}
	// compare with prev cp
	lcpHeader := bc.GetHeader(lastCp.Spine)
	if lcpHeader == nil {
		return false
	}
	prevCpHash := lcpHeader.CpHash
	if lcpHeader.Hash() == bc.genesisBlock.Hash() {
		prevCpHash = bc.genesisBlock.Hash()
	}
	prevCp := bc.GetCoordinatedCheckpoint(prevCpHash)
	if cp.Epoch >= prevCp.Epoch {
		return false
	}
	log.Warn("Outdated cp detected",
		"cp.Epoch", cp.Epoch,
		"cp.FinEpoch", cp.FinEpoch,
		"cp.Spine", cp.Spine.Hex(),
		"lastCp.Epoch", lastCp.Epoch,
		"lastCp.FinEpoch", lastCp.FinEpoch,
		"lastCp.Spine", lastCp.Spine.Hex(),
		"prevCp.Epoch", prevCp.Epoch,
		"prevCp.FinEpoch", prevCp.FinEpoch,
		"prevCp.Spine", prevCp.Spine.Hex(),
	)
	return true
}

// insertBlocks inserts blocks to chain
func (bc *BlockChain) insertBlocks(chain types.Blocks, validate bool, op string) (int, error) {

	// If the chain is terminating, don't even bother starting up
	if atomic.LoadInt32(&bc.procInterrupt) == 1 {
		return 0, nil
	}

	// Start a parallel signature recovery (signer will fluke on fork transition, minimal perf loss)
	senderCacher.recoverFromBlocks(types.MakeSigner(bc.chainConfig), chain)

	var (
		stats     = insertStats{startTime: mclock.Now()}
		lastCanon *types.Block
	)
	// Fire a single chain head event if we've progressed the chain
	defer func() {
		lfb := bc.GetLastFinalizedBlock()
		if lastCanon != nil && lfb.Hash() == lastCanon.Hash() {
			bc.chainHeadFeed.Send(ChainHeadEvent{lastCanon, ET_SYNC_FIN})
		}
	}()
	// Start the parallel header verifier
	headers := make([]*types.Header, len(chain))
	headerMap := make(types.HeaderMap, len(chain))

	for i, block := range chain {
		headers[i] = block.Header()
		headerMap[block.Hash()] = block.Header()
	}

	// Peek the error for the first block to decide the directing import logic
	it := newInsertIterator(chain, bc.validator)

	block, err := it.next()

	switch {
	// First block is pruned, insert as sidechain and reorg
	case errors.Is(err, consensus.ErrPrunedAncestor):
		log.Warn("Insert blocks: pruned ancestor, inserting as sidechain", "op", op, "hash", block.Hash().Hex())
		return bc.insertSideChain(block, it)

	// Some other error occurred, abort
	case err != nil:
		log.Error("Insert blocks: err", "hash", block.Hash().Hex(), "err", err)
		stats.ignored += len(it.chain)
		return it.index, err
	}

	for ; block != nil && err == nil; block, err = it.next() {
		// If the chain is terminating, stop processing blocks
		if bc.insertStopped() {
			log.Debug("Insert blocks: abort during block processing", "op", op)
			break
		}
		// If the header is a banned one, straight out abort
		if BadHashes[block.Hash()] {
			return it.index, ErrBannedHash
		}

		//// if checkpoint of propagated block is not finalized - set IsSynced=false
		//if cpHeader := bc.GetHeaderByHash(block.CpHash()); cpHeader != nil {
		//	if cpHeader.Height > 0 && cpHeader.Nr() == 0 {
		//		log.Warn("Insert blocks: Check is synchronized: cp not finalized","op", op, "cpHash", block.CpHash(), "cpSlot", cpHeader.Slot)
		//		bc.SetIsSynced(false)
		//	}
		//} else {
		//	log.Warn("Insert blocks: Check is synchronized: cp not found","op", op, "cpHash", block.CpHash())
		//	bc.SetIsSynced(false)
		//	return it.index, ErrInsertUncompletedDag
		//}

		if validate {
			// cp must be coordinated (received from coordinator)
			if coordCp := bc.GetCoordinatedCheckpoint(block.CpHash()); coordCp == nil {
				log.Warn("Insert blocks: CP verification: CP not found as coordinated cp",
					"op", op,
					"cp.Nr", block.CpNumber(),
					"cp.Hash", block.CpHash().Hex(),
					"bl.Slot", block.Slot(),
					"bl.Hash", block.Hash().Hex(),
				)
				// if checkpoint of propagated block is not finalized - set IsSynced=false
				cpHeader := bc.GetHeaderByHash(block.CpHash())
				if cpHeader != nil {
					si := bc.GetSlotInfo()
					lCp := bc.GetLastCoordinatedCheckpoint()
					cpEpoch := si.SlotToEpoch(cpHeader.Slot)
					currEpoch := si.SlotToEpoch(si.CurrentSlot())
					if cpEpoch <= lCp.Epoch && cpEpoch >= currEpoch {
						log.Error("Insert blocks: CP verification: block rejected (bad cp epoch)",
							"op", op,
							"cpEpoch", cpEpoch,
							"lCp.Epoch", lCp.Epoch,
							"currEpoch", currEpoch,
							"cp.Nr", block.CpNumber(),
							"cp.Hash", block.CpHash().Hex(),
							"bl.Slot", block.Slot(),
							"bl.Hash", block.Hash().Hex(),
						)
						bc.CacheInvalidBlock(block)
						continue
					}
					// if cp is not finalized
					if cpHeader.Height > 0 && cpHeader.Nr() == 0 {
						lfb := bc.GetLastFinalizedHeader()
						if block.CpNumber() <= lfb.Nr() {
							log.Error("Insert blocks: CP verification: block rejected (bad cp nr)",
								"op", op,
								"bl.CpNr", block.CpNumber(),
								"lfNr", lfb.Nr(),
								"cp.Hash", block.CpHash().Hex(),
								"bl.Slot", block.Slot(),
								"bl.Hash", block.Hash().Hex(),
							)
							bc.CacheInvalidBlock(block)
							continue
						}
						// todo fix the gap here
						log.Warn("Insert blocks: CP verification: cp is not finalized",
							"op", op,
							"cpHash", block.CpHash(),
							"cpSlot", cpHeader.Slot,
						)
						bc.SetIsSynced(false)
					} else {
						if block.CpNumber() != cpHeader.Nr() {
							log.Error("Insert blocks: CP verification: block rejected (bad cp mismatch nr)",
								"op", op,
								"bl.CpNr", block.CpNumber(),
								"cp.Nr", cpHeader.Nr(),
								"cp.Hash", block.CpHash().Hex(),
								"bl.Slot", block.Slot(),
								"bl.Hash", block.Hash().Hex(),
							)
							bc.CacheInvalidBlock(block)
							continue
						}
					}
				} else {
					log.Error("Insert blocks: CP verification: block rejected (cp not found)", "op", op, "cpHash", block.CpHash())
					bc.CacheInvalidBlock(block)
					continue
				}
			}

			if ok, err := bc.VerifyBlock(block); !ok {
				if err != nil {
					return it.index, err
				}
				bc.CacheInvalidBlock(block)
				if op == opCreate || op == opPropagate {
					log.Warn("Error while insert block", "err", errInvalidBlock, "op", op)
					return it.index, errInvalidBlock
				}
				continue
			}
		}

		log.Info("Insert blocks:", "op", op, "Slot", block.Slot(), "Height", block.Height(), "Hash", block.Hash().Hex(), "txs", len(block.Transactions()), "parents", block.ParentHashes())

		rawdb.WriteBlock(bc.db, block)
		rawdb.AddSlotBlockHash(bc.Database(), block.Slot(), block.Hash())
		bc.AppendToChildren(block.Hash(), block.ParentHashes())

		log.Debug("Insert blocks: remove optimistic spines from cache", "op", op, "slot", block.Slot())
		bc.removeOptimisticSpinesFromCache(block.Slot())

		tmpTips := types.Tips{}
		for _, h := range block.ParentHashes() {
			bdag := bc.GetBlockDag(h)
			if bdag == nil {
				// create parent blockDag
				parentBlock := bc.GetHeader(h)
				if parentBlock == nil {
					log.Error("Insert blocks: create parent blockDag: parent not found",
						"slot", block.Slot(),
						"height", block.Height(),
						"hash", block.Hash().Hex(),
						"parent", h.Hex(),
						"err", ErrInsertUncompletedDag,
					)
					return it.index, ErrInsertUncompletedDag
				}
				cpHeader := bc.GetHeader(parentBlock.CpHash)
				if cpHeader == nil {
					log.Error("Insert blocks: create parent blockDag: parent cp not found",
						"slot", block.Slot(),
						"height", block.Height(),
						"hash", block.Hash().Hex(),
						"parent", h.Hex(),
						"parentCP", parentBlock.CpHash.Hex(),
						"err", ErrInsertUncompletedDag,
					)
					return it.index, ErrInsertUncompletedDag
				}

				log.Warn("Insert blocks: create parent blockDag",
					"parent.slot", parentBlock.Slot,
					"parent.height", parentBlock.Height,
					"parent", h.Hex(),
					"slot", block.Slot(),
					"height", block.Height(),
					"hash", block.Hash().Hex(),
				)
				//isCpAncestor, ancestors, unl, err := bc.CollectAncestorsAftCpByParents(parentBlock.ParentHashes, parentBlock.CpHash)
				_, ancestors, unl, err := bc.CollectAncestorsAftCpByParents(parentBlock.ParentHashes, parentBlock.CpHash)
				if err != nil {
					return it.index, err
				}
				if len(unl) > 0 {
					log.Error("Insert blocks: create parent blockDag: incomplete dag",
						"err", ErrInsertUncompletedDag,
						"parent", h.Hex(),
						"parent.slot", parentBlock.Slot,
						"parent.height", parentBlock.Height,
						"slot", block.Slot(),
						"height", block.Height(),
						"hash", block.Hash().Hex(),
					)
					return it.index, ErrInsertUncompletedDag
				}
				//if !isCpAncestor {
				//	log.Error("Insert blocks: create parent blockDag: cp is not ancestor",
				//		"err", ErrCpIsnotAncestor,
				//		"parent", h.Hex(),
				//		"parent.slot", parentBlock.Slot,
				//		"parent.height", parentBlock.Height,
				//		"slot", block.Slot(),
				//		"height", block.Height(),
				//		"hash", block.Hash().Hex(),
				//	)
				//	return it.index, ErrCpIsnotAncestor
				//}
				delete(ancestors, cpHeader.Hash())
				bdag = &types.BlockDAG{
					Hash:                   h,
					Height:                 parentBlock.Height,
					Slot:                   parentBlock.Slot,
					CpHash:                 parentBlock.CpHash,
					CpHeight:               cpHeader.Height,
					OrderedAncestorsHashes: ancestors.Hashes(),
				}
			}
			bdag.OrderedAncestorsHashes = bdag.OrderedAncestorsHashes.Difference(common.HashArray{bc.Genesis().Hash()})
			tmpTips.Add(bdag)
		}
		dagChainHashes, err := bc.CollectAncestorsHashesByTips(tmpTips, block.CpHash())
		if err != nil {
			return it.index, err
		}
		cpHeader := bc.GetHeader(block.CpHash())
		if cpHeader == nil {
			return it.index, ErrInsertUncompletedDag
		}
		dagBlock := &types.BlockDAG{
			Hash:                   block.Hash(),
			Height:                 block.Height(),
			Slot:                   block.Slot(),
			CpHash:                 block.CpHash(),
			CpHeight:               cpHeader.Height,
			OrderedAncestorsHashes: dagChainHashes,
		}
		bc.AddTips(dagBlock)
		bc.RemoveTips(dagBlock.OrderedAncestorsHashes)
		bc.MoveTxsToProcessing(block)
		bc.WriteCurrentTips()

		log.Info("Insert blocks: success", "op", op, "slot", block.Slot(), "height", block.Height(), "hash", block.Hash().Hex())
	}

	return it.index, err
}

func (bc *BlockChain) UpdateFinalizingState(block *types.Block, stateBlock *types.Block) error {
	var (
		lastCanon   *types.Block
		activeState *state.StateDB
	)

	defer func() {
		lfb := bc.GetLastFinalizedBlock()
		if lastCanon != nil && lfb.Hash() == lastCanon.Hash() {
			bc.chainHeadFeed.Send(ChainHeadEvent{lastCanon, ET_SYNC_FIN})
		}
	}()

	defer func() {
		// The chain importer is starting and stopping trie prefetchers. If a bad
		// block or other error is hit however, an early return may not properly
		// terminate the background threads. This defer ensures that we clean up
		// and dangling prefetcher, without defering each and holding on live refs.
		if activeState != nil {
			activeState.StopPrefetcher()
		}
	}()

	if stateBlock == nil {
		log.Error("PreFinalizingUpdateState: CpBlock = nil", "CpNumber", block.CpNumber())
		return fmt.Errorf("PreFinalizingUpdateState: unknown CpBlock, number=%v", block.CpNumber())
	}
	statedb, stateErr := bc.StateAt(stateBlock.Root())
	if stateErr != nil && stateBlock == nil {
		log.Error("Propagated block import state err", "Height", block.Height(), "hash", block.Hash().Hex(), "stateBlock", stateBlock, "err", stateErr)
		return stateErr
	}

	start := time.Now()
	// Enable prefetching to pull in trie node paths while processing transactions
	statedb.StartPrefetcher("chain")
	activeState = statedb

	header := block.Header()

	// Set baseFee and GasLimit
	creatorsPerSlotCount := bc.Config().ValidatorsPerSlot
	if creatorsPerSlot, err := bc.ValidatorStorage().GetCreatorsBySlot(bc, header.Slot); err == nil {
		creatorsPerSlotCount = uint64(len(creatorsPerSlot))
	}
	validators, _ := bc.ValidatorStorage().GetValidators(bc, header.Slot, true, false, "UpdateFinalizingState")
	header.BaseFee = misc.CalcSlotBaseFee(bc.Config(), creatorsPerSlotCount, uint64(len(validators)), bc.Genesis().GasLimit())

	block.SetHeader(header)

	// Process block using the parent state as reference point
	subStart := time.Now()
	statedb, receipts, logs, usedGas := bc.CommitBlockTransactions(block, statedb)

	header.GasUsed = usedGas
	block.SetReceipt(receipts, trie.NewStackTrie(nil))

	header.Root = statedb.IntermediateRoot(true)

	// Update the metrics touched during block processing
	accountReadTimer.Update(statedb.AccountReads)                 // Account reads are complete, we can mark them
	storageReadTimer.Update(statedb.StorageReads)                 // Storage reads are complete, we can mark them
	accountUpdateTimer.Update(statedb.AccountUpdates)             // Account updates are complete, we can mark them
	storageUpdateTimer.Update(statedb.StorageUpdates)             // Storage updates are complete, we can mark them
	snapshotAccountReadTimer.Update(statedb.SnapshotAccountReads) // Account reads are complete, we can mark them
	snapshotStorageReadTimer.Update(statedb.SnapshotStorageReads) // Storage reads are complete, we can mark them
	trieHash := statedb.AccountHashes + statedb.StorageHashes     // Save to not double count in validation
	trieProc := statedb.SnapshotAccountReads + statedb.AccountReads + statedb.AccountUpdates
	trieProc += statedb.SnapshotStorageReads + statedb.StorageReads + statedb.StorageUpdates

	blockExecutionTimer.Update(time.Since(subStart) - trieProc - trieHash)

	// Validate the state using the default validator
	subStart = time.Now()
	if err := bc.validator.ValidateState(block, statedb, receipts, usedGas); err != nil {
		log.Warn("Red block insertion to chain while propagate", "nr", block.Nr(), "height", block.Height(), "slot", block.Slot(), "hash", block.Hash().Hex(), "err", err)
		return err
	}
	procTime := time.Since(start)

	// Update the metrics touched during block validation
	accountHashTimer.Update(statedb.AccountHashes) // Account hashes are complete, we can mark them
	storageHashTimer.Update(statedb.StorageHashes) // Storage hashes are complete, we can mark them

	blockValidationTimer.Update(time.Since(subStart) - (statedb.AccountHashes + statedb.StorageHashes - trieHash))

	// Write the block to the chain and get the status.
	subStart = time.Now()
	log.Info("Finalization: update state", "height", block.Height(), "hash", block.Hash().Hex())
	status, err := bc.writeBlockWithState(block, receipts, logs, statedb, ET_SKIP, "updateFinalizingState")
	if err != nil {
		return err
	}
	// Update the metrics touched during block commit
	accountCommitTimer.Update(statedb.AccountCommits)   // Account commits are complete, we can mark them
	storageCommitTimer.Update(statedb.StorageCommits)   // Storage commits are complete, we can mark them
	snapshotCommitTimer.Update(statedb.SnapshotCommits) // Snapshot commits are complete, we can mark them

	blockWriteTimer.Update(time.Since(subStart) - statedb.AccountCommits - statedb.StorageCommits - statedb.SnapshotCommits)
	blockInsertTimer.UpdateSince(start)

	switch status {
	case CanonStatTy:
		log.Debug("Inserted new block", "hash", block.Hash(),
			"txs", len(block.Transactions()), "gas", block.GasUsed(),
			"elapsed", common.PrettyDuration(time.Since(start)),
			"root", block.Root())

		lastCanon = block

		// Only count canonical blocks for GC processing time
		bc.gcproc += procTime

	case SideStatTy:
		log.Debug("Inserted forked block", "hash", block.Hash(),
			"elapsed", common.PrettyDuration(time.Since(start)),
			"txs", len(block.Transactions()), "gas", block.GasUsed(),
			"root", block.Root())

	default:
		// This in theory is impossible, but lets be nice to our future selves and leave
		// a log, instead of trying to track down blocks imports that don't emit logs.
		log.Warn("Inserted block with unknown status", "hash", block.Hash(),
			"elapsed", common.PrettyDuration(time.Since(start)),
			"txs", len(block.Transactions()), "gas", block.GasUsed(),
			"root", block.Root())
	}

	return nil
}

// InsertChain attempts to insert the given batch of blocks in to the canonical
// chain or, otherwise, create a fork. If an error is returned it will return
// the index number of the failing block as well an error describing what went
// wrong.
//
// After insertion is done, all accumulated events will be fired.
func (bc *BlockChain) InsertChain(chain types.Blocks) (int, error) {
	// Sanity check that we have something meaningful to import
	if len(chain) == 0 {
		return 0, nil
	}

	bc.blockProcFeed.Send(true)
	defer bc.blockProcFeed.Send(false)

	// Remove already known canon-blocks
	var (
		block, prev *types.Block
	)
	// Do a sanity check that the provided chain is actually ordered and linked
	for i := 1; i < len(chain); i++ {
		block = chain[i]
		prev = chain[i-1]
		if block.Number() != nil && prev.Number() != nil && *block.Number() != *prev.Number()+1 {
			// Chain broke ancestry, log a message (programming error) and skip insertion
			log.Error("Non contiguous block insert", "number", block.Nr(), "hash", block.Hash().Hex(), "prevnumber", prev.Nr(), "prevhash", prev.Hash())
			return 0, fmt.Errorf("non contiguous insert: item %d is #%d [%x..], item %d is #%d [%x..]", i-1, prev.Nr(),
				prev.Hash().Bytes()[:4], i, block.Nr(), block.Hash().Bytes()[:4])
		}
	}

	// Pre-check passed, start the full block imports.
	if !bc.chainmu.TryLock() {
		return 0, errChainStopped
	}
	defer bc.chainmu.Unlock()
	return bc.insertChain(chain)
}

func (bc *BlockChain) CollectAncestorsHashesByTips(tips types.Tips, cpHash common.Hash) (common.HashArray, error) {
	cpHeader := bc.GetHeader(cpHash)
	ancestorsHashes := make(common.HashArray, 0)
	for _, tip := range tips {
		if tip.Hash == cpHash {
			continue
		}
		if tip.CpHash == cpHash {
			ancestorsHashes = append(ancestorsHashes, tip.OrderedAncestorsHashes...)
			ancestorsHashes = append(ancestorsHashes, tip.Hash)
			ancestorsHashes.Deduplicate()
			continue
		}
		// current cp must be in past of parent
		if !tip.OrderedAncestorsHashes.Has(cpHash) {
			// must be rejected by validation
			log.Error("Collect OrderedAncestorsHashes: bad tips",
				"tips.Hash", tip.Hash.Hex(),
				"CpHash", cpHash,
				"tip.ancestors", tip.OrderedAncestorsHashes,
				"tips", tips.Print(),
			)
			return nil, fmt.Errorf("bad tips: not found cp=%#x for tip=%#x", cpHash, tip.Hash)
		}
		// exclude cp hash
		ancHashes := tip.OrderedAncestorsHashes.Difference(common.HashArray{cpHash})
		ancestors := bc.GetHeadersByHashes(ancHashes)
		for h, anc := range ancestors {
			// skipping if finalised before current checkpoint
			if anc.Height > 0 && anc.Nr() > 0 && anc.Nr() < cpHeader.Nr() {
				continue
			}
			ancestorsHashes = append(ancestorsHashes, h)
		}
		ancestorsHashes = append(ancestorsHashes, tip.Hash)
		ancestorsHashes.Deduplicate()
	}
	return ancestorsHashes, nil
}

func (bc *BlockChain) CalcBlockHeightByTips(tips types.Tips, cpHash common.Hash) (uint64, error) {
	ancestors, err := bc.CollectAncestorsHashesByTips(tips, cpHash)
	if err != nil {
		return 0, err
	}
	cpHeader := bc.GetHeader(cpHash)
	return bc.calcBlockHeight(cpHeader.Height, len(ancestors)), nil
}

func (bc *BlockChain) CalcBlockHeightByParents(parents common.HashArray, cpHash common.Hash) (uint64, error) {
	var (
		unl       common.HashArray
		err       error
		ancestors = types.HeaderMap{}
	)
	cpHead := bc.GetHeader(cpHash)
	if cpHead == nil || cpHead.Height > 0 && cpHead.Nr() == 0 {
		return 0, ErrCpNotFinalized
	}
	_, ancestors, unl, err = bc.CollectAncestorsAftCpByParents(parents, cpHash)
	if err != nil {
		return 0, err
	}
	if len(unl) > 0 {
		return 0, ErrInsertUncompletedDag
	}
	if len(ancestors) != len(ancestors.RmEmpty()) {
		return 0, ErrInsertUncompletedDag
	}
	return bc.calcBlockHeight(cpHead.Height, len(ancestors)), nil
}

func (bc *BlockChain) calcBlockHeight(baseHeight uint64, ancestorsCount int) uint64 {
	return baseHeight + uint64(ancestorsCount) + 1
}

// CollectStateDataByParents collects state data of current dag chain to insert block.
func (bc *BlockChain) CollectStateDataByParents(parents common.HashArray) (statedb *state.StateDB, stateBlock *types.Block, recommitBlocks []*types.Block, calcHeight uint64, err error) {
	lastFinBlock := bc.GetLastFinalizedBlock()
	parentBlocks := bc.GetBlocksByHashes(parents)
	//check is parents exists
	unl := common.HashArray{}
	for ph, b := range parentBlocks {
		if b == nil {
			unl = append(unl, ph)
		}
	}
	if len(unl) > 0 {
		log.Error("Error while collect state data by block (unknown blocks detected)", "parents", parents, "unknown", unl)
		return statedb, stateBlock, recommitBlocks, calcHeight, ErrInsertUncompletedDag
	}

	sortedBlocks := types.SpineSortBlocks(parentBlocks.ToArray())

	////if state is last finalized block
	//if sortedBlocks[0].Nr() == lastFinBlock.Nr() ||
	//	//if state is dag block
	//	sortedBlocks[0].Slot() > lastFinBlock.Slot() && sortedBlocks[0].Nr() == 0 && sortedBlocks[0].Height() > 0 {
	//	stateBlock = sortedBlocks[0]
	//	statedb, err = bc.StateAt(stateBlock.Root())
	//	if err != nil {
	//		log.Error("Error while get state by parents", "slot", stateBlock.Slot(), "nr", stateBlock.Nr(), "height", stateBlock.Height(), "hash", stateBlock.Hash().Hex())
	//	}
	//	recommitBlocks = sortedBlocks[1:]
	//	calcHeight = bc.calcBlockHeight(stateBlock.Height(), len(recommitBlocks))
	//	return statedb, stateBlock, recommitBlocks, calcHeight, nil
	//} else {
	//	//if state is finalized block - search first spine in ancestors
	//	stateBlock = sortedBlocks[0]
	//	statedb, err = bc.StateAt(stateBlock.Root())
	//	if err != nil {
	//		log.Error("Error while get state by parents", "slot", stateBlock.Slot(), "nr", stateBlock.Nr(), "height", stateBlock.Height(), "hash", stateBlock.Hash().Hex(), "err", err)
	//	}
	//	if statedb != nil {
	//		recommitBlocks = sortedBlocks[1:]
	//		calcHeight = bc.calcBlockHeight(stateBlock.Height(), len(recommitBlocks))
	//		return statedb, stateBlock, recommitBlocks, calcHeight, nil
	//	}
	//}

	stateBlock = sortedBlocks[0]
	statedb, err = bc.StateAt(stateBlock.Root())
	if err != nil {
		log.Error("Error while get state by parents", "slot", stateBlock.Slot(), "nr", stateBlock.Nr(), "height", stateBlock.Height(), "hash", stateBlock.Hash().Hex(), "err", err)
	}
	if statedb != nil {
		baseRecommitBlocks := sortedBlocks[1:]

		//check that all parents are in state
		stateParents := stateBlock.ParentHashes()
		for _, rb := range baseRecommitBlocks {
			phs := rb.ParentHashes()
			difParents := phs.Difference(stateParents)
			if len(difParents) > 0 {
				_, _, parentRecommits, _, err := bc.CollectStateDataByParents(phs)
				if err != nil {
					log.Error("Error while get state by parents (forked parents)", "slot", stateBlock.Slot(), "nr", stateBlock.Nr(), "height", stateBlock.Height(), "hash", stateBlock.Hash().Hex(), "err", err)
					return statedb, stateBlock, recommitBlocks, calcHeight, err
				}
				for _, parentRb := range parentRecommits {
					if difParents.Has(parentRb.Hash()) {
						recommitBlocks = append(recommitBlocks, parentRb)
					}
				}
			}
			recommitBlocks = append(recommitBlocks, rb)
		}

		calcHeight = bc.calcBlockHeight(stateBlock.Height(), len(recommitBlocks))
		return statedb, stateBlock, recommitBlocks, calcHeight, nil
	}
	//if state is last finalized block
	if sortedBlocks[0].Nr() == lastFinBlock.Nr() ||
		//if state is dag block
		sortedBlocks[0].Slot() > lastFinBlock.Slot() && sortedBlocks[0].Nr() == 0 && sortedBlocks[0].Height() > 0 {
		log.Error("Error while collect state data by block (bad spine state)", "parents", parents)
		return statedb, stateBlock, recommitBlocks, calcHeight, ErrSpineStateNF
	}

	//if state is finalized block - search first spine in ancestors
	lfAncestor := bc.GetBlockByHash(sortedBlocks[0].Hash())
	var recomFinBlocks []*types.Block
	//todo check
	//statedb, stateBlock, recomFinBlocks, err = bc.CollectStateDataByFinalizedBlockRecursive(lfAncestor, nil)
	statedb, stateBlock, recomFinBlocks, err = bc.CollectStateDataByFinalizedBlock(lfAncestor)
	if err != nil {
		return statedb, stateBlock, recommitBlocks, calcHeight, err
	}
	recommitBlocks = append(recomFinBlocks, sortedBlocks[1:]...)
	calcHeight = bc.calcBlockHeight(stateBlock.Height(), len(recommitBlocks))
	return statedb, stateBlock, recommitBlocks, calcHeight, nil
}

// CollectStateDataByFinalizedBlockRecursive collects state data of current dag chain to insert new block.
func (bc *BlockChain) CollectStateDataByFinalizedBlockRecursive(block *types.Block, _memo types.BlockMap) (statedb *state.StateDB, stateBlock *types.Block, recommitBlocks []*types.Block, err error) {
	finNr := block.Nr()
	if finNr == 0 {
		if block.Hash() != bc.genesisBlock.Hash() {
			log.Error("Collect State Data By Finalized Block: bad block number", "nr", finNr, "height", block.Height(), "hash", block.Hash().Hex())
			return statedb, stateBlock, recommitBlocks, fmt.Errorf("Collect State Data By Finalized Block: bad block number: nr=%d (height=%d  hash=%v)", finNr, block.Height(), block.Hash().Hex())
		}
		stdb, err := bc.StateAt(block.Root())
		if err == nil || stdb != nil {
			return stdb, block, recommitBlocks, nil
		}
	}

	if _memo == nil {
		_memo = types.BlockMap{}
	}

	parentBlocks := bc.GetBlocksByHashes(block.ParentHashes()).ToArray()
	for _, b := range parentBlocks {
		if b != nil {
			_memo.Add(b)
		}
	}
	parentBlocks = types.SpineSortBlocks(parentBlocks)
	spineBlock := parentBlocks[0]
	_stdb, err := bc.StateAt(spineBlock.Root())
	if err != nil || _stdb == nil {
		log.Warn("Collect State Data By Finalized Block: skip block", "nr", finNr, "height", block.Height(), "slot", block.Slot(), "hash", block.Hash().Hex(), "err", err)
	}
	if stateBlock == nil || stateBlock.Nr() < spineBlock.Nr() {
		statedb = _stdb
		stateBlock = spineBlock
	}
	if statedb == nil {
		_stdb, _stBlock, _recomBls, err := bc.CollectStateDataByFinalizedBlockRecursive(spineBlock, _memo)
		if err != nil {
			log.Warn("Collect State Data By Finalized Block: skip block", "nr", finNr, "height", block.Height(), "slot", block.Slot(), "hash", block.Hash().Hex(), "err", err)
		}
		//todo check condition
		// if stateBlock == nil || stateBlock.Nr() > stateBlock.Nr() {
		if stateBlock == nil || stateBlock.Nr() > spineBlock.Nr() {
			statedb = _stdb
			stateBlock = _stBlock
			for _, b := range _recomBls {
				if b != nil {
					_memo.Add(b)
				}
			}
		}
	}
	//rm stateBlock and blocks with lt nr
	nrs := common.SorterAscU64{}
	blockMap := types.BlockMap{}
	for _, bl := range _memo {
		if bl == nil || bl.Nr() <= stateBlock.Nr() {
			continue
		}
		blockMap[bl.Hash()] = bl
		nrs = append(nrs, bl.Nr())
	}
	//sort by number
	recommitBlocks = make([]*types.Block, len(nrs))
	sort.Sort(nrs)
	for i, nr := range nrs {
		for _, bl := range blockMap {
			if nr == bl.Nr() {
				recommitBlocks[i] = bl
				break
			}
		}
	}
	//recommitBlocks = sortedRecomBls
	return statedb, stateBlock, recommitBlocks, nil
}

// CollectStateDataByFinalizedBlock collects state data of current dag chain to insert new block.
func (bc *BlockChain) CollectStateDataByFinalizedBlock(block *types.Block) (statedb *state.StateDB, stateBlock *types.Block, recommitBlocks []*types.Block, err error) {
	finNr := block.Nr()
	if finNr == 0 {
		if block.Hash() != bc.genesisBlock.Hash() {
			log.Error("Collect State Data By Finalized Block: bad block number", "nr", finNr, "height", block.Height(), "hash", block.Hash().Hex())
			return statedb, stateBlock, recommitBlocks, fmt.Errorf("Collect State Data By Finalized Block: bad block number: nr=%d (height=%d  hash=%v)", finNr, block.Height(), block.Hash().Hex())
		}
		stdb, err := bc.StateAt(block.Root())
		if err == nil || stdb != nil {
			return stdb, block, recommitBlocks, nil
		}
	}

	parentBlocks := bc.GetBlocksByHashes(block.ParentHashes())
	sortedBlocks := types.SpineSortBlocks(parentBlocks.ToArray())
	stateBlock = sortedBlocks[0]
	statedb, err = bc.StateAt(stateBlock.Root())
	if err != nil || statedb == nil {
		return statedb, stateBlock, recommitBlocks, fmt.Errorf("Collect State Data By Finalized Block: state not found number: nr=%d (height=%d  hash=%v) err=%s", finNr, block.Height(), block.Hash().Hex(), err)
	}
	baseRecommitBlocks := sortedBlocks[1:]

	//check that all parents are in state
	stateParents := stateBlock.ParentHashes()
	for _, rb := range baseRecommitBlocks {
		phs := rb.ParentHashes()
		difParents := phs.Difference(stateParents)
		if len(difParents) > 0 {
			_, _, parentRecommits, err := bc.CollectStateDataByFinalizedBlock(rb)
			if err != nil {
				log.Error("Error while get state by parents (forked parents)", "slot", stateBlock.Slot(), "nr", stateBlock.Nr(), "height", stateBlock.Height(), "hash", stateBlock.Hash().Hex(), "err", err)
				return statedb, stateBlock, recommitBlocks, err
			}
			for _, parentRb := range parentRecommits {
				if difParents.Has(parentRb.Hash()) {
					recommitBlocks = append(recommitBlocks, parentRb)
				}
			}
		}
		recommitBlocks = append(recommitBlocks, rb)
	}

	return statedb, stateBlock, recommitBlocks, nil
}

// CollectStateDataByBlock collects state data of current dag chain to insert new block.
func (bc *BlockChain) CollectStateDataByBlock(block *types.Block) (statedb *state.StateDB, stateBlock *types.Block, err error) {
	finNr := block.Nr()
	if finNr == 0 {
		if block.Hash() != bc.genesisBlock.Hash() {
			log.Error("Collect State Data By Finalized Block: bad block number", "nr", finNr, "height", block.Height(), "hash", block.Hash().Hex())
			return statedb, stateBlock, fmt.Errorf("Collect State Data By Finalized Block: bad block number: nr=%d (height=%d  hash=%v)", finNr, block.Height(), block.Hash().Hex())
		}
		stdb, err := bc.StateAt(block.Root())
		if err == nil || stdb != nil {
			return stdb, block, nil
		}
	}
	stateBlock = bc.GetBlockByNumber(block.Nr() - 1)

	statedb, err = bc.StateAt(stateBlock.Root())
	if err != nil || statedb == nil {
		return statedb, stateBlock, fmt.Errorf("Collect State Data By Finalized Block: state not found number: nr=%d (height=%d  hash=%v) err=%s", finNr, block.Height(), block.Hash().Hex(), err)
	}

	return statedb, stateBlock, nil
}

// CommitBlockTransactions commits transactions of red blocks.
func (bc *BlockChain) CommitBlockTransactions(block *types.Block, statedb *state.StateDB) (*state.StateDB, []*types.Receipt, []*types.Log, uint64) {

	log.Info("Commit block transactions", "Nr", block.Nr(), "height", block.Height(), "slot", block.Slot(), "hash", block.Hash().Hex())

	gasPool := new(GasPool).AddGas(block.GasLimit())
	signer := types.MakeSigner(bc.chainConfig)

	var coalescedLogs []*types.Log
	var receipts []*types.Receipt
	var rlogs []*types.Log

	gasUsed := new(uint64)
	for i, tx := range block.Transactions() {
		from, _ := types.Sender(signer, tx)
		// Start executing the transaction
		statedb.Prepare(tx.Hash(), i)

		receipt, err := ApplyTransaction(bc.chainConfig, bc, &block.Header().Coinbase, gasPool, statedb, block.Header(), tx, gasUsed, *bc.GetVMConfig(), bc)
		receipts = append(receipts, receipt)
		rlogs = append(rlogs, receipt.Logs...)
		switch {
		case errors.Is(err, ErrGasLimitReached):
			// Pop the current out-of-gas transaction without shifting in the next from the account
			log.Error("Gas limit exceeded for current block while recommit", "sender", from, "hash", tx.Hash().Hex())

		case errors.Is(err, ErrNonceTooLow):
			// New head notification data race between the transaction pool and miner, shift
			log.Error("Skipping transaction with low nonce while commit", "bl.height", block.Height(), "bl.hash", block.Hash().Hex(), "sender", from, "nonce", tx.Nonce(), "hash", tx.Hash().Hex())

		case errors.Is(err, ErrNonceTooHigh):
			// Reorg notification data race between the transaction pool and miner, skip account =
			log.Error("Skipping account with hight nonce while commit", "bl.height", block.Height(), "bl.hash", block.Hash().Hex(), "sender", from, "nonce", tx.Nonce(), "hash", tx.Hash().Hex())

		case errors.Is(err, nil):
			// Everything ok, collect the logs and shift in the next transaction from the same account
			coalescedLogs = append(coalescedLogs, receipt.Logs...)
			// create transaction lookup
			bc.WriteTxLookupEntry(i, tx.Hash(), block.Hash(), receipt.Status)

		case errors.Is(err, ErrTxTypeNotSupported):
			// Pop the unsupported transaction without shifting in the next from the account
			log.Error("Skipping unsupported transaction type while commit", "sender", from, "type", tx.Type(), "hash", tx.Hash().Hex())

		default:
			// Strange error, discard the transaction and get the next in line (note, the
			// nonce-too-high clause will prevent us from executing in vain).
			log.Error("Transaction failed, account skipped while commit", "hash", tx.Hash().Hex(), "err", err)
		}
	}

	rawdb.WriteReceipts(bc.db, block.Hash(), receipts)
	bc.handleBlockValidatorSyncReceipts(block, receipts)

	bc.chainFeed.Send(ChainEvent{Block: block, Hash: block.Hash(), Logs: rlogs})
	if len(rlogs) > 0 {
		bc.logsFeed.Send(rlogs)
	}

	return statedb, receipts, rlogs, *gasUsed
}

func (bc *BlockChain) EstimateGas(msg types.Message, header *types.Header) (uint64, error) {
	if len(msg.Data()) == 0 {
		return params.TxGas, nil
	}

	if header == nil {
		header = bc.GetLastFinalizedHeader()
	}

	blockContext := NewEVMBlockContext(header, bc, &header.Coinbase)
	stateDb, err := bc.StateAt(header.Root)
	if err != nil {
		return 0, err
	}

	tokenProcessor := token.NewProcessor(blockContext, stateDb)
	validatorProcessor := validator.NewProcessor(blockContext, stateDb, bc)
	txType := GetTxType(msg, validatorProcessor, tokenProcessor)

	switch txType {
	case ValidatorMethodTxType, ValidatorSyncTxType:
		return IntrinsicGas(msg.Data(), msg.AccessList(), false, true)
	case ContractMethodTxType, ContractCreationTxType:
		return bc.EstimateGasByEvm(msg, header, stateDb, tokenProcessor, validatorProcessor)
	case TokenCreationTxType, TokenMethodTxType:
		return IntrinsicGas(msg.Data(), msg.AccessList(), false, false)
	default:
		return 0, ErrTxTypeNotSupported
	}
}

//func (bc *BlockChain) EstimateGasByEvm(msg types.Message,
//	header *types.Header,
//	blkCtx vm.BlockContext,
//	statedb *state.StateDB,
//	vp *validator.Processor,
//	tp *token.Processor,
//) (uint64, error) {
//	defer func(start time.Time) { log.Info("Executing EVM call finished", "runtime", time.Since(start)) }(time.Now())
//	from := msg.From()
//	statedb.SetNonce(from, msg.Nonce())
//	maxGas := (new(big.Int)).SetUint64(header.GasLimit)
//	gasBalance := new(big.Int).Mul(maxGas, msg.GasPrice())
//	reqBalance := new(big.Int).Add(gasBalance, msg.Value())
//	statedb.SetBalance(from, reqBalance)
//
//	gasPool := new(GasPool).AddGas(math.MaxUint64)
//
//	evm := vm.NewEVM(blkCtx, vm.TxContext{}, statedb, bc.Config(), *bc.GetVMConfig())
//
//	receipt, err := ApplyMessage(evm, tp, vp, msg, gasPool)
//	if err != nil {
//		log.Error("Tx estimate gas by evm: error", "lfNumber", header.Nr(), "tx", msg.TxHash().Hex(), "err", err)
//		return 0, err
//	}
//	log.Info("Tx estimate gas by evm: success", "lfNumber", header.Nr(), "tx", msg.TxHash().Hex(), "txGas", msg.Gas(), "calcGas", receipt.UsedGas)
//	return receipt.UsedGas, nil
//}

func (bc *BlockChain) EstimateGasByEvm(msg Message,
	header *types.Header,
	stateDb *state.StateDB,
	tp *token.Processor,
	vp *validator.Processor,
) (uint64, error) {
	// Binary search the gas requirement, as it may be higher than the amount used
	var (
		lo  = params.TxGas - 1
		hi  uint64
		cap uint64
	)

	// Determine the highest gas limit can be used during the estimation.
	if msg.Gas() >= params.TxGas {
		hi = msg.Gas()
	} else {
		hi = header.GasLimit
	}
	// Normalize the max fee per gas the call is willing to spend.
	var feeCap *big.Int
	if msg.GasPrice() != nil {
		feeCap = msg.GasPrice()
	} else if msg.GasFeeCap() != nil {
		feeCap = msg.GasPrice()
	} else {
		feeCap = common.Big0
	}
	// Recap the highest gas limit with account's available balance.
	if feeCap.BitLen() != 0 {
		balance := stateDb.GetBalance(msg.From()) // from can't be nil
		available := new(big.Int).Set(balance)
		if msg.Value() != nil {
			if msg.Value().Cmp(available) >= 0 {
				return 0, errors.New("insufficient funds for transfer")
			}
			available.Sub(available, msg.Value())
		}
		allowance := new(big.Int).Div(available, feeCap)

		// If the allowance is larger than maximum uint64, skip checking
		if allowance.IsUint64() && hi > allowance.Uint64() {
			transfer := msg.Value()
			if transfer == nil {
				transfer = new(big.Int)
			}
			log.Warn("Gas estimation capped by limited funds", "original", hi, "balance", balance,
				"sent", transfer, "maxFeePerGas", feeCap, "fundable", allowance)
			hi = allowance.Uint64()
		}
	}

	if hi > header.GasLimit {
		log.Warn("Caller gas above allowance, capping", "requested", hi, "cap", header.GasLimit)
		hi = header.GasLimit
	}

	// Create a helper to check if a gas allowance results in an executable transaction
	executable := func(gas uint64) (bool, *ExecutionResult, error) {
		msg = msg.SetGas(gas)

		result, err := bc.doCall(msg, header, tp, vp)
		if err != nil {
			if errors.Is(err, ErrIntrinsicGas) {
				return true, nil, nil // Special case, raise gas limit
			}
			return true, nil, err // Bail out
		}
		return result.Failed(), result, nil
	}
	for lo+1 < hi {
		mid := (hi + lo) / 2
		failed, _, err := executable(mid)
		if err != nil {
			return 0, err
		}
		if failed {
			lo = mid
		} else {
			hi = mid
		}
	}
	// Reject the transaction as invalid if it still fails at the highest allowance
	if hi == cap {
		failed, result, err := executable(hi)
		if err != nil {
			return 0, err
		}
		if failed {
			return 0, result.Err
		}
		// Otherwise, the specified gas cap is too low
		return 0, fmt.Errorf("gas required exceeds allowance (%d)", cap)
	}

	return hi, nil
}

// insertChain is the internal implementation of InsertChain, which assumes that
// 1) chains are contiguous, and 2) The chain mutex is held.
//
// This method is split out so that import batches that require re-injecting
// historical blocks can do so without releasing the lock, which could lead to
// racey behaviour. If a sidechain import is in progress, and the historic state
// is imported, but then new canon-head is added before the actual sidechain
// completes, then the historic state could be pruned again
func (bc *BlockChain) insertChain(chain types.Blocks) (int, error) {
	// If the chain is terminating, don't even bother starting up.
	if bc.insertStopped() {
		return 0, nil
	}
	// Start a parallel signature recovery (signer will fluke on fork transition, minimal perf loss)
	senderCacher.recoverFromBlocks(types.MakeSigner(bc.chainConfig), chain)

	var (
		stats     = insertStats{startTime: mclock.Now()}
		lastCanon *types.Block
	)
	// Fire a single chain head event if we've progressed the chain
	defer func() {
		lfb := bc.GetLastFinalizedBlock()
		if lastCanon != nil && lfb.Hash() == lastCanon.Hash() {
			bc.chainHeadFeed.Send(ChainHeadEvent{lastCanon, ET_OTHER})
		}
	}()
	// Start the parallel header verifier
	headers := make([]*types.Header, len(chain))
	headerMap := make(types.HeaderMap, len(chain))

	for i, block := range chain {
		headers[i] = block.Header()
		headerMap[block.Hash()] = block.Header()
	}

	// Peek the error for the first block to decide the directing import logic
	it := newInsertIterator(chain, bc.validator)

	block, err := it.next()

	switch {
	// First block is pruned, insert as sidechain and reorg
	case errors.Is(err, consensus.ErrPrunedAncestor):
		log.Warn("Pruned ancestor, inserting as sidechain", "number", block.Nr(), "hash", block.Hash().Hex())
		return bc.insertSideChain(block, it)

	// Some other error occurred, abort
	case err != nil:
		log.Error("insert chain err", "hash", block.Hash().Hex(), "err", err)
		stats.ignored += len(it.chain)
		return it.index, err
	}
	// No validation errors for the first block (or chain prefix skipped)
	var activeState *state.StateDB
	defer func() {
		// The chain importer is starting and stopping trie prefetchers. If a bad
		// block or other error is hit however, an early return may not properly
		// terminate the background threads. This defer ensures that we clean up
		// and dangling prefetcher, without defering each and holding on live refs.
		if activeState != nil {
			activeState.StopPrefetcher()
		}
	}()

	for ; block != nil && err == nil; block, err = it.next() {
		// If the chain is terminating, stop processing blocks
		if bc.insertStopped() {
			log.Debug("Abort during block processing")
			break
		}
		// If the header is a banned one, straight out abort
		if BadHashes[block.Hash()] {
			return it.index, ErrBannedHash
		}

		// Retrieve the parent block, and it's state to execute on top
		start := time.Now()

		rawdb.WriteBlock(bc.db, block)
		rawdb.AddSlotBlockHash(bc.Database(), block.Slot(), block.Hash())
		bc.AppendToChildren(block.Hash(), block.ParentHashes())

		//retrieve state data
		statedb, stateBlock, recommitBlocks, _, stateErr := bc.CollectStateDataByParents(block.ParentHashes())
		if stateErr != nil {
			return it.index, stateErr
		}
		// Enable prefetching to pull in trie node paths while processing transactions
		statedb.StartPrefetcher("chain")
		activeState = statedb

		// recommit red blocks transactions
		for _, bl := range recommitBlocks {
			statedb, _, _, _ = bc.CommitBlockTransactions(bl, statedb)
		}

		// If we have a followup block, run that against the current state to pre-cache
		// transactions and probabilistically some of the account/storage trie nodes.
		var followupInterrupt uint32
		if !bc.cacheConfig.TrieCleanNoPrefetch {
			if followup, err := it.peek(); followup != nil && err == nil {
				throwaway, _ := state.New(stateBlock.Root(), bc.stateCache, bc.snaps)

				go func(start time.Time, followup *types.Block, throwaway *state.StateDB, interrupt *uint32) {
					bc.prefetcher.Prefetch(followup, throwaway, bc.vmConfig, &followupInterrupt)

					blockPrefetchExecuteTimer.Update(time.Since(start))
					if atomic.LoadUint32(interrupt) == 1 {
						blockPrefetchInterruptMeter.Mark(1)
					}
				}(time.Now(), followup, throwaway, &followupInterrupt)
			}
		}
		// Process block using the parent state as reference point
		substart := time.Now()
		receipts, logs, usedGas, err := bc.processor.Process(block, statedb, bc.vmConfig)
		if err != nil {
			atomic.StoreUint32(&followupInterrupt, 1)
			return it.index, err
		}
		// Update the metrics touched during block processing
		accountReadTimer.Update(statedb.AccountReads)                 // Account reads are complete, we can mark them
		storageReadTimer.Update(statedb.StorageReads)                 // Storage reads are complete, we can mark them
		accountUpdateTimer.Update(statedb.AccountUpdates)             // Account updates are complete, we can mark them
		storageUpdateTimer.Update(statedb.StorageUpdates)             // Storage updates are complete, we can mark them
		snapshotAccountReadTimer.Update(statedb.SnapshotAccountReads) // Account reads are complete, we can mark them
		snapshotStorageReadTimer.Update(statedb.SnapshotStorageReads) // Storage reads are complete, we can mark them
		triehash := statedb.AccountHashes + statedb.StorageHashes     // Save to not double count in validation
		trieproc := statedb.SnapshotAccountReads + statedb.AccountReads + statedb.AccountUpdates
		trieproc += statedb.SnapshotStorageReads + statedb.StorageReads + statedb.StorageUpdates

		blockExecutionTimer.Update(time.Since(substart) - trieproc - triehash)

		// Validate the state using the default validator
		substart = time.Now()
		if err := bc.validator.ValidateState(block, statedb, receipts, usedGas); err != nil {
			log.Warn("Red block insertion", "nr", block.Nr(), "height", block.Height(), "slot", block.Slot(), "hash", block.Hash().Hex(), "err", err)
			continue
		}
		proctime := time.Since(start)

		// Update the metrics touched during block validation
		accountHashTimer.Update(statedb.AccountHashes) // Account hashes are complete, we can mark them
		storageHashTimer.Update(statedb.StorageHashes) // Storage hashes are complete, we can mark them

		blockValidationTimer.Update(time.Since(substart) - (statedb.AccountHashes + statedb.StorageHashes - triehash))

		// Write the block to the chain and get the status.
		substart = time.Now()
		status, err := bc.writeBlockWithState(block, receipts, logs, statedb, ET_SKIP, "insertChain")
		atomic.StoreUint32(&followupInterrupt, 1)
		if err != nil {
			return it.index, err
		}
		// Update the metrics touched during block commit
		accountCommitTimer.Update(statedb.AccountCommits)   // Account commits are complete, we can mark them
		storageCommitTimer.Update(statedb.StorageCommits)   // Storage commits are complete, we can mark them
		snapshotCommitTimer.Update(statedb.SnapshotCommits) // Snapshot commits are complete, we can mark them

		blockWriteTimer.Update(time.Since(substart) - statedb.AccountCommits - statedb.StorageCommits - statedb.SnapshotCommits)
		blockInsertTimer.UpdateSince(start)

		switch status {
		case CanonStatTy:
			log.Debug("Inserted new block", "number", block.Nr(), "hash", block.Hash().Hex(),
				"txs", len(block.Transactions()), "gas", block.GasUsed(),
				"elapsed", common.PrettyDuration(time.Since(start)),
				"root", block.Root())

			lastCanon = block

			// Only count canonical blocks for GC processing time
			bc.gcproc += proctime

		case SideStatTy:
			log.Debug("Inserted forked block", "number", block.Nr(), "hash", block.Hash().Hex(),
				"elapsed", common.PrettyDuration(time.Since(start)),
				"txs", len(block.Transactions()), "gas", block.GasUsed(),
				"root", block.Root())

		default:
			// This in theory is impossible, but lets be nice to our future selves and leave
			// a log, instead of trying to track down blocks imports that don't emit logs.
			log.Warn("Inserted block with unknown status", "number", block.Nr(), "hash", block.Hash().Hex(),
				"elapsed", common.PrettyDuration(time.Since(start)),
				"txs", len(block.Transactions()), "gas", block.GasUsed(),
				"root", block.Root())
		}
		stats.processed++
		stats.usedGas += usedGas

		dirty, _ := bc.stateCache.TrieDB().Size()
		stats.report(chain, it.index, dirty)
	}
	stats.ignored += it.remaining()

	return it.index, err
}

// insertSideChain is called when an import batch hits upon a pruned ancestor
// error, which happens when a sidechain with a sufficiently old fork-block is
// found.
//
// The method writes all (header-and-body-valid) blocks to disk, then tries to
// switch over to the new chain
func (bc *BlockChain) insertSideChain(block *types.Block, it *insertIterator) (int, error) {
	//var (
	//current  = bc.GetLastFinalizedBlock()
	//)
	// The first sidechain block error is already verified to be ErrPrunedAncestor.
	// Since we don't import them here, we expect ErrUnknownAncestor for the remaining
	// ones. Any other errors means that the block is invalid, and should not be written
	// to disk.
	err := consensus.ErrPrunedAncestor
	for ; block != nil && errors.Is(err, consensus.ErrPrunedAncestor); block, err = it.next() {
		//todo
		// Check the canonical state root for that number
		//if number := block.NumberU64(); current.NumberU64() >= number {
		//	canonical := bc.GetBlockByNumber(number)
		//	if canonical != nil && canonical.Hash() == block.Hash() {
		//		// Not a sidechain block, this is a re-import of a canon block which has it's state pruned
		//		continue
		//	}
		//	if canonical != nil && canonical.Root() == block.Root() {
		//		// This is most likely a shadow-state attack. When a fork is imported into the
		//		// database, and it eventually reaches a block height which is not pruned, we
		//		// just found that the state already exist! This means that the sidechain block
		//		// refers to a state which already exists in our canon chain.
		//		//
		//		// If left unchecked, we would now proceed importing the blocks, without actually
		//		// having verified the state of the previous blocks.
		//		log.Warn("Sidechain ghost-state attack detected", "number", block.Nr(), "sideroot", block.Root(), "canonroot", canonical.Root())
		//
		//		// If someone legitimately side-mines blocks, they would still be imported as usual. However,
		//		// we cannot risk writing unverified blocks to disk when they obviously target the pruning
		//		// mechanism.
		//		return it.index, errors.New("sidechain ghost-state attack")
		//	}
		//}

		if !bc.HasBlock(block.Hash()) {
			start := time.Now()
			if err := bc.writeBlockWithoutState(block); err != nil {
				return it.index, err
			}
			log.Warn("====== Injected sidechain block (TODO CHECK) ======", "number", block.Nr(), "hash", block.Hash().Hex(),
				"elapsed", common.PrettyDuration(time.Since(start)),
				"txs", len(block.Transactions()), "gas", block.GasUsed(),
				"root", block.Root())
		}
	}
	// At this point, we've written all sidechain blocks to database. Loop ended
	// either on some other error or all were processed. If there was some other
	// error, we can ignore the rest of those blocks.
	//

	// Gather all the sidechain hashes (full blocks may be memory heavy)
	var (
		hashes []common.Hash
	)
	parent := it.previous()
	for parent != nil && !bc.HasState(parent.Root) {
		hashes = append(hashes, parent.Hash())

		parent = bc.GetHeader(parent.ParentHashes[0])
	}
	if parent == nil {
		return it.index, errors.New("missing parent")
	}
	// Import all the pruned blocks to make the state available
	var (
		blocks []*types.Block
		memory common.StorageSize
	)
	for i := len(hashes) - 1; i >= 0; i-- {
		// Append the next block to our batch
		block := bc.GetBlock(hashes[i])

		blocks = append(blocks, block)
		memory += block.Size()

		// If memory use grew too large, import and continue. Sadly we need to discard
		// all raised events and logs from notifications since we're too heavy on the
		// memory here.
		if len(blocks) >= 2048 || memory > 64*1024*1024 {
			log.Info("Importing heavy sidechain segment", "blocks", len(blocks), "start", blocks[0].Hash().Hex(), "end", block.Hash().Hex())
			if _, err := bc.insertChain(blocks); err != nil {
				return 0, err
			}
			blocks, memory = blocks[:0], 0

			// If the chain is terminating, stop processing blocks
			if bc.insertStopped() {
				log.Info("Abort during blocks processing")
				return 0, nil
			}
		}
	}
	if len(blocks) > 0 {
		log.Info("Importing sidechain segment", "start", blocks[0].Nr(), "end", blocks[len(blocks)-1].Nr(), "start", blocks[0].Hash().Hex(), "end", blocks[len(blocks)-1].Hash().Hex())
		return bc.insertChain(blocks)
	}
	return 0, nil
}

// maintainTxIndex is responsible for the construction and deletion of the
// transaction index.
//
// User can use flag `txlookuplimit` to specify a "recentness" block, below
// which ancient tx indices get deleted. If `txlookuplimit` is 0, it means
// all tx indices will be reserved.
//
// The user can adjust the txlookuplimit value for each launch after fast
// sync, Geth will automatically construct the missing indices and delete
// the extra indices.
func (bc *BlockChain) maintainTxIndex(ancients uint64) {
	defer bc.wg.Done()

	// Before starting the actual maintenance, we need to handle a special case,
	// where user might init Geth with an external ancient database. If so, we
	// need to reindex all necessary transactions before starting to process any
	// pruning requests.
	if ancients > 0 {
		var from = uint64(0)
		if bc.txLookupLimit != 0 && ancients > bc.txLookupLimit {
			from = ancients - bc.txLookupLimit
		}
		rawdb.IndexTransactions(bc.db, from, ancients, bc.quit)
	}

	// indexBlocks reindexes or unindexes transactions depending on user configuration
	indexBlocks := func(tail *uint64, head uint64, done chan struct{}) {
		defer func() { done <- struct{}{} }()

		// If the user just upgraded Geth to a new version which supports transaction
		// index pruning, write the new tail and remove anything older.
		if tail == nil {
			if bc.txLookupLimit == 0 || head < bc.txLookupLimit {
				// Nothing to delete, write the tail and return
				rawdb.WriteTxIndexTail(bc.db, 0)
			} else {
				// Prune all stale tx indices and record the tx index tail
				rawdb.UnindexTransactions(bc.db, 0, head-bc.txLookupLimit+1, bc.quit)
			}
			return
		}
		// If a previous indexing existed, make sure that we fill in any missing entries
		if bc.txLookupLimit == 0 || head < bc.txLookupLimit {
			if *tail > 0 {
				rawdb.IndexTransactions(bc.db, 0, *tail, bc.quit)
			}
			return
		}
		// Update the transaction index to the new chain state
		if head-bc.txLookupLimit+1 < *tail {
			// Reindex a part of missing indices and rewind index tail to HEAD-limit
			rawdb.IndexTransactions(bc.db, head-bc.txLookupLimit+1, *tail, bc.quit)
		} else {
			// Unindex a part of stale indices and forward index tail to HEAD-limit
			rawdb.UnindexTransactions(bc.db, *tail, head-bc.txLookupLimit+1, bc.quit)
		}
	}

	// Any reindexing done, start listening to chain events and moving the index window
	var (
		done   chan struct{}                  // Non-nil if background unindexing or reindexing routine is active.
		headCh = make(chan ChainHeadEvent, 1) // Buffered to avoid locking up the event feed
	)
	sub := bc.SubscribeChainHeadEvent(headCh)
	if sub == nil {
		return
	}
	defer sub.Unsubscribe()

	for {
		select {
		case head := <-headCh:
			if done == nil {
				done = make(chan struct{})
				go indexBlocks(rawdb.ReadTxIndexTail(bc.db), head.Block.Nr(), done)
			}
		case <-done:
			done = nil
		case <-bc.quit:
			if done != nil {
				log.Info("Waiting background transaction indexer to exit")
				<-done
			}
			return
		}
	}
}

// InsertHeaderChain attempts to insert the given header chain in to the local
// chain, possibly creating a reorg. If an error is returned, it will return the
// index number of the failing header as well an error describing what went wrong.
//
// The verify parameter can be used to fine tune whether nonce verification
// should be done or not. The reason behind the optional check is because some
// of the header retrieval mechanisms already need to verify nonces, as well as
// because nonces can be verified sparsely, not needing to check each.
func (bc *BlockChain) InsertHeaderChain(chain []*types.Header) (int, error) {
	start := time.Now()
	if i, err := bc.hc.ValidateHeaderChain(chain); err != nil {
		return i, err
	}

	if !bc.chainmu.TryLock() {
		return 0, errChainStopped
	}
	defer bc.chainmu.Unlock()
	_, err := bc.hc.InsertHeaderChain(chain, start)
	return 0, err
}

/********** BlockDAG **********/

// GetDagHashes retrieves all non finalized block's hashes
func (bc *BlockChain) GetDagHashes() *common.HashArray {
	dagHashes := common.HashArray{}
	tips := *bc.hc.GetTips()

	//tipsHashes := tips.GetOrderedAncestorsHashes()
	//dagBlocks := bc.GetBlocksByHashes(tipsHashes)
	//for hash, bl := range dagBlocks {
	//	if bl != nil && bl.Nr() == 0 && bl.Height() > 0 {
	//		dagHashes = append(dagHashes, hash)
	//	}
	//}
	//if len(dagHashes) == 0 {
	//	dagHashes = common.HashArray{bc.GetLastFinalizedBlock().Hash()}
	//}

	expCache := ExploreResultMap{}
	for hash, tip := range tips {
		if hash == tip.CpHash {
			dagHashes = append(dagHashes, hash)
			continue
		}
		_, loaded, _, _, c, _ := bc.ExploreChainRecursive(hash, expCache)
		expCache = c
		dagHashes = dagHashes.Concat(loaded)
	}
	dagHashes.Deduplicate()
	dagHashes.Sort()
	return &dagHashes
}

// GetUnsynchronizedTipsHashes retrieves tips with incomplete chain to finalized state
func (bc *BlockChain) GetUnsynchronizedTipsHashes() common.HashArray {
	tipsHashes := common.HashArray{}
	tips := bc.hc.GetTips()
	for hash, dag := range *tips {
		if dag == nil || dag.CpHash == (common.Hash{}) && dag.Hash != bc.genesisBlock.Hash() {
			tipsHashes = append(tipsHashes, hash)
		}
	}
	return tipsHashes
}

func (bc *BlockChain) WriteCurrentTips() {
	bc.hc.writeCurrentTips(false)
}

type ExploreResult struct {
	unloaded  common.HashArray
	loaded    common.HashArray
	finalized common.HashArray
	graph     *types.GraphDag
	cache     ExploreResultMap
	err       error
}

type ExploreResultMap map[common.Hash]*ExploreResult

// ExploreChainRecursive recursively collect chain info about
// locally unknown, existed and latest finalized parent blocks,
// creates GraphDag structure until latest finalized ancestors.
func (bc *BlockChain) ExploreChainRecursive(headHash common.Hash, memo ...ExploreResultMap) (unloaded, loaded, finalized common.HashArray, graph *types.GraphDag, cache ExploreResultMap, err error) {
	if len(memo) == 0 {
		memo = append(memo, make(ExploreResultMap))
	}
	lfNr := bc.GetLastFinalizedBlock().Nr()

	block := bc.GetBlockByHash(headHash)
	if block == nil {
		return common.HashArray{headHash}, loaded, finalized, graph, memo[0], err
	}
	if block.Nr() > lfNr {
		block.SetNumber(nil)
	}
	graph = &types.GraphDag{
		Hash:   headHash,
		Height: 0,
		Graph:  []*types.GraphDag{},
		State:  types.BSS_NOT_LOADED,
	}
	if block == nil {
		// if block not loaded
		return common.HashArray{headHash}, loaded, finalized, graph, memo[0], nil
	}
	graph.State = types.BSS_LOADED
	graph.Height = block.Height()
	if nr := block.Number(); nr != nil {
		// if finalized
		graph.State = types.BSS_FINALIZED
		graph.Number = *nr
		return unloaded, loaded, common.HashArray{headHash}, graph, memo[0], nil
	}
	loaded = common.HashArray{headHash}
	if block.ParentHashes() == nil || len(block.ParentHashes()) < 1 {
		if block.Hash() == bc.genesisBlock.Hash() {
			return unloaded, loaded, common.HashArray{headHash}, graph, memo[0], nil
		}
		log.Warn("Detect block without parents", "hash", block.Hash().Hex(), "height", block.Height(), "slot", block.Slot())
		err = fmt.Errorf("Detect block without parents hash=%s, height=%d", block.Hash().Hex(), block.Height())
		return unloaded, loaded, finalized, graph, memo[0], err
	}

	//parentHashes := types.GetOrderedParentHashes(bc, block)
	//for _, ph := range parentHashes {
	for _, ph := range block.ParentHashes() {
		var (
			_unloaded  common.HashArray
			_loaded    common.HashArray
			_finalized common.HashArray
			_graph     *types.GraphDag
			_cache     ExploreResultMap
			_err       error
		)

		if memo[0][ph] != nil {
			_unloaded = memo[0][ph].unloaded
			_loaded = memo[0][ph].loaded
			_finalized = memo[0][ph].finalized
			_graph = memo[0][ph].graph
			_cache = memo[0]
			_err = memo[0][ph].err
		} else {
			_unloaded, _loaded, _finalized, _graph, _cache, _err = bc.ExploreChainRecursive(ph, memo[0])
			if memo[0] == nil {
				memo[0] = make(ExploreResultMap, 1)
			}
			memo[0][ph] = &ExploreResult{
				unloaded:  _unloaded,
				loaded:    _loaded,
				finalized: _finalized,
				graph:     _graph,
				cache:     _cache,
				err:       _err,
			}
		}
		unloaded = unloaded.Concat(_unloaded)
		unloaded.Deduplicate()
		loaded = loaded.Concat(_loaded)
		loaded.Deduplicate()
		finalized = finalized.Concat(_finalized)
		finalized.Deduplicate()
		graph.Graph = append(graph.Graph, _graph)
		err = _err
	}
	return unloaded, loaded, finalized, graph, cache, err
}

// CollectAncestorsAftCpByParents recursively collect ancestors by block parents
// which have to be finalized after checkpoint up to block.
func (bc *BlockChain) CollectAncestorsAftCpByParents(parents common.HashArray, cpHash common.Hash) (isCpAncestor bool, ancestors types.HeaderMap, unloaded common.HashArray, err error) {
	cpHeader := bc.GetHeader(cpHash)
	return bc.hc.CollectAncestorsAftCpByParents(parents, cpHeader)
}

// CollectAncestorsAftCpByTips recursively collect ancestors by block parents
// which have to be finalized after checkpoint up to block.
func (bc *BlockChain) CollectAncestorsAftCpByTips(parents common.HashArray, cpHash common.Hash) (
	isCpAncestor bool,
	ancestors types.HeaderMap,
	unloaded common.HashArray,
	tips types.Tips,
) {
	return bc.hc.CollectAncestorsAftCpByTips(parents, cpHash)
}

// IsAncestorRecursive checks the passed ancestorHash is an ancestor of the given block.
func (bc *BlockChain) IsAncestorByTips(header *types.Header, ancestorHash common.Hash) (bool, error) {
	if header.Hash() == ancestorHash {
		return false, nil
	}
	//if ancestorHash is genesis
	if bc.genesisBlock.Hash() == ancestorHash {
		return true, nil
	}
	// if ancestorHash in parents
	if header.ParentHashes.Has(ancestorHash) {
		return true, nil
	}
	ancestorHead := bc.GetHeader(ancestorHash)
	if ancestorHead == nil {
		return false, ErrInsertUncompletedDag
	}
	if ancestorHead.Nr() > 0 && ancestorHead.Nr() < header.CpNumber {
		return true, nil
	}
	_, ancestors, unl, _ := bc.CollectAncestorsAftCpByTips(header.ParentHashes, header.CpHash)
	if len(unl) > 0 {
		return false, ErrInsertUncompletedDag
	}
	return ancestors[ancestorHash] != nil, nil
}

// IsAncestorRecursive checks the passed ancestorHash is an ancestor of the given block.
func (bc *BlockChain) IsAncestorRecursive(header *types.Header, ancestorHash common.Hash) (bool, error) {
	if header.Hash() == ancestorHash {
		return false, nil
	}
	//if ancestorHash is genesis
	if bc.genesisBlock.Hash() == ancestorHash {
		return true, nil
	}
	// if ancestorHash in parents
	if header.ParentHashes.Has(ancestorHash) {
		return true, nil
	}
	ancestorHead := bc.GetHeader(ancestorHash)
	if ancestorHead == nil {
		return false, ErrInsertUncompletedDag
	}
	if ancestorHead.Nr() > 0 && ancestorHead.Nr() < header.CpNumber {
		return true, nil
	}
	_, ancestors, unl, err := bc.CollectAncestorsAftCpByParents(header.ParentHashes, header.CpHash)
	if err != nil {
		return false, err
	}
	if len(unl) > 0 {
		return false, ErrInsertUncompletedDag
	}
	return ancestors[ancestorHash] != nil, nil
}

// GetTips retrieves active tips headers:
// - no descendants
// - chained to finalized state (skips unchained)
func (bc *BlockChain) GetTips() types.Tips {
	tips := types.Tips{}
	for hash, dag := range *bc.hc.GetTips() {
		if dag != nil && dag.CpHash != (common.Hash{}) || dag.Hash == bc.genesisBlock.Hash() {
			tips[hash] = dag
		}
	}
	return tips
}

// ResetTips set last finalized block to tips for stable work
func (bc *BlockChain) ResetTips() error {
	//TODO: improve
	return bc.hc.ResetTips()
}

// AddTips add BlockDag to tips
func (bc *BlockChain) AddTips(blockDag *types.BlockDAG) {
	bc.hc.AddTips(blockDag)
}

// RemoveTips remove BlockDag from tips by hash from tips
func (bc *BlockChain) RemoveTips(hashes common.HashArray) {
	bc.hc.RemoveTips(hashes)
}

// FinalizeTips update tips in accordance with finalization result
func (bc *BlockChain) FinalizeTips(finHashes common.HashArray, lastFinHash common.Hash, lastFinNr uint64) {
	bc.hc.FinalizeTips(finHashes, lastFinHash, lastFinNr)
}

// AppendToChildren append block hash as child of block
func (bc *BlockChain) AppendToChildren(child common.Hash, parents common.HashArray) {
	batch := bc.db.NewBatch()
	for _, parent := range parents {
		children := rawdb.ReadChildren(bc.db, parent)
		children = append(children, child)
		rawdb.WriteChildren(batch, parent, children)
	}
	if err := batch.Write(); err != nil {
		log.Crit("Failed to write block children", "err", err)
	}
}

// ReadChildren retrieves hashes of the children blocks of given block hash.
func (bc *BlockChain) ReadChildren(hash common.Hash) common.HashArray {
	return rawdb.ReadChildren(bc.db, hash)
}

// GetBlockDag retrieves BlockDag by hash.
func (bc *BlockChain) GetBlockDag(hash common.Hash) *types.BlockDAG {
	return bc.hc.GetBlockDag(hash)
}

func (bc *BlockChain) SaveBlockDag(blockDag *types.BlockDAG) {
	bc.hc.SaveBlockDag(blockDag)
}

// DeleteBlockDag removes BlockDag by hash.
func (bc *BlockChain) DeleteBlockDag(hash common.Hash) {
	bc.hc.DeleteBlockDag(hash)
}

// WriteTxLookupEntry write TxLookupEntry and cache it.
func (bc *BlockChain) WriteTxLookupEntry(txIndex int, txHash, blockHash common.Hash, receiptStatus uint64) bool {
	if receiptStatus == types.ReceiptStatusSuccessful {
		// create transaction lookup
		rawdb.WriteTxLookupEntry(bc.db, txHash, blockHash)
		//cash tx lookup
		lookup := &rawdb.LegacyTxLookupEntry{BlockHash: blockHash, Index: uint64(txIndex)}
		bc.txLookupCache.Add(txHash, lookup)
		return true
	}
	if existed := rawdb.ReadTxLookupEntry(bc.db, txHash); existed == (common.Hash{}) {
		// create transaction lookup
		rawdb.WriteTxLookupEntry(bc.db, txHash, blockHash)
		//cash tx lookup
		lookup := &rawdb.LegacyTxLookupEntry{BlockHash: blockHash, Index: uint64(txIndex)}
		bc.txLookupCache.Add(txHash, lookup)
		return true
	}
	return false
}

func (bc *BlockChain) moveTxsToProcessing(txs *types.BlockTransactions) {
	bc.processingFeed.Send(txs)
}

func (bc *BlockChain) MoveTxsToProcessing(block *types.Block) {
	if block == nil {
		return
	}

	txs := types.NewBlockTransactions(block.Hash())
	bc.handleBlockValidatorSyncTxs(block)
	txs.Transactions = append(txs.Transactions, block.Transactions()...)

	sort.Slice(txs.Transactions, func(i, j int) bool {
		return txs.Transactions[i].Nonce() < txs.Transactions[j].Nonce()
	})

	bc.moveTxsToProcessing(txs)
}

func (bc *BlockChain) RemoveTxsFromPool(tx types.Transactions) {
	bc.rmTxFeed.Send(tx)
}

/* synchronization functionality */

// todo RM/check
// SetSyncProvider set provider of access to synchronization functionality
func (bc *BlockChain) SetSyncProvider(provider types.SyncProvider) {
	bc.syncProvider = provider
}

// Synchronising returns whether the downloader is currently synchronising.
func (bc *BlockChain) Synchronising() bool {
	return !bc.isSynced
}

// FinSynchronising returns whether the downloader is currently retrieving finalized blocks.
func (bc *BlockChain) FinSynchronising() bool {
	if bc.syncProvider == nil {
		return false
	}
	return bc.syncProvider.FinSynchronising()
}

// DagSynchronising returns whether the downloader is currently retrieving dag chain blocks.
func (bc *BlockChain) DagSynchronising() bool {
	if bc.syncProvider == nil {
		return false
	}
	return bc.syncProvider.DagSynchronising()
}

func (bc *BlockChain) ValidatorStorage() valStore.Storage {
	return bc.validatorStorage
}

func (bc *BlockChain) GetEraInfo() *era.EraInfo {
	return &bc.eraInfo
}

// SetNewEraInfo sets new era info.
func (bc *BlockChain) SetNewEraInfo(newEra era.Era) {
	log.Info("New era",
		"num", newEra.Number,
		"begin", newEra.From,
		"end", newEra.To,
		"root", newEra.Root,
	)

	bc.eraInfo = era.NewEraInfo(newEra)
}

func (bc *BlockChain) Database() ethdb.Database {
	return bc.db
}

func (bc *BlockChain) DagMuLock() {
	bc.dagMu.Lock()
}

func (bc *BlockChain) DagMuUnlock() {
	bc.dagMu.Unlock()
}

func (bc *BlockChain) EnterNextEra(nextEraEpochFrom uint64, root common.Hash) *era.Era {
	nextEra := rawdb.ReadEra(bc.db, bc.eraInfo.Number()+1)
	if nextEra != nil {
		rawdb.WriteCurrentEra(bc.db, nextEra.Number)
		log.Info("######### if nextEra != nil EnterNextEra",
			"num", nextEra.Number,
			"begin", nextEra.From,
			"end", nextEra.To,
			"root", nextEra.Root,
			"currSlot", bc.GetSlotInfo().CurrentSlot(),
			"currEpoch", bc.GetSlotInfo().SlotToEpoch(bc.GetSlotInfo().CurrentSlot()),
		)
		bc.SetNewEraInfo(*nextEra)
		return nextEra
	}

	transitionSlot, err := bc.GetSlotInfo().SlotOfEpochStart(nextEraEpochFrom - bc.Config().TransitionPeriod)
	if err != nil {
		log.Error("Next era: calculate transition slot failed", "err", err)
	}

	validators, _ := bc.ValidatorStorage().GetValidators(bc, transitionSlot, true, false, "EnterNextEra")
	nextEra = era.NextEra(bc, root, uint64(len(validators)))
	rawdb.WriteEra(bc.db, nextEra.Number, *nextEra)
	rawdb.WriteCurrentEra(bc.db, nextEra.Number)
	log.Info("######### if nextEra == nil EnterNextEra",
		"num", nextEra.Number,
		"begin", nextEra.From,
		"end", nextEra.To,
		"root", nextEra.Root,
		"currSlot", bc.GetSlotInfo().CurrentSlot(),
		"currEpoch", bc.GetSlotInfo().SlotToEpoch(bc.GetSlotInfo().CurrentSlot()),
		"validators", validators,
	)
	bc.SetNewEraInfo(*nextEra)
	return nextEra
}

func (bc *BlockChain) StartTransitionPeriod(cp *types.Checkpoint, spineRoot common.Hash) {
	nextEra := rawdb.ReadEra(bc.db, bc.eraInfo.Number()+1)
	if nextEra == nil {
		log.Info("GetValidators StartTransitionPeriod", "slot", bc.GetSlotInfo().CurrentSlot(),
			"curEpoch", bc.GetSlotInfo().SlotToEpoch(bc.GetSlotInfo().CurrentSlot()),
			"curEra", bc.GetEraInfo().GetEra().Number,
			"fromEp", bc.GetEraInfo().GetEra().From,
			"toEp", bc.GetEraInfo().GetEra().To,
			"nextEraFirstEpoch", bc.GetEraInfo().NextEraFirstEpoch(),
			"nextEraFirstSlot", bc.GetEraInfo().NextEraFirstSlot(bc),
		)

		cpEpochSlot, err := bc.GetSlotInfo().SlotOfEpochStart(cp.FinEpoch - bc.Config().TransitionPeriod)
		if err != nil {
			panic("StartTransitionPeriod slot of epoch start error")
		}

		validators, _ := bc.ValidatorStorage().GetValidators(bc, cpEpochSlot, true, false, "StartTransitionPeriod")
		nextEra := era.NextEra(bc, spineRoot, uint64(len(validators)))

		rawdb.WriteEra(bc.db, nextEra.Number, *nextEra)

		log.Info("Era transition period", "from", bc.GetEraInfo().Number(), "num", nextEra.Number, "begin", nextEra.From, "end", nextEra.To, "length", nextEra.Length())
	} else {
		log.Info("######## HandleEra transitionPeriod skipped already done", "cpEpoch", cp.Epoch,
			"cpFinEpoch", cp.FinEpoch,
			"curEpoch", bc.GetSlotInfo().SlotInEpoch(bc.GetSlotInfo().CurrentSlot()),
			"curSlot", bc.GetSlotInfo().CurrentSlot(),
			"bc.GetEraInfo().ToEpoch", bc.GetEraInfo().ToEpoch(),
			"bc.GetEraInfo().FromEpoch", bc.GetEraInfo().FromEpoch(),
			"bc.GetEraInfo().Number", bc.GetEraInfo().Number(),
		)
	}
}

func (bc *BlockChain) IsTxValidatorSync(tx *types.Transaction) bool {
	if tx == nil {
		return false
	}
	return tx.To() != nil && bc.Config().ValidatorsStateAddress != nil && bytes.Equal(tx.To().Bytes(), bc.Config().ValidatorsStateAddress.Bytes())
}

func (bc *BlockChain) verifyBlockValidatorSyncTx(block *types.Block, tx *types.Transaction) error {
	if !bc.IsTxValidatorSync(tx) {
		return nil
	}
	op, err := validatorOp.DecodeBytes(tx.Data())
	if err != nil {
		log.Error("can`t unmarshal validator sync operation from tx data", "err", err)
		return err
	}

	switch v := op.(type) {
	case validatorOp.ValidatorSync:
		validator.ValidateValidatorSyncOp(bc, v, block.Slot(), tx.Hash())
	}
	return nil
}

func (bc *BlockChain) handleBlockValidatorSyncTxs(block *types.Block) {
	for _, tx := range block.Transactions() {
		if !bc.IsTxValidatorSync(tx) {
			continue
		}
		if err := bc.verifyBlockValidatorSyncTx(block, tx); err != nil {
			log.Error("Validator sync tx handling",
				"err", err,
				"tx.Hash", tx.Hash().Hex(),
				"tx.To", tx.To().Hex(),
				"ValidatorsStateAddress", bc.Config().ValidatorsStateAddress.Bytes(),
				"condIsValSync", bytes.Equal(tx.To().Bytes(), bc.Config().ValidatorsStateAddress.Bytes()),
			)
			continue
		}

		op, err := validatorOp.DecodeBytes(tx.Data())
		if err != nil {
			log.Error("can`t unmarshal validator sync operation from tx data", "err", err)
			continue
		}
		switch v := op.(type) {
		case validatorOp.ValidatorSync:
			txHash := tx.Hash()
			txValSyncOp := &types.ValidatorSync{
				InitTxHash: v.InitTxHash(),
				OpType:     v.OpType(),
				ProcEpoch:  v.ProcEpoch(),
				Index:      v.Index(),
				Creator:    v.Creator(),
				Amount:     v.Amount(),
				TxHash:     &txHash,
			}
			log.Info("Validator sync tx",
				"OpType", txValSyncOp.OpType,
				"ProcEpoch", txValSyncOp.ProcEpoch,
				"Index", txValSyncOp.Index,
				"Creator", fmt.Sprintf("%#x", txValSyncOp.Creator),
				"amount", txValSyncOp.Amount,
				"TxHash", fmt.Sprintf("%#x", txValSyncOp.TxHash),
				"InitTxHash", fmt.Sprintf("%#x", txValSyncOp.InitTxHash),
			)
			bc.SetValidatorSyncData(txValSyncOp)
		}
	}
}

func (bc *BlockChain) handleBlockValidatorSyncReceipts(block *types.Block, receipts types.Receipts) {
	for _, receipt := range receipts {
		if receipt == nil {
			continue
		}
		if receipt.Status != types.ReceiptStatusSuccessful {
			continue
		}
		tx := block.Transactions()[receipt.TransactionIndex]
		if !bc.IsTxValidatorSync(tx) {
			continue
		}

		log.Info("Validator sync tx receipts (start)",
			"tx.Hash", tx.Hash().Hex(),
			"rc.Hash", receipt.TxHash.Hex(),
			"conditionHash", tx.Hash() == receipt.TxHash,
			"tx.To", tx.To().Hex(),
			"ValidatorsStateAddress", bc.Config().ValidatorsStateAddress.Hex(),
			"condIsValSync", bytes.Equal(tx.To().Bytes(), bc.Config().ValidatorsStateAddress.Bytes()),
			"rc.Status", receipt.Status,
			"conditionStatus", receipt.Status != types.ReceiptStatusSuccessful,
		)

		op, err := validatorOp.DecodeBytes(tx.Data())
		if err != nil {
			log.Error("can`t unmarshal validator sync operation from tx data", "err", err)
			continue
		}

		switch v := op.(type) {
		case validatorOp.ValidatorSync:
			txHash := tx.Hash()
			txValSyncOp := &types.ValidatorSync{
				InitTxHash: v.InitTxHash(),
				OpType:     v.OpType(),
				ProcEpoch:  v.ProcEpoch(),
				Index:      v.Index(),
				Creator:    v.Creator(),
				Amount:     v.Amount(),
				TxHash:     &txHash,
			}
			log.Info("Validator sync tx receipts",
				"OpType", txValSyncOp.OpType,
				"ProcEpoch", txValSyncOp.ProcEpoch,
				"Index", txValSyncOp.Index,
				"Creator", fmt.Sprintf("%#x", txValSyncOp.Creator),
				"amount", txValSyncOp.Amount,
				"TxHash", fmt.Sprintf("%#x", txValSyncOp.TxHash),
				"InitTxHash", txValSyncOp.InitTxHash.Hex(),
			)
			bc.SetValidatorSyncData(txValSyncOp)
		}
	}
}

func (bc *BlockChain) SetOptimisticSpinesToCache(slot uint64, spines common.HashArray) {
	bc.optimisticSpinesCache.Add(slot, spines)
}

func (bc *BlockChain) GetOptimisticSpinesFromCache(slot uint64) common.HashArray {
	blocks, ok := bc.optimisticSpinesCache.Get(slot)
	if !ok {
		return nil
	}

	blk := blocks.(common.HashArray)
	if blk != nil {
		return blk
	}

	return nil
}

func (bc *BlockChain) removeOptimisticSpinesFromCache(slot uint64) {
	bc.optimisticSpinesCache.Remove(slot)
}

// SetIsSynced sets the value of isSynced with mu
func (bc *BlockChain) SetIsSynced(synced bool) {
	bc.isSyncedM.Lock()
	defer bc.isSyncedM.Unlock()

	log.Info("Switched sync status to", "isSynced", synced)
	bc.isSynced = synced
}

// IsSynced gets the value of isSynced with mu
func (bc *BlockChain) IsSynced() bool {
	bc.isSyncedM.Lock()
	defer bc.isSyncedM.Unlock()
	return bc.isSynced
}

func (bc *BlockChain) GetOptimisticSpines(gtSlot uint64) ([]common.HashArray, error) {
	currentSlot := bc.GetTips().GetMaxSlot()
	if currentSlot <= gtSlot {
		return []common.HashArray{}, nil
	}

	var err error
	optimisticSpines := make([]common.HashArray, 0)

	for slot := gtSlot + 1; slot <= currentSlot; slot++ {
		slotSpines := bc.GetOptimisticSpinesFromCache(slot)
		if slotSpines == nil {
			slotBlocks := make(types.Headers, 0)
			slotBlocksHashes := rawdb.ReadSlotBlocksHashes(bc.Database(), slot)
			for _, hash := range slotBlocksHashes {
				block := bc.GetHeader(hash)
				slotBlocks = append(slotBlocks, block)
			}
			slotSpines, err = types.CalculateOptimisticSpines(slotBlocks)
			if err != nil {
				return []common.HashArray{}, err
			}
			bc.SetOptimisticSpinesToCache(slot, slotSpines)
		}

		// Only append slotSpines if it's not empty
		if len(slotSpines) > 0 {
			optimisticSpines = append(optimisticSpines, slotSpines)
		}
	}

	return optimisticSpines, nil
}

func (bc *BlockChain) EpochToEra(epoch uint64) *era.Era {
	curEra := bc.eraInfo.GetEra()
	if curEra.IsContainsEpoch(epoch) {
		return curEra
	}

	eraNumber := curEra.Number
	findingEra := curEra

	if epoch < curEra.From {
		low := uint64(0)
		high := eraNumber
		for !findingEra.IsContainsEpoch(epoch) {
			eraNumber = (low + high) / 2
			findingEra = rawdb.ReadEra(bc.db, eraNumber)
			if findingEra.To > epoch {
				high = eraNumber - 1
			} else {
				low = eraNumber + 1
			}
		}
	} else if epoch > curEra.To {
		for !findingEra.IsContainsEpoch(epoch) {
			eraNumber++
			findingEra = rawdb.ReadEra(bc.db, eraNumber)
		}
	}

	return findingEra
}

func (bc *BlockChain) HaveEpochBlocks(epoch uint64) (bool, error) {
	startSlot, err := bc.GetSlotInfo().SlotOfEpochStart(epoch)
	if err != nil {
		return false, err
	}

	endSlot, err := bc.GetSlotInfo().SlotOfEpochEnd(epoch)
	if err != nil {
		return false, err
	}

	for startSlot <= endSlot {
		blocks := bc.GetBlockHashesBySlot(startSlot)
		if len(blocks) > 0 {
			return true, nil
		}
		startSlot++
	}

	return false, nil
}

func (bc *BlockChain) verifyBlockBaseFee(block *types.Block) bool {
	creatorsPerSlotCount := bc.Config().ValidatorsPerSlot
	if creatorsPerSlot, err := bc.ValidatorStorage().GetCreatorsBySlot(bc, block.Slot()); err == nil {
		creatorsPerSlotCount = uint64(len(creatorsPerSlot))
	}

	validators, _ := bc.ValidatorStorage().GetValidators(bc, block.Slot(), true, false, "verifyBlockBaseFee")
	expectedBaseFee := misc.CalcSlotBaseFee(bc.Config(), creatorsPerSlotCount, uint64(len(validators)), bc.Genesis().GasLimit())

	if expectedBaseFee.Cmp(block.BaseFee()) != 0 {
		log.Warn("Block verification: invalid base fee",
			"calcBaseFee", expectedBaseFee.String(),
			"blockBaseFee", block.BaseFee().String(),
			"blockHash", block.Hash().Hex(),
		)
		return false
	}

	return true
}

<<<<<<< HEAD
func (bc *BlockChain) SetHeadV2(head common.Hash) error {
	err := bc.rollbackHead(head)
	if err != nil {
		return err
	}

	if err = bc.loadLastState(); err != nil {
		return err
	}

	return nil
}

func (bc *BlockChain) rollbackHead(head common.Hash) error {
	headBlock := bc.GetBlock(head)
	if headBlock == nil {
		return errors.New("no checkpoint spine block")
	}

	lastFinNum := bc.GetLastFinalizedNumber()

	for i := lastFinNum; i > headBlock.Nr(); i-- {
		blockHeader := bc.GetHeaderByNumber(i)
		if blockHeader == nil {
			log.Warn("Rollback checkpoint: rollback block not found", "finNr", i)
			continue
		}

		err := bc.RollbackFinalization(i)
		if err != nil {
			return err
		}

		bc.clearHeaderData(blockHeader)
	}

	err := bc.writeFinalizedBlock(headBlock.Nr(), headBlock, true)
	if err != nil {
		return err
	}

	_, err = state.New(headBlock.Root(), bc.stateCache, bc.snaps)
	if err != nil {
		return err
	}

	bc.ResetTips()

	return nil
}

func (bc *BlockChain) clearHeaderData(header *types.Header) {
	rawdb.DeleteSlotBlockHash(bc.db, header.Slot, header.Hash())
	rawdb.DeleteBlock(bc.db, header.Hash(), header.Number)

	bc.blockCache.Remove(header.Hash())
	bc.bodyCache.Remove(header.Hash())
	bc.optimisticSpinesCache.Remove(header.Slot)

	bc.hc.headerCache.Remove(header.Hash())
	bc.hc.numberCache.Remove(header.Hash())
	bc.hc.blockDagCache.Remove(header.Hash())
}

func (bc *BlockChain) findValidCheckpoint() *types.Checkpoint {
	//TODO implement me
	return nil
	//	lastCP := bc.GetLastCoordinatedCheckpoint()
	//	if lastCP == nil {
	//		return nil
	//	}
	//
	//	header := bc.GetHeader(lastCP.Spine)
	//
	//	if header != nil {
	//		return lastCP
	//	}
	//
	//	lastCpEpoch := lastCP.FinEpoch
	//
	//	for i := lastCpEpoch - 1; i >= 0; i-- {
	//		prevEpochSpine := bc.GetEpoch(i)
	//		prevCp := bc.GetCoordinatedCheckpoint(prevEpochSpine)
	//
	//	}
=======
func (bc *BlockChain) GetEVM(msg Message, state *state.StateDB, header *types.Header, vmConfig *vm.Config) (*vm.EVM, func() error, error) {
	vmError := func() error { return nil }
	if vmConfig == nil {
		vmConfig = bc.GetVMConfig()
	}
	txContext := NewEVMTxContext(msg)
	context := NewEVMBlockContext(header, bc, nil)
	return vm.NewEVM(context, txContext, state, bc.Config(), *vmConfig), vmError, nil
}

// GetTP retrieves the token processor.
func (bc *BlockChain) GetTP(state *state.StateDB, header *types.Header) (*token.Processor, func() error, error) {
	tpError := func() error { return nil }
	context := NewEVMBlockContext(header, bc, nil)
	return token.NewProcessor(context, state), tpError, nil
}

// GetVP retrieves the validator processor.
func (bc *BlockChain) GetVP(state *state.StateDB, header *types.Header) (*validator.Processor, func() error, error) {
	tpError := func() error { return nil }
	context := NewEVMBlockContext(header, bc, nil)
	return validator.NewProcessor(context, state, bc), tpError, nil
}

func (bc *BlockChain) doCall(msg Message, header *types.Header, tp *token.Processor, vp *validator.Processor) (*ExecutionResult, error) {
	defer func(start time.Time) { log.Info("Executing EVM call finished", "runtime", time.Since(start)) }(time.Now())

	state, err := bc.StateAt(header.Root)
	if state == nil || err != nil {
		return nil, err
	}

	evm, _, err := bc.GetEVM(msg, state, header, &vm.Config{NoBaseFee: true})
	if err != nil {
		return nil, err
	}
	// Wait for the context to be done and cancel the evm. Even if the
	// EVM has finished, cancelling may be done (repeatedly)
	defer evm.Cancel()

	// Execute the message.
	gp := new(GasPool).AddGas(math.MaxUint64)
	result, err := ApplyMessage(evm, tp, vp, msg, gp)

	if evm.Cancelled() {
		return nil, fmt.Errorf("execution aborted")
	}
	if err != nil {
		return result, fmt.Errorf("err: %w (supplied gas %d)", err, msg.Gas())
	}
	return result, nil
>>>>>>> 557a37d6
}<|MERGE_RESOLUTION|>--- conflicted
+++ resolved
@@ -735,7 +735,6 @@
 // retaining chain consistency.
 //
 // The method returns the block number where the requested root cap was found.
-
 // deprecated
 func (bc *BlockChain) SetHeadBeyondRoot(head common.Hash, root common.Hash) (uint64, error) {
 	if !bc.chainmu.TryLock() {
@@ -4706,7 +4705,59 @@
 	return true
 }
 
-<<<<<<< HEAD
+func (bc *BlockChain) GetEVM(msg Message, state *state.StateDB, header *types.Header, vmConfig *vm.Config) (*vm.EVM, func() error, error) {
+	vmError := func() error { return nil }
+	if vmConfig == nil {
+		vmConfig = bc.GetVMConfig()
+	}
+	txContext := NewEVMTxContext(msg)
+	context := NewEVMBlockContext(header, bc, nil)
+	return vm.NewEVM(context, txContext, state, bc.Config(), *vmConfig), vmError, nil
+}
+
+// GetTP retrieves the token processor.
+func (bc *BlockChain) GetTP(state *state.StateDB, header *types.Header) (*token.Processor, func() error, error) {
+	tpError := func() error { return nil }
+	context := NewEVMBlockContext(header, bc, nil)
+	return token.NewProcessor(context, state), tpError, nil
+}
+
+// GetVP retrieves the validator processor.
+func (bc *BlockChain) GetVP(state *state.StateDB, header *types.Header) (*validator.Processor, func() error, error) {
+	tpError := func() error { return nil }
+	context := NewEVMBlockContext(header, bc, nil)
+	return validator.NewProcessor(context, state, bc), tpError, nil
+}
+
+func (bc *BlockChain) doCall(msg Message, header *types.Header, tp *token.Processor, vp *validator.Processor) (*ExecutionResult, error) {
+	defer func(start time.Time) { log.Info("Executing EVM call finished", "runtime", time.Since(start)) }(time.Now())
+
+	state, err := bc.StateAt(header.Root)
+	if state == nil || err != nil {
+		return nil, err
+	}
+
+	evm, _, err := bc.GetEVM(msg, state, header, &vm.Config{NoBaseFee: true})
+	if err != nil {
+		return nil, err
+	}
+	// Wait for the context to be done and cancel the evm. Even if the
+	// EVM has finished, cancelling may be done (repeatedly)
+	defer evm.Cancel()
+
+	// Execute the message.
+	gp := new(GasPool).AddGas(math.MaxUint64)
+	result, err := ApplyMessage(evm, tp, vp, msg, gp)
+
+	if evm.Cancelled() {
+		return nil, fmt.Errorf("execution aborted")
+	}
+	if err != nil {
+		return result, fmt.Errorf("err: %w (supplied gas %d)", err, msg.Gas())
+	}
+	return result, nil
+}
+
 func (bc *BlockChain) SetHeadV2(head common.Hash) error {
 	err := bc.rollbackHead(head)
 	if err != nil {
@@ -4792,57 +4843,4 @@
 	//		prevCp := bc.GetCoordinatedCheckpoint(prevEpochSpine)
 	//
 	//	}
-=======
-func (bc *BlockChain) GetEVM(msg Message, state *state.StateDB, header *types.Header, vmConfig *vm.Config) (*vm.EVM, func() error, error) {
-	vmError := func() error { return nil }
-	if vmConfig == nil {
-		vmConfig = bc.GetVMConfig()
-	}
-	txContext := NewEVMTxContext(msg)
-	context := NewEVMBlockContext(header, bc, nil)
-	return vm.NewEVM(context, txContext, state, bc.Config(), *vmConfig), vmError, nil
-}
-
-// GetTP retrieves the token processor.
-func (bc *BlockChain) GetTP(state *state.StateDB, header *types.Header) (*token.Processor, func() error, error) {
-	tpError := func() error { return nil }
-	context := NewEVMBlockContext(header, bc, nil)
-	return token.NewProcessor(context, state), tpError, nil
-}
-
-// GetVP retrieves the validator processor.
-func (bc *BlockChain) GetVP(state *state.StateDB, header *types.Header) (*validator.Processor, func() error, error) {
-	tpError := func() error { return nil }
-	context := NewEVMBlockContext(header, bc, nil)
-	return validator.NewProcessor(context, state, bc), tpError, nil
-}
-
-func (bc *BlockChain) doCall(msg Message, header *types.Header, tp *token.Processor, vp *validator.Processor) (*ExecutionResult, error) {
-	defer func(start time.Time) { log.Info("Executing EVM call finished", "runtime", time.Since(start)) }(time.Now())
-
-	state, err := bc.StateAt(header.Root)
-	if state == nil || err != nil {
-		return nil, err
-	}
-
-	evm, _, err := bc.GetEVM(msg, state, header, &vm.Config{NoBaseFee: true})
-	if err != nil {
-		return nil, err
-	}
-	// Wait for the context to be done and cancel the evm. Even if the
-	// EVM has finished, cancelling may be done (repeatedly)
-	defer evm.Cancel()
-
-	// Execute the message.
-	gp := new(GasPool).AddGas(math.MaxUint64)
-	result, err := ApplyMessage(evm, tp, vp, msg, gp)
-
-	if evm.Cancelled() {
-		return nil, fmt.Errorf("execution aborted")
-	}
-	if err != nil {
-		return result, fmt.Errorf("err: %w (supplied gas %d)", err, msg.Gas())
-	}
-	return result, nil
->>>>>>> 557a37d6
 }