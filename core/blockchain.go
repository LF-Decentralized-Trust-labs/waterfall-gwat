--- conflicted
+++ resolved
@@ -2065,56 +2065,8 @@
 	return it.index, err
 }
 
-<<<<<<< HEAD
-func (bc *BlockChain) verifyCpData(block *types.Block) bool {
-	CpHeader := bc.GetHeaderByNumber(block.CpNumber())
-	if CpHeader == nil {
-		logValidationIssue("CpBlock header not found", block)
-		return false
-	}
-	if block.CpNumber() != CpHeader.Nr() {
-		logValidationIssue("CpBlock number above node GetLastFinalizedNumber", block)
-		return false
-	}
-	if block.CpHash() != CpHeader.Hash() {
-		logValidationIssue("Hash mismatch", block)
-		return false
-	}
-	if block.CpRoot() != CpHeader.Root {
-		logValidationIssue("CpHash mismatch", block)
-		return false
-	}
-	if block.CpReceiptHash() != CpHeader.ReceiptHash {
-		logValidationIssue("ReceiptHash mismatch", block)
-		return false
-	}
-	if block.CpGasUsed() != CpHeader.GasUsed {
-		logValidationIssue("GasUsed mismatch", block)
-		return false
-	}
-	if block.CpBloom() != CpHeader.Bloom {
-		logValidationIssue("Bloom mismatch", block)
-		return false
-	}
-	return true
-}
-
-func logValidationIssue(issue string, block *types.Block) {
-	log.Warn("Block verification: "+issue,
-		"block hash", block.Hash().Hex(),
-		"CpHash", block.CpHash(),
-		"CpNumber", block.CpNumber(),
-		"CpReceiptHash", block.CpReceiptHash(),
-		"CpRoot", block.CpRoot(),
-	)
-}
-
-// verifyCreators return false if creator is unassigned
-func (bc *BlockChain) verifyCreators(block *types.Block) ([]common.Address, bool) {
-=======
 // verifyBlockCoinbase return false if creator is unassigned
-func (bc *BlockChain) verifyBlockCoinbase(block *types.Block) bool {
->>>>>>> 1ff582d4
+func (bc *BlockChain) verifyBlockCoinbase(block *types.Block) ([]common.Address, bool)  {
 	var (
 		creators []common.Address
 		err      error
@@ -2122,44 +2074,23 @@
 
 	creators, err = bc.ValidatorStorage().GetCreatorsBySlot(bc, block.Slot())
 	if err != nil {
-<<<<<<< HEAD
 		log.Error("can`t get shuffled validators", "error", err)
 		return creators, false
-=======
-		log.Error("Block verification: can`t get shuffled validators", "error", err)
-		return false
->>>>>>> 1ff582d4
 	}
 
 	coinbase := block.Header().Coinbase
 	contains, _ := common.Contains(creators, coinbase)
 	if !contains {
-<<<<<<< HEAD
-		log.Warn("Block verification: creator assignment failed", "slot", block.Slot(), "hash", block.Hash().Hex(), "block creator", block.Header().Coinbase.Hex(), "slot creators", creators)
-		return creators, false
-	} else {
-		signer := types.LatestSigner(bc.chainConfig)
-		for _, tx := range block.Body().Transactions {
-			from, _ := types.Sender(signer, tx)
-			if !IsAddressAssigned(from, creators, int64(index)) && from != block.Coinbase() {
-				log.Warn("Block verification: creator txs assignment failed", "slot", block.Slot(), "hash", block.Hash().Hex(), "block creator", block.Header().Coinbase.Hex(), "slot creators", creators, "txFrom", from)
-				return creators, false
-			}
-		}
-	}
-	return creators, true
-=======
 		log.Warn("Block verification: creator assignment failed",
 			"slot", block.Slot(),
 			"hash", block.Hash().Hex(),
 			"block creator", block.Header().Coinbase.Hex(),
 			"slot creators", creators,
 		)
-		return false
-	}
-
-	return true
->>>>>>> 1ff582d4
+		creators, false
+	}
+
+	creators, true
 }
 
 // CacheInvalidBlock cache invalid block
@@ -2188,16 +2119,13 @@
 
 	// Verify block coinbase
 	if !bc.verifyBlockCoinbase(block) {
-		return false, nil
-	}
-<<<<<<< HEAD
-	creators, ok := bc.verifyCreators(block)
-	if !ok {
-=======
-
+		creators, ok := bc.verifyCreators(block)
+		if !ok {
+			return false, nil
+		}
+	}
 	// Verify baseFee
 	if !bc.verifyBlockBaseFee(block) {
->>>>>>> 1ff582d4
 		return false, nil
 	}
 
@@ -2239,6 +2167,13 @@
 	// Verify block height
 	if !bc.verifyBlockHeight(block, len(ancestors)) {
 		return false, nil
+	}
+
+	if len(block.Transactions()) == 0 {
+		err := bc.verifyEmptyBlock(block, creators)
+		if err != nil {
+			return false, err
+		}
 	}
 
 	return bc.verifyBlockParents(block)
@@ -2288,30 +2223,6 @@
 	return true
 }
 
-<<<<<<< HEAD
-	log.Info("^^^^^^^^^^^^ TIME",
-		"elapsed", common.PrettyDuration(time.Since(ts)),
-		"func:", "VerifyBlock:verifyBlockParents",
-		"parents", len(block.ParentHashes()),
-	)
-	ts = time.Now()
-
-	if len(block.Transactions()) == 0 {
-		err := bc.verifyEmptyBlock(block, creators)
-		if err != nil {
-			return false, err
-		}
-	}
-
-	// validate cp data
-	isCpValid := bc.verifyCpData(block)
-
-	log.Info("^^^^^^^^^^^^ TIME",
-		"elapsed", common.PrettyDuration(time.Since(ts)),
-		"func:", "VerifyBlock:verifyCpData",
-		"parents", len(block.ParentHashes()),
-	)
-=======
 func (bc *BlockChain) verifyBlockHashes(block *types.Block) bool {
 	// Verify body hash
 	blockBody := block.Body()
@@ -2335,7 +2246,6 @@
 	}
 	return true
 }
->>>>>>> 1ff582d4
 
 func (bc *BlockChain) verifyBlockSlot(block *types.Block) bool {
 	if block.Slot() > bc.GetSlotInfo().CurrentSlot()+1 {
@@ -2349,54 +2259,6 @@
 		return false
 	}
 	return true
-}
-
-func (bc *BlockChain) verifyEmptyBlock(block *types.Block, creators []common.Address) error {
-	if block.Coinbase() != creators[0] {
-		log.Warn("Empty block verification failed: invalid coinbase",
-			"blockHash", block.Hash().Hex(),
-			"block slot", block.Slot(),
-			"coinbase", block.Coinbase().Hex(),
-		)
-	}
-
-	blockEpoch := bc.GetSlotInfo().SlotToEpoch(block.Slot())
-	blockEpochStartSlot, err := bc.GetSlotInfo().SlotOfEpochStart(blockEpoch)
-	if err != nil {
-		log.Warn("Empty block verification failed: can`t calculate block`s epoch start slot",
-			"blockHash", block.Hash().Hex(),
-			"block slot", block.Slot(),
-			"blockEpoch", blockEpoch,
-			"coinbase", block.Coinbase().Hex(),
-		)
-
-		return err
-	}
-
-	if block.Slot() != blockEpochStartSlot {
-		log.Warn("Empty block verification failed: do not expect an empty block in this slot",
-			"blockHash", block.Hash().Hex(),
-			"block slot", block.Slot(),
-			"blockEpoch", blockEpoch,
-			"coinbase", block.Coinbase().Hex(),
-		)
-
-		return err
-	}
-
-	haveBlocks, err := bc.HaveEpochBlocks(blockEpoch - 1)
-	if haveBlocks {
-		log.Warn("Empty block verification failed: previous epoch have blocks",
-			"blockHash", block.Hash().Hex(),
-			"block slot", block.Slot(),
-			"blockEpoch", blockEpoch,
-			"coinbase", block.Coinbase().Hex(),
-		)
-
-		return errors.New("block verification: unexpected empty block")
-	}
-
-	return err
 }
 
 func (bc *BlockChain) verifyBlockParents(block *types.Block) (bool, error) {
@@ -2471,6 +2333,54 @@
 		}
 	}
 	return true, nil
+}
+
+func (bc *BlockChain) verifyEmptyBlock(block *types.Block, creators []common.Address) error {
+	if block.Coinbase() != creators[0] {
+		log.Warn("Empty block verification failed: invalid coinbase",
+			"blockHash", block.Hash().Hex(),
+			"block slot", block.Slot(),
+			"coinbase", block.Coinbase().Hex(),
+		)
+	}
+
+	blockEpoch := bc.GetSlotInfo().SlotToEpoch(block.Slot())
+	blockEpochStartSlot, err := bc.GetSlotInfo().SlotOfEpochStart(blockEpoch)
+	if err != nil {
+		log.Warn("Empty block verification failed: can`t calculate block`s epoch start slot",
+			"blockHash", block.Hash().Hex(),
+			"block slot", block.Slot(),
+			"blockEpoch", blockEpoch,
+			"coinbase", block.Coinbase().Hex(),
+		)
+
+		return err
+	}
+
+	if block.Slot() != blockEpochStartSlot {
+		log.Warn("Empty block verification failed: do not expect an empty block in this slot",
+			"blockHash", block.Hash().Hex(),
+			"block slot", block.Slot(),
+			"blockEpoch", blockEpoch,
+			"coinbase", block.Coinbase().Hex(),
+		)
+
+		return err
+	}
+
+	haveBlocks, err := bc.HaveEpochBlocks(blockEpoch - 1)
+	if haveBlocks {
+		log.Warn("Empty block verification failed: previous epoch have blocks",
+			"blockHash", block.Hash().Hex(),
+			"block slot", block.Slot(),
+			"blockEpoch", blockEpoch,
+			"coinbase", block.Coinbase().Hex(),
+		)
+
+		return errors.New("block verification: unexpected empty block")
+	}
+
+	return err
 }
 
 func (bc *BlockChain) verifyBlockEra(block *types.Block) bool {
