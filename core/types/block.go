--- conflicted
+++ resolved
@@ -130,9 +130,9 @@
 	var cpy *Header = nil
 	if h != nil {
 		cpy = &Header{
-<<<<<<< HEAD
 			ParentHashes:  h.ParentHashes,
 			Slot:          h.Slot,
+			Era:           h.Era,
 			Height:        h.Height,
 			LFHash:        h.LFHash,
 			LFNumber:      h.LFNumber,
@@ -144,6 +144,7 @@
 			Coinbase:      h.Coinbase,
 			Root:          h.Root,
 			TxHash:        h.TxHash,
+			BodyHash:      h.BodyHash,
 			ReceiptHash:   h.ReceiptHash,
 			Bloom:         h.Bloom,
 			GasLimit:      h.GasLimit,
@@ -152,26 +153,6 @@
 			Extra:         h.Extra,
 			BaseFee:       h.BaseFee,
 			Number:        h.Number,
-=======
-			ParentHashes: h.ParentHashes,
-			Slot:         h.Slot,
-			Era:          h.Era,
-			Height:       h.Height,
-			LFHash:       h.LFHash,
-			LFNumber:     h.LFNumber,
-			Coinbase:     h.Coinbase,
-			Root:         h.Root,
-			TxHash:       h.TxHash,
-			BodyHash:     h.BodyHash,
-			ReceiptHash:  h.ReceiptHash,
-			Bloom:        h.Bloom,
-			GasLimit:     h.GasLimit,
-			GasUsed:      h.GasUsed,
-			Time:         h.Time,
-			Extra:        h.Extra,
-			BaseFee:      h.BaseFee,
-			Number:       h.Number,
->>>>>>> 3b260ed3
 		}
 	}
 	return cpy
