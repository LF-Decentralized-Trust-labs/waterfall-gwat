// Copyright 2021 The go-ethereum Authors
// This file is part of the go-ethereum library.
//
// The go-ethereum library is free software: you can redistribute it and/or modify
// it under the terms of the GNU Lesser General Public License as published by
// the Free Software Foundation, either version 3 of the License, or
// (at your option) any later version.
//
// The go-ethereum library is distributed in the hope that it will be useful,
// but WITHOUT ANY WARRANTY; without even the implied warranty of
// MERCHANTABILITY or FITNESS FOR A PARTICULAR PURPOSE. See the
// GNU Lesser General Public License for more details.
//
// You should have received a copy of the GNU Lesser General Public License
// along with the go-ethereum library. If not, see <http://www.gnu.org/licenses/>.

package core

import (
	"gitlab.waterfall.network/waterfall/protocol/gwat/common"
	"gitlab.waterfall.network/waterfall/protocol/gwat/consensus"
	"gitlab.waterfall.network/waterfall/protocol/gwat/core/rawdb"
	"gitlab.waterfall.network/waterfall/protocol/gwat/core/state"
	"gitlab.waterfall.network/waterfall/protocol/gwat/core/state/snapshot"
	"gitlab.waterfall.network/waterfall/protocol/gwat/core/types"
	"gitlab.waterfall.network/waterfall/protocol/gwat/core/vm"
	"gitlab.waterfall.network/waterfall/protocol/gwat/event"
	"gitlab.waterfall.network/waterfall/protocol/gwat/params"
	"gitlab.waterfall.network/waterfall/protocol/gwat/rlp"
)

// CurrentHeader retrieves the current head header of the canonical chain.
// depracated.
func (bc *BlockChain) CurrentHeader() *types.Header {
	//TODO implement me
	panic("implement me")
}

// GetLastFinalizedBlock retrieves the current Last Finalized block of the canonical chain. The
// block is retrieved from the blockchain's internal cache.
func (bc *BlockChain) GetLastFinalizedBlock() *types.Block {
	lfb := bc.lastFinalizedBlock.Load().(*types.Block)
	if lfb.Nr() == 0 && lfb.Height() > 0 {
		lfHash := rawdb.ReadLastFinalizedHash(bc.db)
		lfb = rawdb.ReadBlock(bc.db, lfHash)
		bc.lastFinalizedBlock.Store(lfb)
		headBlockGauge.Update(int64(lfb.Nr()))
	}
	return lfb
}

// GetLastFinalizedFastBlock retrieves the current fast-sync last finalized block of the canonical
// chain. The block is retrieved from the blockchain's internal cache.
func (bc *BlockChain) GetLastFinalizedFastBlock() *types.Block {
	lfb := bc.lastFinalizedFastBlock.Load().(*types.Block)
	return lfb
}

// HasHeader checks if a block header is present in the database or not, caching
// it if present.
func (bc *BlockChain) HasHeader(hash common.Hash) bool {
	return bc.hc.HasHeader(hash)
}

// GetHeader retrieves a block header from the database by hash and number,
// caching it if found.
func (bc *BlockChain) GetHeader(hash common.Hash) *types.Header {
	// Blockchain might have cached the whole block, only if not go to headerchain
	if block, ok := bc.blockCache.Get(hash); ok {
		return block.(*types.Block).Header()
	}

	return bc.hc.GetHeader(hash)
}

// GetHeaderByHash retrieves a block header from the database by hash, caching it if found.
func (bc *BlockChain) GetHeaderByHash(hash common.Hash) *types.Header {
	// Blockchain might have cached the whole block, only if not go to headerchain
	if block, ok := bc.blockCache.Get(hash); ok {
		return block.(*types.Block).Header()
	}

	return bc.hc.GetHeaderByHash(hash)
}

// GetHeaderByNumber retrieves a block header from the database by number,
// caching it (associated with its hash) if found.
func (bc *BlockChain) GetHeaderByNumber(number uint64) *types.Header {
	return bc.hc.GetHeaderByNumber(number)
}

// GetLastFinalizedNumber checks if a block is fully present in the database or not.
func (bc *BlockChain) GetLastFinalizedNumber() uint64 {
	if cached, ok := bc.hc.numberCache.Get(bc.hc.lastFinalisedHash); ok {
		number := cached.(uint64)
		return number
	}
	return rawdb.ReadLastFinalizedNumber(bc.db)
}

<<<<<<< HEAD
=======
// GetLastCoordinatedSlot returns last slot received from coordinating network.
func (bc *BlockChain) GetLastCoordinatedSlot() uint64 {
	return bc.lastCoordinatedSlot
}

// SetLastCoordinatedSlot set last slot received from coordinating network.
func (bc *BlockChain) SetLastCoordinatedSlot(lastSlot uint64) {
	bc.lastCoordinatedSlot = lastSlot
}

// GetBlockHashesBySlot retrieves all block hashes for a given slot.
func (bc *BlockChain) GetBlockHashesBySlot(slot uint64) common.HashArray {
	return rawdb.ReadSlotBlocksHashes(bc.db, slot)
}

>>>>>>> 19799d5f
// GetBody retrieves a block body (transactions and uncles) from the database by
// hash, caching it if found.
func (bc *BlockChain) GetBody(hash common.Hash) *types.Body {
	// Short circuit if the body's already in the cache, retrieve otherwise
	if cached, ok := bc.bodyCache.Get(hash); ok {
		body := cached.(*types.Body)
		return body
	}
	body := rawdb.ReadBody(bc.db, hash)
	if body == nil {
		return nil
	}
	// Cache the found body for next time and return
	bc.bodyCache.Add(hash, body)
	return body
}

// GetBodyRLP retrieves a block body in RLP encoding from the database by hash,
// caching it if found.
func (bc *BlockChain) GetBodyRLP(hash common.Hash) rlp.RawValue {
	// Short circuit if the body's already in the cache, retrieve otherwise
	if cached, ok := bc.bodyRLPCache.Get(hash); ok {
		return cached.(rlp.RawValue)
	}
	body := rawdb.ReadBodyRLP(bc.db, hash)
	if len(body) == 0 {
		return nil
	}
	// Cache the found body for next time and return
	bc.bodyRLPCache.Add(hash, body)
	return body
}

// HasBlock checks if a block is fully present in the database or not.
func (bc *BlockChain) HasBlock(hash common.Hash) bool {
	if bc.blockCache.Contains(hash) {
		return true
	}
	return rawdb.HasBody(bc.db, hash)
}

// HasFastBlock checks if a fast block is fully present in the database or not.
func (bc *BlockChain) HasFastBlock(hash common.Hash) bool {
	if !bc.HasBlock(hash) {
		return false
	}
	if bc.receiptsCache.Contains(hash) {
		return true
	}
	return rawdb.HasReceipts(bc.db, hash)
}

// GetBlock retrieves a block from the database by hash and number,
// caching it if found.
func (bc *BlockChain) GetBlock(hash common.Hash) *types.Block {
	finNr := bc.hc.GetBlockFinalizedNumber(hash)
	// Short circuit if the block's already in the cache, retrieve otherwise
	if block, ok := bc.blockCache.Get(hash); ok {
		blk := block.(*types.Block)
		if blk != nil {
			blk.SetNumber(finNr)
			return blk
		}
		bc.blockCache.Remove(hash)
	}
	block := rawdb.ReadBlock(bc.db, hash)
	if block == nil {
		return nil
	}
	block.SetNumber(finNr)
	// Cache the found block for next time and return
	bc.blockCache.Add(block.Hash(), block)
	return block
}

// GetBlockByHash retrieves a block from the database by hash, caching it if found.
func (bc *BlockChain) GetBlockByHash(hash common.Hash) *types.Block {
	return bc.GetBlock(hash)
}

// GetBlocksByHashes retrieves block by hash.
func (bc *BlockChain) GetBlocksByHashes(hashes common.HashArray) types.BlockMap {
	blocks := make(types.BlockMap, len(hashes))
	for _, hash := range hashes {
		blocks[hash] = bc.GetBlock(hash)
	}
	return blocks
}

// GetBlockByNumber retrieves a block from the database by number, caching it
// (associated with its hash) if found.
func (bc *BlockChain) GetBlockByNumber(number uint64) *types.Block {
	hash := rawdb.ReadFinalizedHashByNumber(bc.db, number)
	if hash == (common.Hash{}) {
		hash = rawdb.ReadFinalizedHashByNumber(bc.db, number)
		if hash == (common.Hash{}) {
			return nil
		}
	}
	block := bc.GetBlock(hash)
	if block != nil {
		block.SetNumber(&number)
	}
	return block
}

// ReadFinalizedHashByNumber retrieves block finalization hash by number.
func (bc *BlockChain) ReadFinalizedHashByNumber(number uint64) common.Hash {
	return rawdb.ReadFinalizedHashByNumber(bc.db, number)
}

// ReadFinalizedNumberByHash retrieves block finalization number by hash.
func (bc *BlockChain) ReadFinalizedNumberByHash(hash common.Hash) *uint64 {
	return rawdb.ReadFinalizedNumberByHash(bc.db, hash)
}

// GetBlockFinalizedNumber retrieves a block finalized height
func (bc *BlockChain) GetBlockFinalizedNumber(hash common.Hash) *uint64 {
	return bc.hc.GetBlockFinalizedNumber(hash)
}

// GetReceiptsByHash retrieves the receipts for all transactions in a given block.
func (bc *BlockChain) GetReceiptsByHash(hash common.Hash) types.Receipts {
	if receipts, ok := bc.receiptsCache.Get(hash); ok {
		return receipts.(types.Receipts)
	}
	receipts := rawdb.ReadReceipts(bc.db, hash, bc.chainConfig)
	if receipts == nil {
		return nil
	}
	bc.receiptsCache.Add(hash, receipts)
	return receipts
}

// GetLastFinalizedHeader retrieves the current head header of the canonical chain. The
// header is retrieved from the HeaderChain's internal cache.
func (bc *BlockChain) GetLastFinalizedHeader() *types.Header {
	return bc.hc.GetLastFinalizedHeader()
}

// GetHeadersByHashes retrieves a blocks headers from the database by hashes, caching it if found.
func (bc *BlockChain) GetHeadersByHashes(hashes common.HashArray) types.HeaderMap {
	headers := types.HeaderMap{}
	for _, hash := range hashes {
		headers[hash] = bc.GetHeader(hash)
	}
	return headers
}

// GetCanonicalHash returns the canonical hash for a given block number
func (bc *BlockChain) GetCanonicalHash(number uint64) common.Hash {
	return bc.hc.GetCanonicalHash(number)
}

// GetBlockHashesFromHash retrieves a number of block hashes starting at a given
// hash, fetching towards the genesis block.
func (bc *BlockChain) GetBlockHashesFromHash(hash common.Hash, max uint64) []common.Hash {
	return bc.hc.GetBlockHashesFromHash(hash, max)
}

// GetAncestor retrieves the Nth ancestor of a given block. It assumes that either the given block or
// a close ancestor of it is canonical. maxNonCanonical points to a downwards counter limiting the
// number of blocks to be individually checked before we reach the canonical chain.
//
// Note: ancestor == 0 returns the same block, 1 returns its parent and so on.
func (bc *BlockChain) GetAncestor(hash common.Hash, number, ancestor uint64, maxNonCanonical *uint64) (common.Hash, uint64) {
	return bc.hc.GetAncestor(hash, number, ancestor, maxNonCanonical)
}

// SearchPrevFinalizedBlueHeader searches previous finalized blue block
func (bc *BlockChain) SearchPrevFinalizedBlueHeader(finNr uint64) *types.Header {
	for i := finNr - 1; i > 0; i-- {
		header := bc.GetHeaderByNumber(i)
		if header.Height == i {
			return header
		}
	}
	return nil
}

// GetTransactionLookup retrieves the lookup associate with the given transaction
// hash from the cache or database.
func (bc *BlockChain) GetTransactionLookup(hash common.Hash) *rawdb.LegacyTxLookupEntry {
	// Short circuit if the txlookup already in the cache, retrieve otherwise
	if lookup, exist := bc.txLookupCache.Get(hash); exist {
		return lookup.(*rawdb.LegacyTxLookupEntry)
	}
	tx, blockHash, txIndex := rawdb.ReadTransaction(bc.db, hash)
	if tx == nil {
		return nil
	}
	lookup := &rawdb.LegacyTxLookupEntry{BlockHash: blockHash, Index: txIndex}
	bc.txLookupCache.Add(hash, lookup)
	return lookup
}

// HasState checks if state trie is fully present in the database or not.
func (bc *BlockChain) HasState(hash common.Hash) bool {
	_, err := bc.stateCache.OpenTrie(hash)
	return err == nil
}

// HasBlockAndState checks if a block and associated state trie is fully present
// in the database or not, caching it if present.
func (bc *BlockChain) HasBlockAndState(hash common.Hash) bool {
	// Check first that the block itself is known
	block := bc.GetBlock(hash)
	if block == nil {
		return false
	}
	if block.Number() != nil && block.Height() == block.Nr() {
		return bc.HasState(block.Root())
	}
	return true
}

// TrieNode retrieves a blob of data associated with a trie node
// either from ephemeral in-memory cache, or from persistent storage.
func (bc *BlockChain) TrieNode(hash common.Hash) ([]byte, error) {
	return bc.stateCache.TrieDB().Node(hash)
}

// ContractCode retrieves a blob of data associated with a contract hash
// either from ephemeral in-memory cache, or from persistent storage.
func (bc *BlockChain) ContractCode(hash common.Hash) ([]byte, error) {
	return bc.stateCache.ContractCode(common.Hash{}, hash)
}

// ContractCodeWithPrefix retrieves a blob of data associated with a contract
// hash either from ephemeral in-memory cache, or from persistent storage.
//
// If the code doesn't exist in the in-memory cache, check the storage with
// new code scheme.
func (bc *BlockChain) ContractCodeWithPrefix(hash common.Hash) ([]byte, error) {
	type codeReader interface {
		ContractCodeWithPrefix(addrHash, codeHash common.Hash) ([]byte, error)
	}
	return bc.stateCache.(codeReader).ContractCodeWithPrefix(common.Hash{}, hash)
}

// State returns a new mutable state based on the current HEAD block.
func (bc *BlockChain) State() (*state.StateDB, error) {
	curBlock := bc.GetLastFinalizedBlock()
	return bc.StateAt(curBlock.Root())
}

// StateAt returns a new mutable state based on a particular point in time.
func (bc *BlockChain) StateAt(root common.Hash) (*state.StateDB, error) {
	return state.New(root, bc.stateCache, bc.snaps)
}

// Config retrieves the chain's fork configuration.
func (bc *BlockChain) Config() *params.ChainConfig { return bc.chainConfig }

// Engine retrieves the blockchain's consensus engine.
func (bc *BlockChain) Engine() consensus.Engine { return bc.engine }

// Snapshots returns the blockchain snapshot tree.
func (bc *BlockChain) Snapshots() *snapshot.Tree {
	return bc.snaps
}

// Validator returns the current validator.
func (bc *BlockChain) Validator() Validator {
	return bc.validator
}

// Processor returns the current processor.
func (bc *BlockChain) Processor() Processor {
	return bc.processor
}

// StateCache returns the caching database underpinning the blockchain instance.
func (bc *BlockChain) StateCache() state.Database {
	return bc.stateCache
}

// GasLimit returns the gas limit of the current HEAD block.
func (bc *BlockChain) GasLimit() uint64 {
	curBlock := bc.GetLastFinalizedBlock()
	return curBlock.GasLimit()
}

// Genesis retrieves the chain's genesis block.
func (bc *BlockChain) Genesis() *types.Block {
	return bc.genesisBlock
}

// GetVMConfig returns the block chain VM config.
func (bc *BlockChain) GetVMConfig() *vm.Config {
	return &bc.vmConfig
}

// SetTxLookupLimit is responsible for updating the txlookup limit to the
// original one stored in db if the new mismatches with the old one.
func (bc *BlockChain) SetTxLookupLimit(limit uint64) {
	bc.txLookupLimit = limit
}

// TxLookupLimit retrieves the txlookup limit used by blockchain to prune
// stale transaction indices.
func (bc *BlockChain) TxLookupLimit() uint64 {
	return bc.txLookupLimit
}

// GetTxBlockHash retrieves block hash of transaction
func (bc *BlockChain) GetTxBlockHash(txHash common.Hash) common.Hash {
	if lookup, exist := bc.txLookupCache.Get(txHash); exist {
		return lookup.(*rawdb.LegacyTxLookupEntry).BlockHash
	}
	return rawdb.ReadTxLookupEntry(bc.db, txHash)
}

// SubscribeRemovedLogsEvent registers a subscription of RemovedLogsEvent.
func (bc *BlockChain) SubscribeRemovedLogsEvent(ch chan<- RemovedLogsEvent) event.Subscription {
	return bc.scope.Track(bc.rmLogsFeed.Subscribe(ch))
}

// SubscribeChainEvent registers a subscription of ChainEvent.
func (bc *BlockChain) SubscribeChainEvent(ch chan<- ChainEvent) event.Subscription {
	return bc.scope.Track(bc.chainFeed.Subscribe(ch))
}

// SubscribeChainHeadEvent registers a subscription of ChainHeadEvent.
func (bc *BlockChain) SubscribeChainHeadEvent(ch chan<- ChainHeadEvent) event.Subscription {
	return bc.scope.Track(bc.chainHeadFeed.Subscribe(ch))
}

// SubscribeChainSideEvent registers a subscription of ChainSideEvent.
func (bc *BlockChain) SubscribeChainSideEvent(ch chan<- ChainSideEvent) event.Subscription {
	return bc.scope.Track(bc.chainSideFeed.Subscribe(ch))
}

// SubscribeLogsEvent registers a subscription of []*types.Log.
func (bc *BlockChain) SubscribeLogsEvent(ch chan<- []*types.Log) event.Subscription {
	return bc.scope.Track(bc.logsFeed.Subscribe(ch))
}

// SubscribeBlockProcessingEvent registers a subscription of bool where true means
// block processing has started while false means it has stopped.
func (bc *BlockChain) SubscribeBlockProcessingEvent(ch chan<- bool) event.Subscription {
	return bc.scope.Track(bc.blockProcFeed.Subscribe(ch))
}

func (bc *BlockChain) SubscribeProcessing(ch chan<- *types.Transaction) event.Subscription {
	return bc.scope.Track(bc.processingFeed.Subscribe(ch))
}

func (bc *BlockChain) SubscribeRemoveTxFromPool(ch chan<- *types.Transaction) event.Subscription {
	return bc.scope.Track(bc.rmTxFeed.Subscribe(ch))
}<|MERGE_RESOLUTION|>--- conflicted
+++ resolved
@@ -98,24 +98,11 @@
 	return rawdb.ReadLastFinalizedNumber(bc.db)
 }
 
-<<<<<<< HEAD
-=======
-// GetLastCoordinatedSlot returns last slot received from coordinating network.
-func (bc *BlockChain) GetLastCoordinatedSlot() uint64 {
-	return bc.lastCoordinatedSlot
-}
-
-// SetLastCoordinatedSlot set last slot received from coordinating network.
-func (bc *BlockChain) SetLastCoordinatedSlot(lastSlot uint64) {
-	bc.lastCoordinatedSlot = lastSlot
-}
-
 // GetBlockHashesBySlot retrieves all block hashes for a given slot.
 func (bc *BlockChain) GetBlockHashesBySlot(slot uint64) common.HashArray {
 	return rawdb.ReadSlotBlocksHashes(bc.db, slot)
 }
 
->>>>>>> 19799d5f
 // GetBody retrieves a block body (transactions and uncles) from the database by
 // hash, caching it if found.
 func (bc *BlockChain) GetBody(hash common.Hash) *types.Body {
