// Copyright 2018 The go-ethereum Authors
// This file is part of the go-ethereum library.
//
// The go-ethereum library is free software: you can redistribute it and/or modify
// it under the terms of the GNU Lesser General Public License as published by
// the Free Software Foundation, either version 3 of the License, or
// (at your option) any later version.
//
// The go-ethereum library is distributed in the hope that it will be useful,
// but WITHOUT ANY WARRANTY; without even the implied warranty of
// MERCHANTABILITY or FITNESS FOR A PARTICULAR PURPOSE. See the
// GNU Lesser General Public License for more details.
//
// You should have received a copy of the GNU Lesser General Public License
// along with the go-ethereum library. If not, see <http://www.gnu.org/licenses/>.

// Package rawdb contains a collection of low level database accessors.
package rawdb

import (
	"bytes"
	"encoding/binary"

	"gitlab.waterfall.network/waterfall/protocol/gwat/common"
	"gitlab.waterfall.network/waterfall/protocol/gwat/metrics"
)

// The fields below define the low level database schema prefixing.
var (
	// databaseVersionKey tracks the current database version.
	databaseVersionKey = []byte("DatabaseVersion")

	// lastFinalizedHashKey tracks the latest known finalized block hash.
	lastFinalizedHashKey = []byte("LFHash")

	// lastCanonicalHashKey tracks the latest known canonical full block's hash.
	lastCanonicalHashKey = []byte("LCHash")

	// lastCoordHashKey tracks the latest known hash from coordinator.
	// TODO replace usage by lastCoordCpKey
	lastCoordHashKey = []byte("LCoordHash")

	// lastCoordCpKey tracks the latest known hash from coordinator.
	lastCoordCpKey = []byte("LCoordCp")

	// tipsHashesKey tracks the latest known tips hashes.
	tipsHashesKey = []byte("TipsHashes")

	// headFastBlockKey tracks the latest known incomplete block's hash during fast sync.
	headFastBlockKey = []byte("LastFast")

	// lastPivotKey tracks the last pivot block used by fast sync (to reenable on sethead).
	lastPivotKey = []byte("LastPivot")

	// fastTrieProgressKey tracks the number of trie entries imported during fast sync.
	fastTrieProgressKey = []byte("TrieSync")

	// snapshotDisabledKey flags that the snapshot should not be maintained due to initial sync.
	snapshotDisabledKey = []byte("SnapshotDisabled")

	// snapshotRootKey tracks the hash of the last snapshot.
	snapshotRootKey = []byte("SnapshotRoot")

	// snapshotJournalKey tracks the in-memory diff layers across restarts.
	snapshotJournalKey = []byte("SnapshotJournal")

	// snapshotGeneratorKey tracks the snapshot generation marker across restarts.
	snapshotGeneratorKey = []byte("SnapshotGenerator")

	// snapshotRecoveryKey tracks the snapshot recovery marker across restarts.
	snapshotRecoveryKey = []byte("SnapshotRecovery")

	// snapshotSyncStatusKey tracks the snapshot sync status across restarts.
	snapshotSyncStatusKey = []byte("SnapshotSyncStatus")

	// txIndexTailKey tracks the oldest block whose transactions have been indexed.
	txIndexTailKey = []byte("TransactionIndexTail")

	// fastTxLookupLimitKey tracks the transaction lookup limit during fast sync.
	fastTxLookupLimitKey = []byte("FastTransactionLookupLimit")

	// badBlockKey tracks the list of bad blocks seen by local
	badBlockKey = []byte("InvalidBlock")

	// uncleanShutdownKey tracks the list of local crashes
	uncleanShutdownKey = []byte("unclean-shutdown") // config prefix for the db

	// Data item prefixes (use single byte to avoid mixing data types, avoid `i`, used for indexes).
	headerPrefix     = []byte("h") // headerPrefix + hash -> header
	headerHashSuffix = []byte("n") // headerPrefix + headerHashSuffix -> hash

	childrenPrefix              = []byte("C")   // childrenPrefix + parentHash -> children (HashArray)
	blockDagPrefix              = []byte("DAG") // blockDagPrefix + hash -> BlockDAG
	finalizedNumberByHashPrefix = []byte("fhn") // finalizedNumberByHashPrefix + hash -> finNr (uint64 big endian)
	finalizedHashByNumberPrefix = []byte("fnh") // finalizedHashByNumberPrefix + finNr (uint64 big endian) -> hash
	eraPrefix                   = []byte("era")

	// validator sync data
	valSyncOpPrefix   = []byte("vsop")        // valSyncOpPrefix + opType + creatorAddr -> procEpoch + index + txHash + amountBigInt
	valSyncNotProcKey = []byte("vsnprockeys") // tracks the not processed validators' sync operation.

	blockBodyPrefix     = []byte("b") // blockBodyPrefix + num (uint64 big endian) + hash -> block body
	blockReceiptsPrefix = []byte("r") // blockReceiptsPrefix + num (uint64 big endian) + hash -> block receipts

	txLookupPrefix        = []byte("l") // txLookupPrefix + hash -> transaction/receipt lookup metadata
	bloomBitsPrefix       = []byte("B") // bloomBitsPrefix + bit (uint16 big endian) + section (uint64 big endian) + hash -> bloom bits
	SnapshotAccountPrefix = []byte("a") // SnapshotAccountPrefix + account hash -> account trie value
	SnapshotStoragePrefix = []byte("o") // SnapshotStoragePrefix + account hash + storage hash -> storage trie value
	CodePrefix            = []byte("c") // CodePrefix + code hash -> account code
	firstEpochBlockPrefix = []byte("FEB")

	preimagePrefix = []byte("secure-key-")      // preimagePrefix + hash -> preimage
	configPrefix   = []byte("ethereum-config-") // config prefix for the db

	// Chain index prefixes (use `i` + single byte to avoid mixing data types).
	BloomBitsIndexPrefix = []byte("iB") // BloomBitsIndexPrefix is the data table of a chain indexer to track its progress

	preimageCounter    = metrics.NewRegisteredCounter("db/preimage/total", nil)
	preimageHitCounter = metrics.NewRegisteredCounter("db/preimage/hits", nil)
)

const (
	// freezerHeaderTable indicates the name of the freezer header table.
	freezerHeaderTable = "headers"

	// freezerHashTable indicates the name of the freezer canonical hash table.
	freezerHashTable = "hashes"

	// freezerBodiesTable indicates the name of the freezer block body table.
	freezerBodiesTable = "bodies"

	// freezerReceiptTable indicates the name of the freezer receipts table.
	freezerReceiptTable = "receipts"
)

// FreezerNoSnappy configures whether compression is disabled for the ancient-tables.
// Hashes and difficulties don't compress well.
var FreezerNoSnappy = map[string]bool{
	freezerHeaderTable:  false,
	freezerHashTable:    true,
	freezerBodiesTable:  false,
	freezerReceiptTable: false,
}

// LegacyTxLookupEntry is the legacy TxLookupEntry definition with some unnecessary
// fields.
type LegacyTxLookupEntry struct {
	BlockHash common.Hash
	Index     uint64
}

func Uint64ToByteSlice(u uint64) []byte {
	b := make([]byte, 8)
	binary.BigEndian.PutUint64(b, u)
	return b
}

// encodeBlockNumber encodes a block number as big endian uint64
func encodeBlockNumber(number uint64) []byte {
	enc := make([]byte, 8)
	binary.BigEndian.PutUint64(enc, number)
	return enc
}

// headerKey = headerPrefix + hash
func headerKey(hash common.Hash) []byte {
	return append(headerPrefix, hash.Bytes()...)
}

// blockBodyKey = blockBodyPrefix + num (uint64 big endian) + hash
func blockBodyKey(hash common.Hash) []byte {
	return append(blockBodyPrefix, hash.Bytes()...)
}

// blockReceiptsKey = blockReceiptsPrefix + num (uint64 big endian) + hash
func blockReceiptsKey(hash common.Hash) []byte {
	return append(blockReceiptsPrefix, hash.Bytes()...)
}

// txLookupKey = txLookupPrefix + hash
func txLookupKey(hash common.Hash) []byte {
	return append(txLookupPrefix, hash.Bytes()...)
}

// accountSnapshotKey = SnapshotAccountPrefix + hash
func accountSnapshotKey(hash common.Hash) []byte {
	return append(SnapshotAccountPrefix, hash.Bytes()...)
}

// storageSnapshotKey = SnapshotStoragePrefix + account hash + storage hash
func storageSnapshotKey(accountHash, storageHash common.Hash) []byte {
	return append(append(SnapshotStoragePrefix, accountHash.Bytes()...), storageHash.Bytes()...)
}

// storageSnapshotsKey = SnapshotStoragePrefix + account hash + storage hash
func storageSnapshotsKey(accountHash common.Hash) []byte {
	return append(SnapshotStoragePrefix, accountHash.Bytes()...)
}

// bloomBitsKey = bloomBitsPrefix + bit (uint16 big endian) + section (uint64 big endian) + hash
func bloomBitsKey(bit uint, section uint64, hash common.Hash) []byte {
	key := append(append(bloomBitsPrefix, make([]byte, 10)...), hash.Bytes()...)

	binary.BigEndian.PutUint16(key[1:], uint16(bit))
	binary.BigEndian.PutUint64(key[3:], section)

	return key
}

// preimageKey = preimagePrefix + hash
func preimageKey(hash common.Hash) []byte {
	return append(preimagePrefix, hash.Bytes()...)
}

// codeKey = CodePrefix + hash
func codeKey(hash common.Hash) []byte {
	return append(CodePrefix, hash.Bytes()...)
}

// IsCodeKey reports whether the given byte slice is the key of contract code,
// if so return the raw code hash as well.
func IsCodeKey(key []byte) (bool, []byte) {
	if bytes.HasPrefix(key, CodePrefix) && len(key) == common.HashLength+len(CodePrefix) {
		return true, key[len(CodePrefix):]
	}
	return false, nil
}

// configKey = configPrefix + hash
func configKey(hash common.Hash) []byte {
	return append(configPrefix, hash.Bytes()...)
}

// finNumberByHashKey = finalizedNumberByHashPrefix + hash
func finNumberByHashKey(hash common.Hash) []byte {
	return append(finalizedNumberByHashPrefix, hash.Bytes()...)
}

// finHashByNumberKey = finalizedHashByNumberPrefix + height
func finHashByNumberKey(height uint64) []byte {
	return append(finalizedHashByNumberPrefix, encodeBlockNumber(height)...)
}

// blockDagKey = blockDagPrefix + hash
func blockDagKey(hash common.Hash) []byte {
	return append(blockDagPrefix, hash.Bytes()...)
}

// childrenKey = childrenPrefix + hash
func childrenKey(hash common.Hash) []byte {
	return append(childrenPrefix, hash.Bytes()...)
}

// firstEpochBlockKey = firstEpochBlockPrefix + epoch
func firstEpochBlockKey(epoch uint64) []byte {
	return append(firstEpochBlockPrefix, Uint64ToByteSlice(epoch)...)
}

<<<<<<< HEAD
// eraKey = eraKey + era
func eraKey(era uint64) []byte {
	return append(eraPrefix, Uint64ToByteSlice(era)...)
=======
// validatorSyncKey = valSyncOpPrefix + opType + creatorAddr
func validatorSyncKey(creator common.Address, op uint64) []byte {
	return append(append(valSyncOpPrefix, encodeBlockNumber(op)...), creator.Bytes()...)
>>>>>>> f5e48b7e
}<|MERGE_RESOLUTION|>--- conflicted
+++ resolved
@@ -256,13 +256,12 @@
 	return append(firstEpochBlockPrefix, Uint64ToByteSlice(epoch)...)
 }
 
-<<<<<<< HEAD
 // eraKey = eraKey + era
 func eraKey(era uint64) []byte {
 	return append(eraPrefix, Uint64ToByteSlice(era)...)
-=======
+}
+
 // validatorSyncKey = valSyncOpPrefix + opType + creatorAddr
 func validatorSyncKey(creator common.Address, op uint64) []byte {
 	return append(append(valSyncOpPrefix, encodeBlockNumber(op)...), creator.Bytes()...)
->>>>>>> f5e48b7e
 }