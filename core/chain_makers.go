--- conflicted
+++ resolved
@@ -320,11 +320,7 @@
 		Time: time,
 	}
 	// This base fee calculation is for testing
-<<<<<<< HEAD
-	header.BaseFee = misc.CalcSlotBaseFee(config, header, 2048, 100000000, params.BurnMultiplier, config.ValidatorsPerSlot)
-=======
 	header.BaseFee = misc.CalcSlotBaseFee(chain.Config(), chain.Config().ValidatorsPerSlot, 2048, 105000000)
 
->>>>>>> 681f9c86
 	return header
 }