// Copyright 2015 The go-ethereum Authors
// This file is part of the go-ethereum library.
//
// The go-ethereum library is free software: you can redistribute it and/or modify
// it under the terms of the GNU Lesser General Public License as published by
// the Free Software Foundation, either version 3 of the License, or
// (at your option) any later version.
//
// The go-ethereum library is distributed in the hope that it will be useful,
// but WITHOUT ANY WARRANTY; without even the implied warranty of
// MERCHANTABILITY or FITNESS FOR A PARTICULAR PURPOSE. See the
// GNU Lesser General Public License for more details.
//
// You should have received a copy of the GNU Lesser General Public License
// along with the go-ethereum library. If not, see <http://www.gnu.org/licenses/>.

package runtime

import (
	"math"
	"math/big"
	"time"

	"gitlab.waterfall.network/waterfall/protocol/gwat/common"
	"gitlab.waterfall.network/waterfall/protocol/gwat/core/rawdb"
	"gitlab.waterfall.network/waterfall/protocol/gwat/core/state"
	"gitlab.waterfall.network/waterfall/protocol/gwat/core/vm"
	"gitlab.waterfall.network/waterfall/protocol/gwat/crypto"
	"gitlab.waterfall.network/waterfall/protocol/gwat/params"
)

// Config is a basic type specifying certain configuration flags for running
// the EVM.
type Config struct {
	ChainConfig *params.ChainConfig
	Origin      common.Address
	Coinbase    common.Address
	BlockHeight *big.Int
	BlockNumber *big.Int
	Slot        uint64
	Era         uint64
	Time        *big.Int
	GasLimit    uint64
	GasPrice    *big.Int
	Value       *big.Int
	Debug       bool
	EVMConfig   vm.Config
	BaseFee     *big.Int

	State     *state.StateDB
	GetHashFn func(n uint64) common.Hash
}

// sets defaults on the config
func setDefaults(cfg *Config) {
	if cfg.ChainConfig == nil {
		cfg.ChainConfig = &params.ChainConfig{
<<<<<<< HEAD
			ChainID:           big.NewInt(1),
			SecondsPerSlot:    4,
			SlotsPerEpoch:     32,
			EffectiveBalance:  big.NewInt(3200),
			ForkSlotSubNet1:   math.MaxUint64,
			ForkSlotDelegate:  math.MaxUint64,
			ForkSlotPrefixFin: 0,
=======
			ChainID:          big.NewInt(1),
			SecondsPerSlot:   4,
			SlotsPerEpoch:    32,
			EffectiveBalance: big.NewInt(3200),
			ForkSlotSubNet1:  math.MaxUint64,
			ForkSlotDelegate: 0,
			ForkSlotShanghai: 0,
>>>>>>> 0f212ffa
		}
	}

	if cfg.Time == nil {
		cfg.Time = big.NewInt(time.Now().Unix())
	}
	if cfg.GasLimit == 0 {
		cfg.GasLimit = math.MaxUint64
	}
	if cfg.GasPrice == nil {
		cfg.GasPrice = new(big.Int)
	}
	if cfg.Value == nil {
		cfg.Value = new(big.Int)
	}
	if cfg.BlockHeight == nil {
		cfg.BlockHeight = new(big.Int)
	}
	if cfg.BlockNumber == nil {
		cfg.BlockNumber = new(big.Int)
	}
	if cfg.GetHashFn == nil {
		cfg.GetHashFn = func(n uint64) common.Hash {
			return common.BytesToHash(crypto.Keccak256([]byte(new(big.Int).SetUint64(n).String())))
		}
	}
	if cfg.BaseFee == nil {
		cfg.BaseFee = big.NewInt(params.InitialBaseFee)
	}
}

// Execute executes the code using the input as call data during the execution.
// It returns the EVM's return value, the new state and an error if it failed.
//
// Execute sets up an in-memory, temporary, environment for the execution of
// the given code. It makes sure that it's restored to its original state afterwards.
func Execute(code, input []byte, cfg *Config) ([]byte, *state.StateDB, error) {
	if cfg == nil {
		cfg = new(Config)
	}
	setDefaults(cfg)

	if cfg.State == nil {
		cfg.State, _ = state.New(common.Hash{}, state.NewDatabase(rawdb.NewMemoryDatabase()), nil)
	}
	var (
		address = common.BytesToAddress([]byte("contract"))
		vmenv   = NewEnv(cfg)
		sender  = vm.AccountRef(cfg.Origin)
	)
	if rules := cfg.ChainConfig.Rules(cfg.Slot); rules.IsBerlin {
		cfg.State.PrepareAccessList(cfg.Origin, &address, vm.ActivePrecompiles(rules), nil)
	}
	cfg.State.CreateAccount(address)
	// set the receiver's (the executing contract) code for execution.
	cfg.State.SetCode(address, code)
	// Call the code with the given configuration.
	ret, _, err := vmenv.Call(
		sender,
		common.BytesToAddress([]byte("contract")),
		input,
		cfg.GasLimit,
		cfg.Value,
	)

	return ret, cfg.State, err
}

// Create executes the code using the EVM create method
func Create(input []byte, cfg *Config) ([]byte, common.Address, uint64, error) {
	if cfg == nil {
		cfg = new(Config)
	}
	setDefaults(cfg)

	if cfg.State == nil {
		cfg.State, _ = state.New(common.Hash{}, state.NewDatabase(rawdb.NewMemoryDatabase()), nil)
	}
	var (
		vmenv  = NewEnv(cfg)
		sender = vm.AccountRef(cfg.Origin)
	)
	if rules := cfg.ChainConfig.Rules(cfg.Slot); rules.IsBerlin {
		cfg.State.PrepareAccessList(cfg.Origin, nil, vm.ActivePrecompiles(rules), nil)
	}
	// Call the code with the given configuration.
	code, address, leftOverGas, err := vmenv.Create(
		sender,
		input,
		cfg.GasLimit,
		cfg.Value,
	)
	return code, address, leftOverGas, err
}

// Call executes the code given by the contract's address. It will return the
// EVM's return value or an error if it failed.
//
// Call, unlike Execute, requires a config and also requires the State field to
// be set.
func Call(address common.Address, input []byte, cfg *Config) ([]byte, uint64, error) {
	setDefaults(cfg)

	vmenv := NewEnv(cfg)

	sender := cfg.State.GetOrNewStateObject(cfg.Origin)
	statedb := cfg.State

	if rules := cfg.ChainConfig.Rules(cfg.Slot); rules.IsBerlin {
		statedb.PrepareAccessList(cfg.Origin, &address, vm.ActivePrecompiles(rules), nil)
	}
	// Call the code with the given configuration.
	ret, leftOverGas, err := vmenv.Call(
		sender,
		address,
		input,
		cfg.GasLimit,
		cfg.Value,
	)
	return ret, leftOverGas, err
}<|MERGE_RESOLUTION|>--- conflicted
+++ resolved
@@ -55,23 +55,14 @@
 func setDefaults(cfg *Config) {
 	if cfg.ChainConfig == nil {
 		cfg.ChainConfig = &params.ChainConfig{
-<<<<<<< HEAD
 			ChainID:           big.NewInt(1),
 			SecondsPerSlot:    4,
 			SlotsPerEpoch:     32,
 			EffectiveBalance:  big.NewInt(3200),
 			ForkSlotSubNet1:   math.MaxUint64,
-			ForkSlotDelegate:  math.MaxUint64,
+			ForkSlotDelegate:  0,
 			ForkSlotPrefixFin: 0,
-=======
-			ChainID:          big.NewInt(1),
-			SecondsPerSlot:   4,
-			SlotsPerEpoch:    32,
-			EffectiveBalance: big.NewInt(3200),
-			ForkSlotSubNet1:  math.MaxUint64,
-			ForkSlotDelegate: 0,
-			ForkSlotShanghai: 0,
->>>>>>> 0f212ffa
+			ForkSlotShanghai:  0,
 		}
 	}
 
