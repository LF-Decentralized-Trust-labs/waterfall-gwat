// Copyright 2019 The go-ethereum Authors
// This file is part of the go-ethereum library.
//
// The go-ethereum library is free software: you can redistribute it and/or modify
// it under the terms of the GNU Lesser General Public License as published by
// the Free Software Foundation, either version 3 of the License, or
// (at your option) any later version.
//
// The go-ethereum library is distributed in the hope that it will be useful,
// but WITHOUT ANY WARRANTY; without even the implied warranty of
// MERCHANTABILITY or FITNESS FOR A PARTICULAR PURPOSE. See the
// GNU Lesser General Public License for more details.
//
// You should have received a copy of the GNU Lesser General Public License
// along with the go-ethereum library. If not, see <http://www.gnu.org/licenses/>.

package core

import (
	"math/big"
	"sync/atomic"

	"github.com/ethereum/go-ethereum/consensus"
	"github.com/ethereum/go-ethereum/core/state"
	"github.com/ethereum/go-ethereum/core/types"
	"github.com/ethereum/go-ethereum/core/vm"
	"github.com/ethereum/go-ethereum/params"
	"github.com/ethereum/go-ethereum/token"
)

// statePrefetcher is a basic Prefetcher, which blindly executes a block on top
// of an arbitrary state with the goal of prefetching potentially useful state
// data from disk before the main block processor start executing.
type statePrefetcher struct {
	config *params.ChainConfig // Chain configuration options
	bc     *BlockChain         // Canonical block chain
	engine consensus.Engine    // Consensus engine used for block rewards
}

// newStatePrefetcher initialises a new statePrefetcher.
func newStatePrefetcher(config *params.ChainConfig, bc *BlockChain, engine consensus.Engine) *statePrefetcher {
	return &statePrefetcher{
		config: config,
		bc:     bc,
		engine: engine,
	}
}

// Prefetch processes the state changes according to the Ethereum rules by running
// the transaction messages using the statedb, but any changes are discarded. The
// only goal is to pre-cache transaction signatures and state trie nodes.
func (p *statePrefetcher) Prefetch(block *types.Block, statedb *state.StateDB, cfg vm.Config, interrupt *uint32) {
	var (
<<<<<<< HEAD
		header       = block.Header()
		gaspool      = new(GasPool).AddGas(block.GasLimit())
		blockContext = NewEVMBlockContext(header, p.bc, nil)
		evm          = vm.NewEVM(blockContext, vm.TxContext{}, statedb, p.config, cfg)
		signer       = types.MakeSigner(p.config)
=======
		header         = block.Header()
		gaspool        = new(GasPool).AddGas(block.GasLimit())
		blockContext   = NewEVMBlockContext(header, p.bc, nil)
		evm            = vm.NewEVM(blockContext, vm.TxContext{}, statedb, p.config, cfg)
		tokenProcessor = token.NewProcessor(blockContext, statedb)
		signer         = types.MakeSigner(p.config, header.Number)
>>>>>>> 881a6df8
	)
	// Iterate over and process the individual transactions
	byzantium := p.config.IsByzantium(new(big.Int).SetUint64(block.Height()))
	for i, tx := range block.Transactions() {
		// If block precaching was interrupted, abort
		if interrupt != nil && atomic.LoadUint32(interrupt) == 1 {
			return
		}
		// Convert the transaction into an executable message and pre-cache its sender
		msg, err := tx.AsMessage(signer, header.BaseFee)
		if err != nil {
			return // Also invalid block, bail out
		}
		statedb.Prepare(tx.Hash(), i)
		if err := precacheTransaction(msg, p.config, gaspool, statedb, header, evm, tokenProcessor); err != nil {
			return // Ugh, something went horribly wrong, bail out
		}
		// If we're pre-byzantium, pre-load trie nodes for the intermediate root
		if !byzantium {
			statedb.IntermediateRoot(true)
		}
	}
	// If were post-byzantium, pre-load trie nodes for the final root hash
	if byzantium {
		statedb.IntermediateRoot(true)
	}
}

// precacheTransaction attempts to apply a transaction to the given state database
// and uses the input parameters for its environment. The goal is not to execute
// the transaction successfully, rather to warm up touched data slots.
func precacheTransaction(msg types.Message, config *params.ChainConfig, gaspool *GasPool, statedb *state.StateDB, header *types.Header, evm *vm.EVM, tokenProcessor *token.Processor) error {
	// Update the evm with the new transaction context.
	evm.Reset(NewEVMTxContext(msg), statedb)
	// Add addresses to access list if applicable
	_, err := ApplyMessage(evm, tokenProcessor, msg, gaspool)
	return err
}<|MERGE_RESOLUTION|>--- conflicted
+++ resolved
@@ -51,20 +51,18 @@
 // only goal is to pre-cache transaction signatures and state trie nodes.
 func (p *statePrefetcher) Prefetch(block *types.Block, statedb *state.StateDB, cfg vm.Config, interrupt *uint32) {
 	var (
-<<<<<<< HEAD
 		header       = block.Header()
 		gaspool      = new(GasPool).AddGas(block.GasLimit())
 		blockContext = NewEVMBlockContext(header, p.bc, nil)
 		evm          = vm.NewEVM(blockContext, vm.TxContext{}, statedb, p.config, cfg)
 		signer       = types.MakeSigner(p.config)
-=======
+
 		header         = block.Header()
 		gaspool        = new(GasPool).AddGas(block.GasLimit())
 		blockContext   = NewEVMBlockContext(header, p.bc, nil)
 		evm            = vm.NewEVM(blockContext, vm.TxContext{}, statedb, p.config, cfg)
 		tokenProcessor = token.NewProcessor(blockContext, statedb)
 		signer         = types.MakeSigner(p.config, header.Number)
->>>>>>> 881a6df8
 	)
 	// Iterate over and process the individual transactions
 	byzantium := p.config.IsByzantium(new(big.Int).SetUint64(block.Height()))
