--- conflicted
+++ resolved
@@ -298,27 +298,14 @@
 	msg := st.msg
 	sender := vm.AccountRef(msg.From())
 
-<<<<<<< HEAD
-	// Check if token prefix and opcode are valid in raw data
-	isTokenOp := false
-	if _, err := tokenOp.GetOpCode(msg.Data()); err == nil {
-		isTokenOp = true
-	}
-
+	// Check if it's token related operations
+	isTokenCreation := false
+	if msg.To() == nil {
+		opCode, err := tokenOp.GetOpCode(msg.Data())
+		isTokenCreation = err == nil && opCode == tokenOp.CreateCode
+	}
 	isValidatorOp := st.vp.IsValidatorOp(msg.To())
-
-	var data []byte
-	if !isTokenOp || isValidatorOp {
-		data = st.data
-	}
-
-	contractCreation := msg.To() == nil && !isTokenOp
-=======
-	// Check if it's token related operations
-	opCode, err := operation.GetOpCode(msg.Data())                  // It's token operation if data was successfully parsed
-	isTokenCreation := err == nil && opCode == operation.CreateCode // It's token creation if opCode is CreateCode
-	isContractCreation := msg.To() == nil && !isTokenCreation       // If to address is empty, and it's not token creation op code
->>>>>>> 532efa8c
+	isContractCreation := msg.To() == nil && !isTokenCreation
 
 	// Check clauses 4-5, subtract intrinsic gas if everything is correct
 	gas, err := IntrinsicGas(st.data, st.msg.AccessList(), isContractCreation)
@@ -346,16 +333,10 @@
 	if isContractCreation {
 		ret, _, st.gas, vmerr = st.evm.Create(sender, st.data, st.gas, st.value)
 	} else {
-<<<<<<< HEAD
-
-		if isTokenOp {
-			op, err := tokenOp.DecodeBytes(msg.Data())
-=======
 		// check if "to" address belongs to token, otherwise it's a contract
 		if isTokenCreation || st.tp.IsToken(st.to()) {
 			// perform token operation if its valid op code
-			op, err := operation.DecodeBytes(msg.Data())
->>>>>>> 532efa8c
+			op, err := tokenOp.DecodeBytes(msg.Data())
 			if err != nil {
 				return nil, err
 			}
