--- conflicted
+++ resolved
@@ -23,20 +23,12 @@
 	panic("implement me")
 }
 
-<<<<<<< HEAD
-func (m mockBlockchain) EnterNextEra(cp uint64, hash common.Hash) (*Era, error) {
-=======
 func (m mockBlockchain) EnterNextEra(cp uint64, root, hash common.Hash) *Era {
->>>>>>> d03e5079
 	//TODO implement me
 	panic("implement me")
 }
 
-<<<<<<< HEAD
-func (m mockBlockchain) StartTransitionPeriod(cp *types.Checkpoint, spineRoot common.Hash) error {
-=======
 func (m mockBlockchain) StartTransitionPeriod(cp *types.Checkpoint, spineRoot, spineHash common.Hash) {
->>>>>>> d03e5079
 	//TODO implement me
 	panic("implement me")
 }
