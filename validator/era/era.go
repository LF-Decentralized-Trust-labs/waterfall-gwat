package era

import (
	"errors"
	"math"
	"time"

	"gitlab.waterfall.network/waterfall/protocol/gwat/common"
	"gitlab.waterfall.network/waterfall/protocol/gwat/core/types"
	"gitlab.waterfall.network/waterfall/protocol/gwat/log"
	"gitlab.waterfall.network/waterfall/protocol/gwat/params"
)

var (
	ErrCheckpointInvalid = errors.New("invalid checkpoint")
	ErrHandleEraFailed   = errors.New("handle era failed")
)

type Blockchain interface {
	GetSlotInfo() *types.SlotInfo
	GetLastCoordinatedCheckpoint() *types.Checkpoint
	GetEraInfo() *EraInfo
	Config() *params.ChainConfig
	GetHeaderByHash(common.Hash) *types.Header
<<<<<<< HEAD
	EnterNextEra(uint64, common.Hash) (*Era, error)
	StartTransitionPeriod(cp *types.Checkpoint, spineRoot common.Hash) error
=======
	EnterNextEra(fromEpoch uint64, root, hash common.Hash) *Era
	StartTransitionPeriod(cp *types.Checkpoint, spineRoot, spineHash common.Hash)
>>>>>>> d03e5079
}

type Era struct {
	Number    uint64      `json:"number"`
	From      uint64      `json:"fromEpoch"`
	To        uint64      `json:"toEpoch"`
	Root      common.Hash `json:"root"`
	BlockHash common.Hash `json:"blockHash"`
}

// New function to create a new Era instance
func NewEra(number, from, to uint64, root, blockHash common.Hash) *Era {
	return &Era{
		Number:    number,
		From:      from,
		To:        to,
		Root:      root,
		BlockHash: blockHash,
	}
}

func NextEra(bc Blockchain, root, blockHash common.Hash, numValidators uint64) *Era {
	nextEraNumber := bc.GetEraInfo().Number() + 1

	nextEraLength := EstimateEraLength(bc.Config(), numValidators, nextEraNumber)

	nextEraBegin := bc.GetEraInfo().ToEpoch() + 1
	nextEraEnd := bc.GetEraInfo().ToEpoch() + nextEraLength

	return NewEra(nextEraNumber, nextEraBegin, nextEraEnd, root, blockHash)
}

func (e *Era) Length() uint64 {
	return e.To - e.From
}

func (e *Era) IsContainsEpoch(epoch uint64) bool {
	return epoch >= e.From && epoch <= e.To
}

type EraInfo struct {
	currentEra *Era
	length     uint64
}

func NewEraInfo(era Era) EraInfo {
	return EraInfo{
		currentEra: &era,
		length:     era.Length(),
	}
}

func (ei *EraInfo) Number() uint64 {
	return ei.currentEra.Number
}

func (ei *EraInfo) GetEra() *Era {
	return ei.currentEra
}

func (ei *EraInfo) ToEpoch() uint64 {
	return ei.GetEra().To
}

func (ei *EraInfo) FromEpoch() uint64 {
	return ei.GetEra().From
}

func (ei *EraInfo) EpochsPerEra() uint64 {
	return ei.GetEra().To - ei.GetEra().From + 1
}

func (ei *EraInfo) FirstEpoch() uint64 {
	return ei.FromEpoch()
}
func (ei *EraInfo) FirstSlot(bc Blockchain) uint64 {
	slot, err := bc.GetSlotInfo().SlotOfEpochStart(ei.FirstEpoch())
	if err != nil {
		return 0
	}

	return slot
}

func (ei *EraInfo) LastEpoch() uint64 {
	return ei.ToEpoch()
}

func (ei *EraInfo) LastSlot(bc Blockchain) uint64 {
	slot, err := bc.GetSlotInfo().SlotOfEpochEnd(ei.LastEpoch())
	if err != nil {
		return 0
	}

	return slot
}

func (ei *EraInfo) IsTransitionPeriodEpoch(bc Blockchain, epoch uint64) bool {
	return epoch >= ei.ToEpoch()-bc.Config().TransitionPeriod && epoch <= ei.ToEpoch()
}

func (ei *EraInfo) IsTransitionPeriodStartEpoch(bc Blockchain, epoch uint64) bool {
	return epoch == (ei.ToEpoch() - bc.Config().TransitionPeriod)
}

func (ei *EraInfo) IsTransitionPeriodStartSlot(bc Blockchain, slot uint64) bool {
	transitionEpoch := (ei.ToEpoch() + 1 - bc.Config().TransitionPeriod)
	currentEpoch := bc.GetSlotInfo().SlotToEpoch(slot)

	if currentEpoch == transitionEpoch {
		if bc.GetSlotInfo().IsEpochStart(slot) {
			return true
		}
	}

	return false
}

func (ei *EraInfo) NextEraFirstEpoch() uint64 {
	return ei.ToEpoch() + 1
}

func (ei *EraInfo) NextEraFirstSlot(bc Blockchain) uint64 {
	slot, err := bc.GetSlotInfo().SlotOfEpochStart(ei.NextEraFirstEpoch())
	if err != nil {
		return 0
	}

	return slot
}

func (ei *EraInfo) LenEpochs() uint64 {
	return ei.length
}

func (ei *EraInfo) LenSlots() uint64 {
	return ei.length * 32
}

func (ei *EraInfo) IsContainsEpoch(epoch uint64) bool {
	if epoch >= ei.FromEpoch() && epoch <= ei.ToEpoch() {
		return true
	}
	return false
}

func EstimateEraLength(chainConfig *params.ChainConfig, numberOfValidators, eraNumber uint64) (eraLength uint64) {
	if eraNumber >= chainConfig.StartEpochsPerEra {
		return chainConfig.EpochsPerEra
	}

	var (
		epochsPerEra      = chainConfig.EpochsPerEra
		slotsPerEpoch     = float64(chainConfig.SlotsPerEpoch)
		validatorsPerSlot = float64(chainConfig.ValidatorsPerSlot)
	)

	eraLength = epochsPerEra * roundUp(float64(numberOfValidators)/(float64(epochsPerEra)*slotsPerEpoch*validatorsPerSlot))

	return
}

func roundUp(num float64) uint64 {
	return uint64(math.Ceil(num))
}

func HandleEra(bc Blockchain, cp *types.Checkpoint) error {
	defer func(start time.Time) {
		log.Info("^^^^^^^^^^^^ TIME",
			"elapsed", common.PrettyDuration(time.Since(start)),
			"func:", "HandleEra",
		)
	}(time.Now())

	log.Info("ERA started for new cp", "cp", cp.Epoch, "finEpoch", cp.FinEpoch, "root", cp.Spine.Hex())

	var spineRoot, spineHash common.Hash
	// if cp != nil {
	header := bc.GetHeaderByHash(cp.Spine)
	if header != nil {
		spineRoot = header.Root
		spineHash = header.Hash()
	} else {
		log.Error("Checkpoint spine header not found", "err", ErrCheckpointInvalid)
		return ErrCheckpointInvalid
	}

	curToEpoch := bc.GetEraInfo().ToEpoch()
	// New era
	if bc.GetEraInfo().ToEpoch()+1 <= cp.FinEpoch {
		for curToEpoch+1 <= cp.FinEpoch {
<<<<<<< HEAD
			nextEra, err := bc.EnterNextEra(curToEpoch+1, spineRoot)
			if err != nil {
				return err
			}
=======
			nextEra := bc.EnterNextEra(curToEpoch+1, spineRoot, spineHash)
>>>>>>> d03e5079
			if nextEra != nil {
				curToEpoch = nextEra.To
			} else {
				return ErrHandleEraFailed
			}
		}
		log.Info("Handle era", "cpEpoch", cp.Epoch,
			"cpFinEpoch", cp.FinEpoch,
			"curEpoch", bc.GetSlotInfo().SlotInEpoch(bc.GetSlotInfo().CurrentSlot()),
			"curSlot", bc.GetSlotInfo().CurrentSlot(),
			"bc.GetEraInfo().ToEpoch", bc.GetEraInfo().ToEpoch(),
			"bc.GetEraInfo().FromEpoch", bc.GetEraInfo().FromEpoch(),
			"bc.GetEraInfo().Number", bc.GetEraInfo().Number(),
		)
		return nil
	} else if (bc.GetEraInfo().ToEpoch()+1)-bc.Config().TransitionPeriod == cp.FinEpoch && cp.FinEpoch <= bc.GetEraInfo().ToEpoch()+1 {
<<<<<<< HEAD
		return bc.StartTransitionPeriod(cp, spineRoot)
=======
		bc.StartTransitionPeriod(cp, spineRoot, spineHash)
>>>>>>> d03e5079
	}
	return nil
}<|MERGE_RESOLUTION|>--- conflicted
+++ resolved
@@ -22,13 +22,8 @@
 	GetEraInfo() *EraInfo
 	Config() *params.ChainConfig
 	GetHeaderByHash(common.Hash) *types.Header
-<<<<<<< HEAD
-	EnterNextEra(uint64, common.Hash) (*Era, error)
-	StartTransitionPeriod(cp *types.Checkpoint, spineRoot common.Hash) error
-=======
 	EnterNextEra(fromEpoch uint64, root, hash common.Hash) *Era
 	StartTransitionPeriod(cp *types.Checkpoint, spineRoot, spineHash common.Hash)
->>>>>>> d03e5079
 }
 
 type Era struct {
@@ -220,14 +215,10 @@
 	// New era
 	if bc.GetEraInfo().ToEpoch()+1 <= cp.FinEpoch {
 		for curToEpoch+1 <= cp.FinEpoch {
-<<<<<<< HEAD
 			nextEra, err := bc.EnterNextEra(curToEpoch+1, spineRoot)
 			if err != nil {
 				return err
 			}
-=======
-			nextEra := bc.EnterNextEra(curToEpoch+1, spineRoot, spineHash)
->>>>>>> d03e5079
 			if nextEra != nil {
 				curToEpoch = nextEra.To
 			} else {
@@ -244,11 +235,7 @@
 		)
 		return nil
 	} else if (bc.GetEraInfo().ToEpoch()+1)-bc.Config().TransitionPeriod == cp.FinEpoch && cp.FinEpoch <= bc.GetEraInfo().ToEpoch()+1 {
-<<<<<<< HEAD
-		return bc.StartTransitionPeriod(cp, spineRoot)
-=======
 		bc.StartTransitionPeriod(cp, spineRoot, spineHash)
->>>>>>> d03e5079
 	}
 	return nil
 }