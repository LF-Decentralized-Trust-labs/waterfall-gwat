package era

import (
	"gitlab.waterfall.network/waterfall/protocol/gwat/common"
	"gitlab.waterfall.network/waterfall/protocol/gwat/core/types"
	"gitlab.waterfall.network/waterfall/protocol/gwat/ethdb"
	"gitlab.waterfall.network/waterfall/protocol/gwat/params"
)

type Blockchain interface {
	GetSlotInfo() *types.SlotInfo
	GetCoordinatedCheckpointEpoch(epoch uint64) uint64
	GetEraInfo() *EraInfo
	GetConfig() *params.ChainConfig
	Database() ethdb.Database
}

type Era struct {
	Number uint64
	From   uint64
	To     uint64
	Root   common.Hash
}

// New function to create a new Era instance
func NewEra(number, from, to uint64, root common.Hash) *Era {
	return &Era{
		Number: number,
		From:   from,
		To:     to,
		Root:   root,
	}
}

func (e *Era) Length() uint64 {
	return e.To - e.From
}

func (e *Era) IsContainsEpoch(epoch uint64) bool {
	return epoch >= e.From && epoch <= e.To
}

type EraInfo struct {
	currentEra *Era
	length     uint64
}

func NewEraInfo(era Era) EraInfo {
	return EraInfo{
		currentEra: &era,
		length:     era.Length(),
	}
}

func (ei *EraInfo) Number() uint64 {
	return ei.currentEra.Number
}

func (ei *EraInfo) GetEra() *Era {
	return ei.currentEra
}

func (ei *EraInfo) ToEpoch() uint64 {
	return ei.GetEra().To
}

func (ei *EraInfo) FromEpoch() uint64 {
	return ei.GetEra().From
}

func (ei *EraInfo) EpochsPerEra() uint64 {
	return ei.GetEra().To - ei.GetEra().From + 1
}

func (ei *EraInfo) FirstEpoch() uint64 {
	return ei.FromEpoch()
}
func (ei *EraInfo) FirstSlot(bc Blockchain) uint64 {
	slot, err := bc.GetSlotInfo().SlotOfEpochStart(ei.FirstEpoch())
	if err != nil {
		return 0
	}

	return slot
}

func (ei *EraInfo) LastEpoch() uint64 {
	return ei.ToEpoch()
}

func (ei *EraInfo) LastSlot(bc Blockchain) uint64 {
	slot, err := bc.GetSlotInfo().SlotOfEpochEnd(ei.LastEpoch())
	if err != nil {
		return 0
	}

	return slot
}
<<<<<<< HEAD
func (ei *EraInfo) IsTransitionPeriodEpoch(bc Blockchain, epoch uint64) bool {
	return epoch >= ei.ToEpoch()-bc.GetConfig().TransitionPeriod && epoch <= ei.ToEpoch()
=======

func (ei *EraInfo) IsTransitionPeriodEpoch(bc blockchain, epoch uint64) bool {
	return epoch >= ei.ToEpoch()-bc.GetConfig().TransitionPeriod && epoch <= ei.ToEpoch()
}

func (ei *EraInfo) IsTransitionPeriodStartEpoch(bc blockchain, epoch uint64) bool {
	return epoch == (ei.ToEpoch() - bc.GetConfig().TransitionPeriod)
>>>>>>> 1c3d2338
}

func (ei *EraInfo) IsTransitionPeriodStartSlot(bc Blockchain, slot uint64) bool {
	if slot == (ei.ToEpoch() - bc.GetConfig().TransitionPeriod) {
		if bc.GetSlotInfo().IsEpochStart(slot) == true {
			return true
		}
	}

	return false
}

func (ei *EraInfo) NextEraFirstEpoch() uint64 {
	return ei.ToEpoch() + 1
}

func (ei *EraInfo) NextEraFirstSlot(bc Blockchain) uint64 {
	slot, err := bc.GetSlotInfo().SlotOfEpochStart(ei.NextEraFirstEpoch())
	if err != nil {
		return 0
	}

	return slot
}

func (ei *EraInfo) LenEpochs() uint64 {
	return ei.length
}

func (ei *EraInfo) LenSlots() uint64 {
	return ei.length * 32
}

<<<<<<< HEAD
func (ei *EraInfo) IsContainsEpoch(epoch uint64) bool {
	if epoch >= ei.FromEpoch() && epoch <= ei.ToEpoch() {
		return true
	}
	return false
}

func EstimateEraLength(bc Blockchain, numberOfValidators uint64) (eraLength uint64) {
=======
func EstimateEraLength(bc blockchain, numberOfValidators uint64) (eraLength uint64) {
>>>>>>> 1c3d2338
	var (
		epochsPerEra  = bc.GetConfig().EpochsPerEra
		slotsPerEpoch = bc.GetSlotInfo().SlotsPerEpoch
	)

	eraLength = epochsPerEra * (1 + (numberOfValidators / (epochsPerEra * slotsPerEpoch)))

	return
}<|MERGE_RESOLUTION|>--- conflicted
+++ resolved
@@ -96,18 +96,13 @@
 
 	return slot
 }
-<<<<<<< HEAD
+
 func (ei *EraInfo) IsTransitionPeriodEpoch(bc Blockchain, epoch uint64) bool {
-	return epoch >= ei.ToEpoch()-bc.GetConfig().TransitionPeriod && epoch <= ei.ToEpoch()
-=======
-
-func (ei *EraInfo) IsTransitionPeriodEpoch(bc blockchain, epoch uint64) bool {
 	return epoch >= ei.ToEpoch()-bc.GetConfig().TransitionPeriod && epoch <= ei.ToEpoch()
 }
 
-func (ei *EraInfo) IsTransitionPeriodStartEpoch(bc blockchain, epoch uint64) bool {
+func (ei *EraInfo) IsTransitionPeriodStartEpoch(bc Blockchain, epoch uint64) bool {
 	return epoch == (ei.ToEpoch() - bc.GetConfig().TransitionPeriod)
->>>>>>> 1c3d2338
 }
 
 func (ei *EraInfo) IsTransitionPeriodStartSlot(bc Blockchain, slot uint64) bool {
@@ -141,7 +136,6 @@
 	return ei.length * 32
 }
 
-<<<<<<< HEAD
 func (ei *EraInfo) IsContainsEpoch(epoch uint64) bool {
 	if epoch >= ei.FromEpoch() && epoch <= ei.ToEpoch() {
 		return true
@@ -150,9 +144,6 @@
 }
 
 func EstimateEraLength(bc Blockchain, numberOfValidators uint64) (eraLength uint64) {
-=======
-func EstimateEraLength(bc blockchain, numberOfValidators uint64) (eraLength uint64) {
->>>>>>> 1c3d2338
 	var (
 		epochsPerEra  = bc.GetConfig().EpochsPerEra
 		slotsPerEpoch = bc.GetSlotInfo().SlotsPerEpoch
