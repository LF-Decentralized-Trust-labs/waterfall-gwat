package validator

<<<<<<< HEAD
//
//import (
//	"math"
//	"math/big"
//	"testing"
//	"time"
//
//	"github.com/golang/mock/gomock"
//	"gitlab.waterfall.network/waterfall/protocol/gwat/common"
//	"gitlab.waterfall.network/waterfall/protocol/gwat/core/rawdb"
//	"gitlab.waterfall.network/waterfall/protocol/gwat/core/state"
//	"gitlab.waterfall.network/waterfall/protocol/gwat/core/types"
//	"gitlab.waterfall.network/waterfall/protocol/gwat/core/vm"
//	"gitlab.waterfall.network/waterfall/protocol/gwat/crypto"
//	"gitlab.waterfall.network/waterfall/protocol/gwat/tests/testutils"
//	"gitlab.waterfall.network/waterfall/protocol/gwat/validator/era"
//	"gitlab.waterfall.network/waterfall/protocol/gwat/validator/operation"
//	"gitlab.waterfall.network/waterfall/protocol/gwat/validator/storage"
//	"gitlab.waterfall.network/waterfall/protocol/gwat/validator/testmodels"
//)
//
//var (
//	stateDb           *state.StateDB
//	from              common.Address
//	pubKey            common.BlsPubKey // validator public key
//	withdrawalAddress common.Address   // attached withdrawal credentials
//	signature         common.BlsSignature
//	ctrl              *gomock.Controller
//	eraInfo           era.EraInfo
//
//	initTxHash = common.HexToHash("0303030303030303030303030303030303030303030303030303030303030303")
//	value      = MinDepositVal
//	procEpoch  = uint64(100)
//	ctx        = vm.BlockContext{
//		CanTransfer: nil,
//		Transfer:    nil,
//		Coinbase:    common.Address{},
//		BlockNumber: new(big.Int).SetUint64(8000000),
//		Time:        new(big.Int).SetUint64(1658844221),
//		Difficulty:  big.NewInt(0x30000),
//		GasLimit:    uint64(6000000),
//		Era:         5,
//		Slot:        0,
//	}
//)
//
//func init() {
//	stateDb, _ = state.New(common.Hash{}, state.NewDatabase(rawdb.NewMemoryDatabase()), nil)
//
//	from = common.BytesToAddress(testutils.RandomData(20))
//	pubKey = common.BytesToBlsPubKey(testutils.RandomData(48))
//	withdrawalAddress = common.BytesToAddress(testutils.RandomData(20))
//	signature = common.BytesToBlsSig(testutils.RandomData(96))
//
//	eraInfo = era.NewEraInfo(testmodels.TestEra)
//}
//
//func TestProcessorDeposit(t *testing.T) {
//	ctrl = gomock.NewController(t)
//	defer ctrl.Finish()
//	msg := NewMockmessage(ctrl)
//
//	bc := NewMockblockchain(ctrl)
//	bc.EXPECT().Config().Return(testmodels.TestChainConfig)
//
//	processor := NewProcessor(ctx, stateDb, bc)
//	to := processor.GetValidatorsStateAddress()
//
//	depositOperation, err := operation.NewDepositOperation(pubKey, testmodels.Addr1, withdrawalAddress, signature)
//	testutils.AssertNoError(t, err)
//
//	opData, err := operation.EncodeToBytes(depositOperation)
//	testutils.AssertNoError(t, err)
//	cases := []*testmodels.TestCase{
//		{
//			CaseName: "Deposit: OK",
//			TestData: testmodels.TestData{
//				Caller: vm.AccountRef(from),
//				AddrTo: to,
//			},
//			Errs: []error{nil},
//			Fn: func(c *testmodels.TestCase) {
//				v := c.TestData.(testmodels.TestData)
//
//				bal, _ := new(big.Int).SetString("32000000000000000000000", 10)
//				processor.state.AddBalance(from, bal)
//				balanceFromBfr := processor.state.GetBalance(from)
//
//				msg.EXPECT().Data().AnyTimes().Return(opData)
//
//				call(t, processor, v.Caller, v.AddrTo, value, msg, c.Errs)
//
//				balanceFromAft := processor.state.GetBalance(from)
//				balDif := new(big.Int).Sub(balanceFromBfr, balanceFromAft)
//				if balDif.Cmp(value) != 0 {
//					t.Errorf("Expected balance From ios bad : %d\nactual: %s", 1, balanceFromAft)
//				}
//			},
//		},
//		{
//			CaseName: "Deposit: ErrTooLowDepositValue (val = nil)",
//			TestData: testmodels.TestData{
//				Caller: vm.AccountRef(from),
//				AddrTo: to,
//			},
//			Errs: []error{ErrTooLowDepositValue},
//			Fn: func(c *testmodels.TestCase) {
//				v := c.TestData.(testmodels.TestData)
//				call(t, processor, v.Caller, v.AddrTo, nil, msg, c.Errs)
//			},
//		},
//		{
//			CaseName: "Deposit: ErrTooLowDepositValue (val = 1 wat)",
//			TestData: testmodels.TestData{
//				Caller: vm.AccountRef(from),
//				AddrTo: to,
//			},
//			Errs: []error{ErrTooLowDepositValue},
//			Fn: func(c *testmodels.TestCase) {
//				v := c.TestData.(testmodels.TestData)
//				val1, _ := new(big.Int).SetString("1000000000000000000", 10)
//				call(t, processor, v.Caller, v.AddrTo, val1, msg, c.Errs)
//			},
//		},
//		{
//			CaseName: "Deposit: invalid address to",
//			TestData: testmodels.TestData{
//				Caller: vm.AccountRef(from),
//				AddrTo: from,
//			},
//			Errs: []error{ErrInvalidToAddress},
//			Fn: func(c *testmodels.TestCase) {
//				v := c.TestData.(testmodels.TestData)
//				call(t, processor, v.Caller, v.AddrTo, nil, msg, c.Errs)
//			},
//		},
//	}
//
//	for _, c := range cases {
//		t.Run(c.CaseName, func(t *testing.T) {
//			c.Fn(c)
//		})
//	}
//}
//
//func TestProcessorActivate(t *testing.T) {
//	activateOperation, err := operation.NewValidatorSyncOperation(initTxHash, types.Activate, procEpoch, 0, testmodels.Addr2, nil, &withdrawalAddress)
//	testutils.AssertNoError(t, err)
//
//	ctrl = gomock.NewController(t)
//	defer ctrl.Finish()
//
//	msg := NewMockmessage(ctrl)
//
//	db := rawdb.NewMemoryDatabase()
//	rawdb.WriteEra(db, eraInfo.Number(), *eraInfo.GetEra())
//	bc := NewMockblockchain(ctrl)
//	bc.EXPECT().Config().AnyTimes().Return(testmodels.TestChainConfig)
//	bc.EXPECT().GetSlotInfo().AnyTimes().Return(&types.SlotInfo{
//		GenesisTime:    uint64(time.Now().Unix()),
//		SecondsPerSlot: testmodels.TestChainConfig.SecondsPerSlot,
//		SlotsPerEpoch:  testmodels.TestChainConfig.SlotsPerEpoch,
//	})
//	bc.EXPECT().GetEraInfo().AnyTimes().Return(&eraInfo)
//	bc.EXPECT().Database().AnyTimes().Return(db)
//	bc.EXPECT().GetValidatorSyncData(
//		gomock.AssignableToTypeOf(common.Address{}),
//		gomock.AssignableToTypeOf(types.Activate)).
//		AnyTimes().Return(&types.ValidatorSync{
//		OpType:     activateOperation.OpType(),
//		ProcEpoch:  activateOperation.ProcEpoch(),
//		Index:      activateOperation.Index(),
//		Creator:    activateOperation.Creator(),
//		Amount:     activateOperation.Amount(),
//		InitTxHash: common.Hash{1, 2, 3},
//	})
//	bc.EXPECT().EpochToEra(gomock.AssignableToTypeOf(uint64(0))).AnyTimes().Return(&era.Era{Number: 6})
//
//	processor := NewProcessor(ctx, stateDb, bc)
//	to := processor.GetValidatorsStateAddress()
//
//	opData, err := operation.EncodeToBytes(activateOperation)
//	testutils.AssertNoError(t, err)
//	msg.EXPECT().Data().AnyTimes().Return(opData)
//	msg.EXPECT().TxHash().AnyTimes().Return(common.Hash{})
//
//	cases := []*testmodels.TestCase{
//		{
//			CaseName: "Activate: Unknown validator",
//			TestData: testmodels.TestData{
//				Caller: vm.AccountRef(from),
//				AddrTo: to,
//			},
//			Errs: []error{storage.ErrNoStateValidatorInfo},
//			Fn: func(c *testmodels.TestCase) {
//				v := c.TestData.(testmodels.TestData)
//
//				call(t, processor, v.Caller, v.AddrTo, nil, msg, c.Errs)
//			},
//		},
//		{
//			CaseName: "Activate: OK",
//			TestData: testmodels.TestData{
//				Caller: vm.AccountRef(from),
//				AddrTo: to,
//			},
//			Errs: []error{nil},
//			Fn: func(c *testmodels.TestCase) {
//				v := c.TestData.(testmodels.TestData)
//
//				validator := storage.NewValidator(pubKey, testmodels.Addr2, &withdrawalAddress)
//
//				err = processor.Storage().SetValidator(processor.state, validator)
//				testutils.AssertNoError(t, err)
//
//				val, err := processor.storage.GetValidator(processor.state, testmodels.Addr2)
//				testutils.AssertNoError(t, err)
//
//				if val.GetIndex() != math.MaxUint64 {
//					t.Fatal()
//				}
//				if val.GetActivationEra() != math.MaxUint64 {
//					t.Fatal()
//				}
//
//				call(t, processor, v.Caller, v.AddrTo, value, msg, c.Errs)
//
//				val, err = processor.storage.GetValidator(processor.state, testmodels.Addr2)
//				testutils.AssertNoError(t, err)
//
//				testutils.AssertEqual(t, val.GetActivationEra(), testmodels.TestEra.Number+1)
//				testutils.AssertEqual(t, val.GetIndex(), activateOperation.Index())
//
//				valList := processor.Storage().GetValidatorsList(processor.state)
//				if len(valList) > 1 {
//					t.Fatal()
//				}
//
//				testutils.AssertEqual(t, validator.Address, valList[0])
//			},
//		},
//		{
//			CaseName: "Activate: read era from db",
//			TestData: testmodels.TestData{
//				Caller: vm.AccountRef(from),
//				AddrTo: to,
//			},
//			Errs: []error{},
//			Fn: func(c *testmodels.TestCase) {
//				v := c.TestData.(testmodels.TestData)
//
//				validator := storage.NewValidator(pubKey, testmodels.Addr2, &withdrawalAddress)
//
//				err = processor.Storage().SetValidator(processor.state, validator)
//				testutils.AssertNoError(t, err)
//
//				val, err := processor.storage.GetValidator(processor.state, testmodels.Addr2)
//				testutils.AssertNoError(t, err)
//
//				if val.GetIndex() != math.MaxUint64 {
//					t.Fatal()
//				}
//				if val.GetActivationEra() != math.MaxUint64 {
//					t.Fatal()
//				}
//
//				processor.ctx.Era = 3
//				rawdb.WriteEra(db, 3, era.Era{
//					Number: 3,
//					From:   50,
//					To:     80,
//					Root:   common.BytesToHash(testutils.RandomStringInBytes(32)),
//				})
//
//				call(t, processor, v.Caller, v.AddrTo, value, msg, c.Errs)
//
//				val, err = processor.storage.GetValidator(processor.state, testmodels.Addr2)
//				testutils.AssertNoError(t, err)
//
//				testutils.AssertEqual(t, val.GetActivationEra(), uint64(8))
//				testutils.AssertEqual(t, val.GetIndex(), activateOperation.Index())
//
//				valList := processor.Storage().GetValidatorsList(processor.state)
//				if len(valList) > 1 {
//					t.Fatal()
//				}
//
//				testutils.AssertEqual(t, validator.Address, valList[0])
//			},
//		},
//		{
//			CaseName: "Activate: epoch in transition period",
//			TestData: testmodels.TestData{
//				Caller: vm.AccountRef(from),
//				AddrTo: to,
//			},
//			Errs: []error{},
//			Fn: func(c *testmodels.TestCase) {
//				v := c.TestData.(testmodels.TestData)
//
//				validator := storage.NewValidator(pubKey, testmodels.Addr2, &withdrawalAddress)
//
//				err = processor.Storage().SetValidator(processor.state, validator)
//				testutils.AssertNoError(t, err)
//
//				val, err := processor.storage.GetValidator(processor.state, testmodels.Addr2)
//				testutils.AssertNoError(t, err)
//
//				if val.GetIndex() != math.MaxUint64 {
//					t.Fatal()
//				}
//				if val.GetActivationEra() != math.MaxUint64 {
//					t.Fatal()
//				}
//
//				processor.ctx.Slot = 2790
//				processor.ctx.Era = 4
//				rawdb.WriteEra(db, 3, era.Era{
//					Number: 3,
//					From:   44,
//					To:     66,
//					Root:   common.BytesToHash(testutils.RandomStringInBytes(32)),
//				})
//				rawdb.WriteEra(db, 4, era.Era{
//					Number: 4,
//					From:   66,
//					To:     88,
//					Root:   common.BytesToHash(testutils.RandomStringInBytes(32)),
//				})
//
//				call(t, processor, v.Caller, v.AddrTo, value, msg, c.Errs)
//
//				val, err = processor.storage.GetValidator(processor.state, testmodels.Addr2)
//				testutils.AssertNoError(t, err)
//
//				testutils.AssertEqual(t, val.GetActivationEra(), testmodels.TestEra.Number+1)
//				testutils.AssertEqual(t, val.GetIndex(), activateOperation.Index())
//
//				valList := processor.Storage().GetValidatorsList(processor.state)
//				if len(valList) > 1 {
//					t.Fatal()
//				}
//
//				testutils.AssertEqual(t, validator.Address, valList[0])
//			},
//		},
//	}
//
//	for _, c := range cases {
//		t.Run(c.CaseName, func(t *testing.T) {
//			c.Fn(c)
//		})
//	}
//}
//
//func TestProcessorExit(t *testing.T) {
//	ctrl = gomock.NewController(t)
//	defer ctrl.Finish()
//
//	msg := NewMockmessage(ctrl)
//
//	eraInfo := era.NewEraInfo(testmodels.TestEra)
//	bc := NewMockblockchain(ctrl)
//	bc.EXPECT().Config().Return(testmodels.TestChainConfig)
//	bc.EXPECT().GetEraInfo().AnyTimes().Return(&eraInfo)
//
//	processor := NewProcessor(ctx, stateDb, bc)
//	to := processor.GetValidatorsStateAddress()
//
//	exitOperation, err := operation.NewExitOperation(pubKey, testmodels.Addr3, &procEpoch)
//	testutils.AssertNoError(t, err)
//
//	opData, err := operation.EncodeToBytes(exitOperation)
//	testutils.AssertNoError(t, err)
//	msg.EXPECT().Data().AnyTimes().Return(opData)
//
//	cases := []*testmodels.TestCase{
//		{
//			CaseName: "Exit: Unknown validator",
//			TestData: testmodels.TestData{
//				Caller: vm.AccountRef(from),
//				AddrTo: processor.GetValidatorsStateAddress(),
//			},
//			Errs: []error{storage.ErrNoStateValidatorInfo},
//			Fn: func(c *testmodels.TestCase) {
//				v := c.TestData.(testmodels.TestData)
//				call(t, processor, v.Caller, v.AddrTo, nil, msg, c.Errs)
//			},
//		},
//		{
//			CaseName: "Exit: invalid to address",
//			TestData: testmodels.TestData{
//				Caller: vm.AccountRef(from),
//				AddrTo: testmodels.Addr1,
//			},
//			Errs: []error{ErrInvalidToAddress},
//			Fn: func(c *testmodels.TestCase) {
//				v := c.TestData.(testmodels.TestData)
//				call(t, processor, v.Caller, v.AddrTo, nil, msg, c.Errs)
//			},
//		},
//		{
//			CaseName: "Exit: not activated validator",
//			TestData: testmodels.TestData{
//				Caller: vm.AccountRef(from),
//				AddrTo: to,
//			},
//			Errs: []error{ErrNotActivatedValidator},
//			Fn: func(c *testmodels.TestCase) {
//				v := c.TestData.(testmodels.TestData)
//
//				validator := storage.NewValidator(pubKey, testmodels.Addr3, &withdrawalAddress)
//
//				err = processor.Storage().SetValidator(processor.state, validator)
//				testutils.AssertNoError(t, err)
//
//				call(t, processor, v.Caller, v.AddrTo, value, msg, c.Errs)
//			},
//		},
//		{
//			CaseName: "Exit: validator is exited",
//			TestData: testmodels.TestData{
//				Caller: vm.AccountRef(from),
//				AddrTo: to,
//			},
//			Errs: []error{ErrValidatorIsOut},
//			Fn: func(c *testmodels.TestCase) {
//				v := c.TestData.(testmodels.TestData)
//
//				validator := storage.NewValidator(pubKey, testmodels.Addr3, &withdrawalAddress)
//				validator.ActivationEra = 0
//				validator.ExitEra = procEpoch
//
//				err = processor.Storage().SetValidator(processor.state, validator)
//				testutils.AssertNoError(t, err)
//
//				call(t, processor, v.Caller, v.AddrTo, value, msg, c.Errs)
//			},
//		},
//		{
//			CaseName: "Exit: invalid from address",
//			TestData: testmodels.TestData{
//				Caller: vm.AccountRef(from),
//				AddrTo: to,
//			},
//			Errs: []error{ErrInvalidFromAddresses},
//			Fn: func(c *testmodels.TestCase) {
//				v := c.TestData.(testmodels.TestData)
//
//				validator := storage.NewValidator(pubKey, testmodels.Addr3, &withdrawalAddress)
//				validator.ActivationEra = 0
//
//				err = processor.Storage().SetValidator(processor.state, validator)
//				testutils.AssertNoError(t, err)
//
//				call(t, processor, v.Caller, v.AddrTo, value, msg, c.Errs)
//			},
//		},
//		{
//			CaseName: "Exit: OK",
//			TestData: testmodels.TestData{
//				Caller: vm.AccountRef(withdrawalAddress),
//				AddrTo: to,
//			},
//			Errs: []error{nil},
//			Fn: func(c *testmodels.TestCase) {
//				v := c.TestData.(testmodels.TestData)
//
//				validator := storage.NewValidator(pubKey, testmodels.Addr3, &withdrawalAddress)
//				validator.ActivationEra = 0
//
//				err = processor.Storage().SetValidator(processor.state, validator)
//				testutils.AssertNoError(t, err)
//
//				call(t, processor, v.Caller, v.AddrTo, value, msg, c.Errs)
//			},
//		},
//	}
//
//	for _, c := range cases {
//		t.Run(c.CaseName, func(t *testing.T) {
//			c.Fn(c)
//		})
//	}
//}
//
//func TestProcessorDeactivate(t *testing.T) {
//	deactivateOp, err := operation.NewValidatorSyncOperation(initTxHash, types.Deactivate, procEpoch, 0, testmodels.Addr4, nil, &withdrawalAddress)
//	testutils.AssertNoError(t, err)
//
//	ctrl = gomock.NewController(t)
//	defer ctrl.Finish()
//
//	msg := NewMockmessage(ctrl)
//
//	db := rawdb.NewMemoryDatabase()
//	rawdb.WriteEra(db, eraInfo.Number(), *eraInfo.GetEra())
//	bc := NewMockblockchain(ctrl)
//	bc.EXPECT().Config().AnyTimes().Return(testmodels.TestChainConfig)
//	bc.EXPECT().GetSlotInfo().AnyTimes().Return(&types.SlotInfo{
//		GenesisTime:    uint64(time.Now().Unix()),
//		SecondsPerSlot: testmodels.TestChainConfig.SecondsPerSlot,
//		SlotsPerEpoch:  testmodels.TestChainConfig.SlotsPerEpoch,
//	})
//	bc.EXPECT().GetEraInfo().AnyTimes().Return(&eraInfo)
//	bc.EXPECT().Database().AnyTimes().Return(db)
//	bc.EXPECT().GetValidatorSyncData(
//		gomock.AssignableToTypeOf(common.Address{}),
//		gomock.AssignableToTypeOf(types.Deactivate)).
//		AnyTimes().Return(&types.ValidatorSync{
//		OpType:     deactivateOp.OpType(),
//		ProcEpoch:  deactivateOp.ProcEpoch(),
//		Index:      deactivateOp.Index(),
//		Creator:    deactivateOp.Creator(),
//		Amount:     deactivateOp.Amount(),
//		InitTxHash: common.Hash{1, 2, 3},
//	})
//	bc.EXPECT().EpochToEra(uint64(100)).AnyTimes().Return(&testmodels.TestEra)
//
//	processor := NewProcessor(ctx, stateDb, bc)
//	to := processor.GetValidatorsStateAddress()
//
//	opData, err := operation.EncodeToBytes(deactivateOp)
//	testutils.AssertNoError(t, err)
//	msg.EXPECT().Data().AnyTimes().Return(opData)
//	msg.EXPECT().TxHash().AnyTimes().Return(common.Hash{})
//
//	cases := []*testmodels.TestCase{
//		{
//			CaseName: "Deactivate: Unknown validator",
//			TestData: testmodels.TestData{
//				Caller: vm.AccountRef(from),
//				AddrTo: processor.GetValidatorsStateAddress(),
//			},
//			Errs: []error{storage.ErrNoStateValidatorInfo},
//			Fn: func(c *testmodels.TestCase) {
//				v := c.TestData.(testmodels.TestData)
//				call(t, processor, v.Caller, v.AddrTo, nil, msg, c.Errs)
//			},
//		},
//		{
//			CaseName: "Deactivate: not activated validator",
//			TestData: testmodels.TestData{
//				Caller: vm.AccountRef(from),
//				AddrTo: to,
//			},
//			Errs: []error{ErrNotActivatedValidator},
//			Fn: func(c *testmodels.TestCase) {
//				v := c.TestData.(testmodels.TestData)
//
//				validator := storage.NewValidator(pubKey, testmodels.Addr4, &withdrawalAddress)
//
//				err = processor.Storage().SetValidator(processor.state, validator)
//				testutils.AssertNoError(t, err)
//
//				call(t, processor, v.Caller, v.AddrTo, value, msg, c.Errs)
//			},
//		},
//		{
//			CaseName: "Deactivate: validator is exited",
//			TestData: testmodels.TestData{
//				Caller: vm.AccountRef(from),
//				AddrTo: to,
//			},
//			Errs: []error{ErrValidatorIsOut},
//			Fn: func(c *testmodels.TestCase) {
//				v := c.TestData.(testmodels.TestData)
//
//				validator := storage.NewValidator(pubKey, testmodels.Addr4, &withdrawalAddress)
//				validator.ActivationEra = 0
//				validator.ExitEra = procEpoch
//
//				err = processor.Storage().SetValidator(processor.state, validator)
//				testutils.AssertNoError(t, err)
//
//				call(t, processor, v.Caller, v.AddrTo, value, msg, c.Errs)
//			},
//		},
//		{
//			CaseName: "Deactivate: OK",
//			TestData: testmodels.TestData{
//				Caller: vm.AccountRef(withdrawalAddress),
//				AddrTo: to,
//			},
//			Errs: []error{nil},
//			Fn: func(c *testmodels.TestCase) {
//				v := c.TestData.(testmodels.TestData)
//
//				validator := storage.NewValidator(pubKey, testmodels.Addr4, &withdrawalAddress)
//				validator.ActivationEra = 0
//
//				err = processor.Storage().SetValidator(processor.state, validator)
//				testutils.AssertNoError(t, err)
//
//				call(t, processor, v.Caller, v.AddrTo, value, msg, c.Errs)
//
//				val, err := processor.storage.GetValidator(processor.state, testmodels.Addr4)
//				testutils.AssertNoError(t, err)
//
//				testutils.AssertEqual(t, uint64(7), val.GetExitEra())
//			},
//		},
//		{
//			CaseName: "Deactivate: read era from db",
//			TestData: testmodels.TestData{
//				Caller: vm.AccountRef(from),
//				AddrTo: to,
//			},
//			Errs: []error{},
//			Fn: func(c *testmodels.TestCase) {
//				v := c.TestData.(testmodels.TestData)
//
//				validator := storage.NewValidator(pubKey, testmodels.Addr4, &withdrawalAddress)
//				validator.ActivationEra = 0
//				err = processor.Storage().SetValidator(processor.state, validator)
//				testutils.AssertNoError(t, err)
//
//				val, err := processor.storage.GetValidator(processor.state, testmodels.Addr4)
//				testutils.AssertNoError(t, err)
//
//				processor.ctx.Era = 3
//				rawdb.WriteEra(db, 3, era.Era{
//					Number: 3,
//					From:   50,
//					To:     80,
//					Root:   common.BytesToHash(testutils.RandomStringInBytes(32)),
//				})
//
//				call(t, processor, v.Caller, v.AddrTo, value, msg, c.Errs)
//
//				val, err = processor.storage.GetValidator(processor.state, testmodels.Addr4)
//				testutils.AssertNoError(t, err)
//
//				testutils.AssertEqual(t, uint64(7), val.GetExitEra())
//			},
//		},
//		{
//			CaseName: "Deactivate: epoch in transition period",
//			TestData: testmodels.TestData{
//				Caller: vm.AccountRef(from),
//				AddrTo: to,
//			},
//			Errs: []error{},
//			Fn: func(c *testmodels.TestCase) {
//				v := c.TestData.(testmodels.TestData)
//
//				validator := storage.NewValidator(pubKey, testmodels.Addr4, &withdrawalAddress)
//				validator.ActivationEra = 0
//				validator.ExitEra = math.MaxUint64
//				err = processor.Storage().SetValidator(processor.state, validator)
//				testutils.AssertNoError(t, err)
//
//				val, err := processor.storage.GetValidator(processor.state, testmodels.Addr4)
//				testutils.AssertNoError(t, err)
//
//				processor.ctx.Slot = 2790
//				processor.ctx.Era = 3
//				rawdb.WriteEra(db, 3, era.Era{
//					Number: 3,
//					From:   44,
//					To:     66,
//					Root:   common.BytesToHash(testutils.RandomStringInBytes(32)),
//				})
//				rawdb.WriteEra(db, 4, era.Era{
//					Number: 4,
//					From:   66,
//					To:     88,
//					Root:   common.BytesToHash(testutils.RandomStringInBytes(32)),
//				})
//
//				call(t, processor, v.Caller, v.AddrTo, value, msg, c.Errs)
//
//				val, err = processor.storage.GetValidator(processor.state, testmodels.Addr4)
//				testutils.AssertNoError(t, err)
//
//				testutils.AssertEqual(t, uint64(7), val.GetExitEra())
//			},
//		},
//	}
//
//	for _, c := range cases {
//		t.Run(c.CaseName, func(t *testing.T) {
//			c.Fn(c)
//		})
//	}
//}
//
//func TestProcessorWithdrawal(t *testing.T) {
//	ctrl = gomock.NewController(t)
//	defer ctrl.Finish()
//	msg := NewMockmessage(ctrl)
//
//	bc := NewMockblockchain(ctrl)
//	bc.EXPECT().Config().Return(testmodels.TestChainConfig)
//
//	processor := NewProcessor(ctx, stateDb, bc)
//	to := processor.GetValidatorsStateAddress()
//
//	withdrawalOperation, err := operation.NewWithdrawalOperation(testmodels.Addr5, value)
//	testutils.AssertNoError(t, err)
//
//	opData, err := operation.EncodeToBytes(withdrawalOperation)
//	testutils.AssertNoError(t, err)
//	msg.EXPECT().Data().AnyTimes().Return(opData)
//
//	cases := []*testmodels.TestCase{
//		{
//			CaseName: "Withdrawal: invalid address to",
//			TestData: testmodels.TestData{
//				Caller: vm.AccountRef(from),
//				AddrTo: testmodels.Addr1,
//			},
//			Errs: []error{ErrInvalidToAddress},
//			Fn: func(c *testmodels.TestCase) {
//				v := c.TestData.(testmodels.TestData)
//				call(t, processor, v.Caller, v.AddrTo, nil, msg, c.Errs)
//			},
//		},
//		{
//			CaseName: "Withdrawal: invalid address from",
//			TestData: testmodels.TestData{
//				Caller: vm.AccountRef(from),
//				AddrTo: to,
//			},
//			Errs: []error{ErrInvalidFromAddresses},
//			Fn: func(c *testmodels.TestCase) {
//				v := c.TestData.(testmodels.TestData)
//
//				validator := storage.NewValidator(pubKey, testmodels.Addr5, &withdrawalAddress)
//
//				err = processor.Storage().SetValidator(processor.state, validator)
//				testutils.AssertNoError(t, err)
//
//				call(t, processor, v.Caller, v.AddrTo, nil, msg, c.Errs)
//			},
//		},
//		{
//			CaseName: "Withdrawal: not activated validator",
//			TestData: testmodels.TestData{
//				Caller: vm.AccountRef(withdrawalAddress),
//				AddrTo: to,
//			},
//			Errs: []error{ErrNotActivatedValidator},
//			Fn: func(c *testmodels.TestCase) {
//				v := c.TestData.(testmodels.TestData)
//
//				validator := storage.NewValidator(pubKey, testmodels.Addr5, &withdrawalAddress)
//
//				err = processor.Storage().SetValidator(processor.state, validator)
//				testutils.AssertNoError(t, err)
//
//				call(t, processor, v.Caller, v.AddrTo, value, msg, c.Errs)
//			},
//		},
//		{
//			CaseName: "Withdrawal: insufficient funds",
//			TestData: testmodels.TestData{
//				Caller: vm.AccountRef(withdrawalAddress),
//				AddrTo: to,
//			},
//			Errs: []error{ErrInsufficientFundsForOp},
//			Fn: func(c *testmodels.TestCase) {
//				v := c.TestData.(testmodels.TestData)
//
//				validator := storage.NewValidator(pubKey, testmodels.Addr5, &withdrawalAddress)
//				validator.ActivationEra = 0
//
//				err = processor.Storage().SetValidator(processor.state, validator)
//				testutils.AssertNoError(t, err)
//
//				call(t, processor, v.Caller, v.AddrTo, value, msg, c.Errs)
//			},
//		},
//		{
//			CaseName: "Withdrawal: OK",
//			TestData: testmodels.TestData{
//				Caller: vm.AccountRef(withdrawalAddress),
//				AddrTo: to,
//			},
//			Errs: []error{nil},
//			Fn: func(c *testmodels.TestCase) {
//				v := c.TestData.(testmodels.TestData)
//
//				validator := storage.NewValidator(pubKey, testmodels.Addr5, &withdrawalAddress)
//				validator.ActivationEra = 0
//
//				err = processor.Storage().SetValidator(processor.state, validator)
//				testutils.AssertNoError(t, err)
//
//				call(t, processor, v.Caller, v.AddrTo, value, msg, c.Errs)
//			},
//		},
//	}
//
//	for _, c := range cases {
//		t.Run(c.CaseName, func(t *testing.T) {
//			c.Fn(c)
//		})
//	}
//}
//
//func TestProcessorUpdateBalance(t *testing.T) {
//	updateBalanceOperation, err := operation.NewValidatorSyncOperation(initTxHash, types.UpdateBalance, procEpoch, 0, testmodels.Addr6, value, &withdrawalAddress)
//	testutils.AssertNoError(t, err)
//
//	ctrl = gomock.NewController(t)
//	defer ctrl.Finish()
//
//	msg := NewMockmessage(ctrl)
//
//	bc := NewMockblockchain(ctrl)
//	bc.EXPECT().Config().Return(testmodels.TestChainConfig)
//	bc.EXPECT().GetSlotInfo().AnyTimes().Return(&types.SlotInfo{
//		GenesisTime:    uint64(time.Now().Unix()),
//		SecondsPerSlot: testmodels.TestChainConfig.SecondsPerSlot,
//		SlotsPerEpoch:  testmodels.TestChainConfig.SlotsPerEpoch,
//	})
//	bc.EXPECT().GetValidatorSyncData(
//		gomock.AssignableToTypeOf(common.Address{}),
//		gomock.AssignableToTypeOf(types.UpdateBalance)).
//		AnyTimes().Return(&types.ValidatorSync{
//		OpType:     updateBalanceOperation.OpType(),
//		ProcEpoch:  updateBalanceOperation.ProcEpoch(),
//		Index:      updateBalanceOperation.Index(),
//		Creator:    updateBalanceOperation.Creator(),
//		Amount:     updateBalanceOperation.Amount(),
//		InitTxHash: common.Hash{1, 2, 3},
//	})
//	bc.EXPECT().EpochToEra(uint64(100)).AnyTimes().Return(&testmodels.TestEra)
//
//	processor := NewProcessor(ctx, stateDb, bc)
//	to := processor.GetValidatorsStateAddress()
//
//	opData, err := operation.EncodeToBytes(updateBalanceOperation)
//	testutils.AssertNoError(t, err)
//	msg.EXPECT().Data().AnyTimes().Return(opData)
//	msg.EXPECT().TxHash().AnyTimes().Return(common.Hash{})
//
//	cases := []*testmodels.TestCase{
//		{
//			CaseName: "UpdateBalance: unknown validator",
//			TestData: testmodels.TestData{
//				Caller: vm.AccountRef(from),
//				AddrTo: to,
//			},
//			Errs: []error{storage.ErrNoStateValidatorInfo},
//			Fn: func(c *testmodels.TestCase) {
//				v := c.TestData.(testmodels.TestData)
//
//				call(t, processor, v.Caller, v.AddrTo, nil, msg, c.Errs)
//			},
//		},
//		{
//			CaseName: "UpdateBalance: not activated validator",
//			TestData: testmodels.TestData{
//				Caller: vm.AccountRef(withdrawalAddress),
//				AddrTo: to,
//			},
//			Errs: []error{ErrNotActivatedValidator},
//			Fn: func(c *testmodels.TestCase) {
//				v := c.TestData.(testmodels.TestData)
//
//				validator := storage.NewValidator(pubKey, testmodels.Addr6, &withdrawalAddress)
//
//				err = processor.Storage().SetValidator(processor.state, validator)
//				testutils.AssertNoError(t, err)
//
//				call(t, processor, v.Caller, v.AddrTo, value, msg, c.Errs)
//			},
//		},
//		{
//			CaseName: "UpdateBalance: no exit request",
//			TestData: testmodels.TestData{
//				Caller: vm.AccountRef(withdrawalAddress),
//				AddrTo: to,
//			},
//			Errs: []error{ErrNoExitRequest},
//			Fn: func(c *testmodels.TestCase) {
//				v := c.TestData.(testmodels.TestData)
//
//				validator := storage.NewValidator(pubKey, testmodels.Addr6, &withdrawalAddress)
//				validator.ActivationEra = 0
//
//				err = processor.Storage().SetValidator(processor.state, validator)
//				testutils.AssertNoError(t, err)
//
//				call(t, processor, v.Caller, v.AddrTo, value, msg, c.Errs)
//			},
//		},
//		{
//			CaseName: "UpdateBalance: OK",
//			TestData: testmodels.TestData{
//				Caller: vm.AccountRef(withdrawalAddress),
//				AddrTo: to,
//			},
//			Errs: []error{nil},
//			Fn: func(c *testmodels.TestCase) {
//				v := c.TestData.(testmodels.TestData)
//
//				validator := storage.NewValidator(pubKey, testmodels.Addr6, &withdrawalAddress)
//				validator.ActivationEra = 0
//				validator.ExitEra = procEpoch
//
//				err = processor.Storage().SetValidator(processor.state, validator)
//				testutils.AssertNoError(t, err)
//
//				call(t, processor, v.Caller, v.AddrTo, value, msg, c.Errs)
//			},
//		},
//	}
//
//	for _, c := range cases {
//		t.Run(c.CaseName, func(t *testing.T) {
//			c.Fn(c)
//		})
//	}
//}
//
//func TestProcessorValidatorSyncProcessing(t *testing.T) {
//	ctrl = gomock.NewController(t)
//	defer ctrl.Finish()
//
//	valSyncData := types.ValidatorSync{
//		OpType:     0,
//		ProcEpoch:  procEpoch,
//		Index:      index,
//		Creator:    creatorAddress,
//		Amount:     amount,
//		TxHash:     nil,
//		InitTxHash: common.Hash{1, 2, 3},
//	}
//
//	msg := NewMockmessage(ctrl)
//
//	bc := NewMockblockchain(ctrl)
//	bc.EXPECT().Config().AnyTimes().Return(testmodels.TestChainConfig)
//	bc.EXPECT().GetSlotInfo().AnyTimes().Return(&types.SlotInfo{
//		GenesisTime:    168752223,
//		SecondsPerSlot: 4,
//		SlotsPerEpoch:  32,
//	})
//
//	processor := NewProcessor(ctx, stateDb, bc)
//
//	activateOperation, err := operation.NewValidatorSyncOperation(initTxHash, types.Activate, procEpoch, index, creatorAddress, big.NewInt(123), &withdrawalAddress)
//	testutils.AssertNoError(t, err)
//
//	opData, err := operation.EncodeToBytes(activateOperation)
//	testutils.AssertNoError(t, err)
//	msg.EXPECT().Data().AnyTimes().Return(opData)
//	txHash := crypto.Keccak256Hash(opData)
//	msg.EXPECT().TxHash().AnyTimes().Return(txHash)
//	cases := []*testmodels.TestCase{
//		{
//			CaseName: "ErrInvalidOpEpoch",
//			TestData: testmodels.TestData{
//				Caller: vm.AccountRef(from),
//				AddrTo: processor.GetValidatorsStateAddress(),
//			},
//			Errs: []error{ErrInvalidOpEpoch},
//			Fn: func(c *testmodels.TestCase) {
//				v := c.TestData.(testmodels.TestData)
//				valSyncData.Amount = nil
//				bc.EXPECT().GetValidatorSyncData(creatorAddress, valSyncData.OpType).Return(&valSyncData)
//				processor.ctx.Slot = math.MaxUint64
//				call(t, processor, v.Caller, v.AddrTo, value, msg, c.Errs)
//				processor.ctx.Slot = 0
//			},
//		},
//		{
//			CaseName: "ErrNoSavedValSyncOp",
//			TestData: testmodels.TestData{
//				Caller: vm.AccountRef(from),
//				AddrTo: processor.GetValidatorsStateAddress(),
//			},
//			Errs: []error{ErrNoSavedValSyncOp},
//			Fn: func(c *testmodels.TestCase) {
//				v := c.TestData.(testmodels.TestData)
//				bc.EXPECT().GetValidatorSyncData(creatorAddress, valSyncData.OpType).Return(nil)
//				call(t, processor, v.Caller, v.AddrTo, value, msg, c.Errs)
//			},
//		},
//		{
//			CaseName: "ErrMismatchTxHashes",
//			TestData: testmodels.TestData{
//				Caller: vm.AccountRef(from),
//				AddrTo: processor.GetValidatorsStateAddress(),
//			},
//			Errs: []error{ErrMismatchTxHashes},
//			Fn: func(c *testmodels.TestCase) {
//				v := c.TestData.(testmodels.TestData)
//				hash := common.BytesToHash(testutils.RandomStringInBytes(32))
//				valSyncData.TxHash = &hash
//				bc.EXPECT().GetValidatorSyncData(creatorAddress, valSyncData.OpType).Return(&valSyncData)
//				call(t, processor, v.Caller, v.AddrTo, value, msg, c.Errs)
//				valSyncData.TxHash = &txHash
//			},
//		},
//		{
//			CaseName: "ErrMismatchValSyncOp: different op type",
//			TestData: testmodels.TestData{
//				Caller: vm.AccountRef(from),
//				AddrTo: processor.GetValidatorsStateAddress(),
//			},
//			Errs: []error{ErrMismatchValSyncOp},
//			Fn: func(c *testmodels.TestCase) {
//				v := c.TestData.(testmodels.TestData)
//				valSyncData.OpType = types.Deactivate
//				bc.EXPECT().GetValidatorSyncData(creatorAddress, types.Activate).Return(&valSyncData)
//				call(t, processor, v.Caller, v.AddrTo, value, msg, c.Errs)
//				valSyncData.OpType = types.Activate
//			},
//		},
//		{
//			CaseName: "ErrMismatchValSyncOp: different creator",
//			TestData: testmodels.TestData{
//				Caller: vm.AccountRef(from),
//				AddrTo: processor.GetValidatorsStateAddress(),
//			},
//			Errs: []error{ErrMismatchValSyncOp},
//			Fn: func(c *testmodels.TestCase) {
//				v := c.TestData.(testmodels.TestData)
//				valSyncData.Creator = withdrawalAddress
//				bc.EXPECT().GetValidatorSyncData(creatorAddress, valSyncData.OpType).Return(&valSyncData)
//				call(t, processor, v.Caller, v.AddrTo, value, msg, c.Errs)
//				valSyncData.Creator = creatorAddress
//			},
//		},
//		{
//			CaseName: "ErrMismatchValSyncOp: different index",
//			TestData: testmodels.TestData{
//				Caller: vm.AccountRef(from),
//				AddrTo: processor.GetValidatorsStateAddress(),
//			},
//			Errs: []error{ErrMismatchValSyncOp},
//			Fn: func(c *testmodels.TestCase) {
//				v := c.TestData.(testmodels.TestData)
//				valSyncData.Index = index + 1
//				bc.EXPECT().GetValidatorSyncData(creatorAddress, valSyncData.OpType).Return(&valSyncData)
//				call(t, processor, v.Caller, v.AddrTo, value, msg, c.Errs)
//				valSyncData.Index = index
//			},
//		},
//		{
//			CaseName: "ErrMismatchValSyncOp: different process epoch",
//			TestData: testmodels.TestData{
//				Caller: vm.AccountRef(from),
//				AddrTo: processor.GetValidatorsStateAddress(),
//			},
//			Errs: []error{ErrMismatchValSyncOp},
//			Fn: func(c *testmodels.TestCase) {
//				v := c.TestData.(testmodels.TestData)
//				valSyncData.ProcEpoch = procEpoch + 1
//				bc.EXPECT().GetValidatorSyncData(creatorAddress, valSyncData.OpType).Return(&valSyncData)
//				call(t, processor, v.Caller, v.AddrTo, value, msg, c.Errs)
//				valSyncData.ProcEpoch = procEpoch
//			},
//		},
//		{
//			CaseName: "ErrMismatchValSyncOp: different amount",
//			TestData: testmodels.TestData{
//				Caller: vm.AccountRef(from),
//				AddrTo: processor.GetValidatorsStateAddress(),
//			},
//			Errs: []error{ErrMismatchValSyncOp},
//			Fn: func(c *testmodels.TestCase) {
//				v := c.TestData.(testmodels.TestData)
//				valSyncData.Amount = amount.Add(amount, amount)
//				bc.EXPECT().GetValidatorSyncData(creatorAddress, valSyncData.OpType).Return(&valSyncData)
//				call(t, processor, v.Caller, v.AddrTo, value, msg, c.Errs)
//			},
//		},
//	}
//
//	for _, c := range cases {
//		t.Run(c.CaseName, func(t *testing.T) {
//			c.Fn(c)
//		})
//	}
//}
//
//func call(t *testing.T, processor *Processor, Caller Ref, addrTo common.Address, value *big.Int, msg message, Errs []error) []byte {
//	res, err := processor.Call(Caller, addrTo, value, msg)
//	if !testutils.CheckError(err, Errs) {
//		t.Fatalf("Case failed\nwant errors: %s\nhave errors: %s", Errs, err)
//	}
//
//	return res
//}
=======
import (
	"fmt"
	"math"
	"math/big"
	"testing"
	"time"

	"github.com/golang/mock/gomock"
	"gitlab.waterfall.network/waterfall/protocol/gwat/common"
	"gitlab.waterfall.network/waterfall/protocol/gwat/core/rawdb"
	"gitlab.waterfall.network/waterfall/protocol/gwat/core/state"
	"gitlab.waterfall.network/waterfall/protocol/gwat/core/types"
	"gitlab.waterfall.network/waterfall/protocol/gwat/core/vm"
	"gitlab.waterfall.network/waterfall/protocol/gwat/crypto"
	"gitlab.waterfall.network/waterfall/protocol/gwat/tests/testutils"
	"gitlab.waterfall.network/waterfall/protocol/gwat/validator/era"
	"gitlab.waterfall.network/waterfall/protocol/gwat/validator/operation"
	"gitlab.waterfall.network/waterfall/protocol/gwat/validator/storage"
	"gitlab.waterfall.network/waterfall/protocol/gwat/validator/testmodels"
	"gitlab.waterfall.network/waterfall/protocol/gwat/validator/txlog"
)

var (
	stateDb           *state.StateDB
	from              common.Address
	pubKey            common.BlsPubKey // validator public key
	withdrawalAddress common.Address   // attached withdrawal credentials
	signature         common.BlsSignature
	ctrl              *gomock.Controller
	eraInfo           era.EraInfo

	initTxHash = common.HexToHash("0303030303030303030303030303030303030303030303030303030303030303")
	value      = MinDepositVal
	procEpoch  = uint64(100)
	ctx        = vm.BlockContext{
		CanTransfer: nil,
		Transfer:    nil,
		Coinbase:    common.Address{},
		BlockNumber: new(big.Int).SetUint64(8000000),
		Time:        new(big.Int).SetUint64(1658844221),
		Difficulty:  big.NewInt(0x30000),
		GasLimit:    uint64(6000000),
		Era:         5,
		Slot:        0,
	}

	testCreatorAddress = common.HexToAddress("0xa7e558cc6efa1c41270ef4aa227b3dd6b4a3951e")
	testAmount         = big.NewInt(1000000000) // 1 ETH
	testIndex          = uint64(123)
)

func init() {
	stateDb, _ = state.New(common.Hash{}, state.NewDatabase(rawdb.NewMemoryDatabase()), nil)

	from = common.BytesToAddress(testutils.RandomData(20))
	pubKey = common.BytesToBlsPubKey(testutils.RandomData(48))
	withdrawalAddress = common.BytesToAddress(testutils.RandomData(20))
	signature = common.BytesToBlsSig(testutils.RandomData(96))

	eraInfo = era.NewEraInfo(testmodels.TestEra)
}

func TestProcessorDeposit(t *testing.T) {
	ctrl = gomock.NewController(t)
	defer ctrl.Finish()
	msg := NewMockmessage(ctrl)

	bc := NewMockblockchain(ctrl)
	bc.EXPECT().Config().Return(testmodels.TestChainConfig)

	processor := NewProcessor(ctx, stateDb, bc)
	to := processor.GetValidatorsStateAddress()

	depositOperation, err := operation.NewDepositOperation(pubKey, testmodels.Addr1, withdrawalAddress, signature, nil)
	testutils.AssertNoError(t, err)

	opData, err := operation.EncodeToBytes(depositOperation)
	testutils.AssertNoError(t, err)
	cases := []*testmodels.TestCase{
		{
			CaseName: "Deposit: OK",
			TestData: testmodels.TestData{
				Caller: vm.AccountRef(from),
				AddrTo: to,
			},
			Errs: []error{nil},
			Fn: func(c *testmodels.TestCase) {
				v := c.TestData.(testmodels.TestData)

				bal, _ := new(big.Int).SetString("32000000000000000000000", 10)
				processor.state.AddBalance(from, bal)
				balanceFromBfr := processor.state.GetBalance(from)

				msg.EXPECT().Data().AnyTimes().Return(opData)
				msg.EXPECT().TxHash().AnyTimes().Return(common.Hash{})

				call(t, processor, v.Caller, v.AddrTo, value, msg, c.Errs)

				balanceFromAft := processor.state.GetBalance(from)
				balDif := new(big.Int).Sub(balanceFromBfr, balanceFromAft)
				if balDif.Cmp(value) != 0 {
					t.Errorf("Expected balance From ios bad : %d\nactual: %s", 1, balanceFromAft)
				}
			},
		},
		{
			CaseName: "Deposit: ErrTooLowDepositValue (val = nil)",
			TestData: testmodels.TestData{
				Caller: vm.AccountRef(from),
				AddrTo: to,
			},
			Errs: []error{ErrTooLowDepositValue},
			Fn: func(c *testmodels.TestCase) {
				v := c.TestData.(testmodels.TestData)
				call(t, processor, v.Caller, v.AddrTo, nil, msg, c.Errs)
			},
		},
		{
			CaseName: "Deposit: ErrTooLowDepositValue (val = 1 wat)",
			TestData: testmodels.TestData{
				Caller: vm.AccountRef(from),
				AddrTo: to,
			},
			Errs: []error{ErrTooLowDepositValue},
			Fn: func(c *testmodels.TestCase) {
				v := c.TestData.(testmodels.TestData)
				val1, _ := new(big.Int).SetString("1000000000000000000", 10)
				call(t, processor, v.Caller, v.AddrTo, val1, msg, c.Errs)
			},
		},
		{
			CaseName: "Deposit: invalid address to",
			TestData: testmodels.TestData{
				Caller: vm.AccountRef(from),
				AddrTo: from,
			},
			Errs: []error{ErrInvalidToAddress},
			Fn: func(c *testmodels.TestCase) {
				v := c.TestData.(testmodels.TestData)
				call(t, processor, v.Caller, v.AddrTo, nil, msg, c.Errs)
			},
		},
	}

	for _, c := range cases {
		t.Run(c.CaseName, func(t *testing.T) {
			c.Fn(c)
		})
	}
}

func TestTestProcessorDeposit_DelegatingStake(t *testing.T) {
	ctrl = gomock.NewController(t)
	defer ctrl.Finish()

	dsProfitShare, dsStakeShare, dsExit, dsWithdrawal := operation.TestParamsDelegatingStakeRules()

	bc := NewMockblockchain(ctrl)
	bc.EXPECT().Config().Return(testmodels.TestChainConfig).AnyTimes()
	processor := NewProcessor(ctx, stateDb, bc)
	to := processor.GetValidatorsStateAddress()

	rules, _ := operation.NewDelegatingStakeRules(dsProfitShare, dsStakeShare, dsExit, dsWithdrawal)
	trialRules, _ := operation.NewDelegatingStakeRules(dsProfitShare, dsStakeShare, dsExit, dsWithdrawal)
	cases := []*testmodels.TestCase{
		{
			CaseName: "Deposit_DelegatingStake_OK",
			TestData: testmodels.TestData{
				Caller: vm.AccountRef(from),
				AddrTo: to,
			},
			Errs: []error{nil},
			Fn: func(c *testmodels.TestCase) {
				stateDb, _ = state.New(common.Hash{}, state.NewDatabase(rawdb.NewMemoryDatabase()), nil)
				bc := NewMockblockchain(ctrl)
				bc.EXPECT().Config().Return(testmodels.TestChainConfig).AnyTimes()
				processor := NewProcessor(ctx, stateDb, bc)
				// set after DelegateSlot
				processor.ctx.Slot = bc.Config().ForkSlotDelegate
				defer func() {
					processor.ctx.Slot = 0
				}()

				delegateData, err := operation.NewDelegatingStakeData(
					rules,
					321,
					trialRules,
				)
				testutils.AssertNoError(t, err)

				wdrAddr := withdrawalAddress
				pk := pubKey
				depositOperation, err := operation.NewDepositOperation(pk, testmodels.Addr1, wdrAddr, signature, delegateData.Copy())
				testutils.AssertNoError(t, err)

				//set empty rules
				depositOperation.DelegatingStake().Rules = operation.DelegatingStakeRules{}

				opData, err := operation.EncodeToBytes(depositOperation)
				testutils.AssertNoError(t, err)

				v := c.TestData.(testmodels.TestData)

				bal, _ := new(big.Int).SetString("32000000000000000000000", 10)
				processor.state.AddBalance(from, bal)
				balanceFromBfr := processor.state.GetBalance(from)

				msg := NewMockmessage(ctrl)
				msg.EXPECT().Data().AnyTimes().Return(opData)
				msg.EXPECT().TxHash().AnyTimes().Return(common.Hash{})

				call(t, processor, v.Caller, v.AddrTo, value, msg, c.Errs)

				balanceFromAft := processor.state.GetBalance(from)
				balDif := new(big.Int).Sub(balanceFromBfr, balanceFromAft)
				if balDif.Cmp(value) != 0 {
					t.Errorf("Expected balance From ios bad : %d\nactual: %s", 1, balanceFromAft)
				}

				val, err := processor.Storage().GetValidator(processor.state, testmodels.Addr1)
				testutils.AssertNoError(t, err)
				testutils.AssertEqual(t, testmodels.Addr1.Bytes(), val.Address.Bytes())
				testutils.AssertEqual(t, pk.Bytes(), val.PubKey.Bytes())
				testutils.AssertEqual(t, wdrAddr.Bytes(), val.WithdrawalAddress.Bytes())

				//check delegate data
				testutils.AssertEqual(t, dsProfitShare, val.DelegatingStake.Rules.ProfitShare())
				testutils.AssertEqual(t, dsStakeShare, val.DelegatingStake.Rules.StakeShare())
				testutils.AssertEqual(t, dsExit, val.DelegatingStake.Rules.Exit())
				testutils.AssertEqual(t, dsWithdrawal, val.DelegatingStake.Rules.Withdrawal())

				testutils.AssertEqual(t, uint64(321), val.DelegatingStake.TrialPeriod)
				testutils.AssertEqual(t, dsProfitShare, val.DelegatingStake.TrialRules.ProfitShare())
				testutils.AssertEqual(t, dsStakeShare, val.DelegatingStake.TrialRules.StakeShare())
				testutils.AssertEqual(t, dsExit, val.DelegatingStake.TrialRules.Exit())
				testutils.AssertEqual(t, dsWithdrawal, val.DelegatingStake.TrialRules.Withdrawal())
			},
		},
		{
			CaseName: "Deposit_DelegatingStake_no_trial_OK",
			TestData: testmodels.TestData{
				Caller: vm.AccountRef(from),
				AddrTo: to,
			},
			Errs: []error{nil},
			Fn: func(c *testmodels.TestCase) {
				stateDb, _ = state.New(common.Hash{}, state.NewDatabase(rawdb.NewMemoryDatabase()), nil)
				bc := NewMockblockchain(ctrl)
				bc.EXPECT().Config().Return(testmodels.TestChainConfig).AnyTimes()
				processor := NewProcessor(ctx, stateDb, bc)
				// set after DelegateSlot
				processor.ctx.Slot = bc.Config().ForkSlotDelegate
				defer func() {
					processor.ctx.Slot = 0
				}()

				delegateData, err := operation.NewDelegatingStakeData(
					rules,
					321,
					nil,
				)
				testutils.AssertNoError(t, err)

				wdrAddr := withdrawalAddress
				pk := pubKey
				depositOperation, err := operation.NewDepositOperation(pk, testmodels.Addr1, wdrAddr, signature, delegateData)
				testutils.AssertNoError(t, err)

				opData, err := operation.EncodeToBytes(depositOperation)
				testutils.AssertNoError(t, err)

				v := c.TestData.(testmodels.TestData)

				bal, _ := new(big.Int).SetString("32000000000000000000000", 10)
				processor.state.AddBalance(from, bal)
				balanceFromBfr := processor.state.GetBalance(from)

				msg := NewMockmessage(ctrl)
				msg.EXPECT().Data().AnyTimes().Return(opData)
				msg.EXPECT().TxHash().AnyTimes().Return(common.Hash{})

				call(t, processor, v.Caller, v.AddrTo, value, msg, c.Errs)

				balanceFromAft := processor.state.GetBalance(from)
				balDif := new(big.Int).Sub(balanceFromBfr, balanceFromAft)
				if balDif.Cmp(value) != 0 {
					t.Errorf("Expected balance From ios bad : %d\nactual: %s", 1, balanceFromAft)
				}

				val, err := processor.Storage().GetValidator(processor.state, testmodels.Addr1)
				testutils.AssertNoError(t, err)
				testutils.AssertEqual(t, testmodels.Addr1.Bytes(), val.Address.Bytes())
				testutils.AssertEqual(t, pk.Bytes(), val.PubKey.Bytes())
				testutils.AssertEqual(t, wdrAddr.Bytes(), val.WithdrawalAddress.Bytes())

				//check delegate data
				testutils.AssertEqual(t, dsProfitShare, val.DelegatingStake.Rules.ProfitShare())
				testutils.AssertEqual(t, dsStakeShare, val.DelegatingStake.Rules.StakeShare())
				testutils.AssertEqual(t, dsExit, val.DelegatingStake.Rules.Exit())
				testutils.AssertEqual(t, dsWithdrawal, val.DelegatingStake.Rules.Withdrawal())

				testutils.AssertEqual(t, uint64(321), val.DelegatingStake.TrialPeriod)
				testutils.AssertEqual(t, make(map[common.Address]uint8), val.DelegatingStake.TrialRules.ProfitShare())
				testutils.AssertEqual(t, make(map[common.Address]uint8), val.DelegatingStake.TrialRules.StakeShare())
				testutils.AssertEqual(t, make([]common.Address, 0), val.DelegatingStake.TrialRules.Exit())
				testutils.AssertEqual(t, make([]common.Address, 0), val.DelegatingStake.TrialRules.Withdrawal())
			},
		},
		{
			CaseName: "Deposit_DelegatingStake_validator_exists_OK",
			TestData: testmodels.TestData{
				Caller: vm.AccountRef(from),
				AddrTo: to,
			},
			Errs: []error{nil},
			Fn: func(c *testmodels.TestCase) {
				stateDb, _ = state.New(common.Hash{}, state.NewDatabase(rawdb.NewMemoryDatabase()), nil)
				bc := NewMockblockchain(ctrl)
				bc.EXPECT().Config().Return(testmodels.TestChainConfig).AnyTimes()
				processor := NewProcessor(ctx, stateDb, bc)
				// set after DelegateSlot
				processor.ctx.Slot = bc.Config().ForkSlotDelegate
				defer func() {
					processor.ctx.Slot = 0
				}()

				delegateData, err := operation.NewDelegatingStakeData(
					rules,
					321,
					trialRules,
				)
				testutils.AssertNoError(t, err)

				wdrAddr := withdrawalAddress
				pk := pubKey
				depositOperation, err := operation.NewDepositOperation(pk, testmodels.Addr1, wdrAddr, signature, delegateData)
				testutils.AssertNoError(t, err)

				//create existed validator
				validator := storage.NewValidator(depositOperation.PubKey(), depositOperation.CreatorAddress(), &wdrAddr)
				validator.DelegatingStake = depositOperation.DelegatingStake()
				err = processor.Storage().SetValidator(processor.state, validator)
				testutils.AssertNoError(t, err)

				opData, err := operation.EncodeToBytes(depositOperation)
				testutils.AssertNoError(t, err)

				v := c.TestData.(testmodels.TestData)

				bal, _ := new(big.Int).SetString("32000000000000000000000", 10)
				processor.state.AddBalance(from, bal)
				balanceFromBfr := processor.state.GetBalance(from)

				msg := NewMockmessage(ctrl)
				msg.EXPECT().Data().AnyTimes().Return(opData)
				msg.EXPECT().TxHash().AnyTimes().Return(common.Hash{})

				call(t, processor, v.Caller, v.AddrTo, value, msg, c.Errs)

				balanceFromAft := processor.state.GetBalance(from)
				balDif := new(big.Int).Sub(balanceFromBfr, balanceFromAft)
				if balDif.Cmp(value) != 0 {
					t.Errorf("Expected balance From ios bad : %d\nactual: %s", 1, balanceFromAft)
				}

				val, err := processor.Storage().GetValidator(processor.state, testmodels.Addr1)
				testutils.AssertNoError(t, err)
				testutils.AssertEqual(t, testmodels.Addr1.Bytes(), val.Address.Bytes())
				testutils.AssertEqual(t, pk.Bytes(), val.PubKey.Bytes())
				testutils.AssertEqual(t, wdrAddr.Bytes(), val.WithdrawalAddress.Bytes())

				//check delegate data
				testutils.AssertEqual(t, dsProfitShare, val.DelegatingStake.Rules.ProfitShare())
				testutils.AssertEqual(t, dsStakeShare, val.DelegatingStake.Rules.StakeShare())
				testutils.AssertEqual(t, dsExit, val.DelegatingStake.Rules.Exit())
				testutils.AssertEqual(t, dsWithdrawal, val.DelegatingStake.Rules.Withdrawal())

				testutils.AssertEqual(t, uint64(321), val.DelegatingStake.TrialPeriod)
				testutils.AssertEqual(t, dsProfitShare, val.DelegatingStake.TrialRules.ProfitShare())
				testutils.AssertEqual(t, dsStakeShare, val.DelegatingStake.TrialRules.StakeShare())
				testutils.AssertEqual(t, dsExit, val.DelegatingStake.TrialRules.Exit())
				testutils.AssertEqual(t, dsWithdrawal, val.DelegatingStake.TrialRules.Withdrawal())
			},
		},

		{
			CaseName: "Deposit_DelegatingStake_validator_exists_&_no_trial_OK",
			TestData: testmodels.TestData{
				Caller: vm.AccountRef(from),
				AddrTo: to,
			},
			Errs: []error{nil},
			Fn: func(c *testmodels.TestCase) {
				stateDb, _ = state.New(common.Hash{}, state.NewDatabase(rawdb.NewMemoryDatabase()), nil)
				bc := NewMockblockchain(ctrl)
				bc.EXPECT().Config().Return(testmodels.TestChainConfig).AnyTimes()
				processor := NewProcessor(ctx, stateDb, bc)
				// set after DelegateSlot
				processor.ctx.Slot = bc.Config().ForkSlotDelegate
				defer func() {
					processor.ctx.Slot = 0
				}()

				delegateData, err := operation.NewDelegatingStakeData(
					rules,
					321,
					nil,
				)
				testutils.AssertNoError(t, err)

				wdrAddr := withdrawalAddress
				pk := pubKey
				depositOperation, err := operation.NewDepositOperation(pk, testmodels.Addr1, wdrAddr, signature, delegateData)
				testutils.AssertNoError(t, err)
				opData, err := operation.EncodeToBytes(depositOperation)
				testutils.AssertNoError(t, err)

				depositOperation.UnmarshalBinary(opData)

				//create existed validator
				validator := storage.NewValidator(depositOperation.PubKey(), depositOperation.CreatorAddress(), &wdrAddr)
				validator.DelegatingStake = depositOperation.DelegatingStake()
				err = processor.Storage().SetValidator(processor.state, validator)
				testutils.AssertNoError(t, err)

				v := c.TestData.(testmodels.TestData)

				bal, _ := new(big.Int).SetString("32000000000000000000000", 10)
				processor.state.AddBalance(from, bal)
				balanceFromBfr := processor.state.GetBalance(from)

				msg := NewMockmessage(ctrl)
				msg.EXPECT().Data().AnyTimes().Return(opData)
				msg.EXPECT().TxHash().AnyTimes().Return(common.Hash{})

				call(t, processor, v.Caller, v.AddrTo, value, msg, c.Errs)

				balanceFromAft := processor.state.GetBalance(from)
				balDif := new(big.Int).Sub(balanceFromBfr, balanceFromAft)
				if balDif.Cmp(value) != 0 {
					t.Errorf("Expected balance From ios bad : %d\nactual: %s", 1, balanceFromAft)
				}

				val, err := processor.Storage().GetValidator(processor.state, testmodels.Addr1)
				testutils.AssertNoError(t, err)
				testutils.AssertEqual(t, testmodels.Addr1.Bytes(), val.Address.Bytes())
				testutils.AssertEqual(t, pk.Bytes(), val.PubKey.Bytes())
				testutils.AssertEqual(t, wdrAddr.Bytes(), val.WithdrawalAddress.Bytes())

				//check delegate data
				testutils.AssertEqual(t, dsProfitShare, val.DelegatingStake.Rules.ProfitShare())
				testutils.AssertEqual(t, dsStakeShare, val.DelegatingStake.Rules.StakeShare())
				testutils.AssertEqual(t, dsExit, val.DelegatingStake.Rules.Exit())
				testutils.AssertEqual(t, dsWithdrawal, val.DelegatingStake.Rules.Withdrawal())

				testutils.AssertEqual(t, uint64(321), val.DelegatingStake.TrialPeriod)
				testutils.AssertEqual(t, make(map[common.Address]uint8), val.DelegatingStake.TrialRules.ProfitShare())
				testutils.AssertEqual(t, make(map[common.Address]uint8), val.DelegatingStake.TrialRules.StakeShare())
				testutils.AssertEqual(t, make([]common.Address, 0), val.DelegatingStake.TrialRules.Exit())
				testutils.AssertEqual(t, make([]common.Address, 0), val.DelegatingStake.TrialRules.Withdrawal())
			},
		},

		{
			CaseName: "Deposit_DelegatingStake_validator_exists_ErrMismatchDelegateData",
			TestData: testmodels.TestData{
				Caller: vm.AccountRef(from),
				AddrTo: to,
			},
			Errs: []error{ErrMismatchDelegateData},
			Fn: func(c *testmodels.TestCase) {
				stateDb, _ = state.New(common.Hash{}, state.NewDatabase(rawdb.NewMemoryDatabase()), nil)
				bc := NewMockblockchain(ctrl)
				bc.EXPECT().Config().Return(testmodels.TestChainConfig).AnyTimes()
				processor := NewProcessor(ctx, stateDb, bc)
				// set after DelegateSlot
				processor.ctx.Slot = bc.Config().ForkSlotDelegate
				defer func() {
					processor.ctx.Slot = 0
				}()

				changedRules, err := operation.NewDelegatingStakeRules(
					map[common.Address]uint8{common.Address{0x16}: 100},
					map[common.Address]uint8{},
					nil,
					[]common.Address{common.Address{0x16}},
				)
				testutils.AssertNoError(t, err)

				delegateData, err := operation.NewDelegatingStakeData(
					rules,
					321,
					changedRules,
				)
				testutils.AssertNoError(t, err)

				wdrAddr := withdrawalAddress
				pk := pubKey
				depositOperation, err := operation.NewDepositOperation(pk, testmodels.Addr1, wdrAddr, signature, delegateData)
				testutils.AssertNoError(t, err)
				opData, err := operation.EncodeToBytes(depositOperation)
				testutils.AssertNoError(t, err)

				depositOperation.UnmarshalBinary(opData)

				//create existed validator
				valDelegateData, err := operation.NewDelegatingStakeData(
					rules,
					321,
					nil,
				)
				testutils.AssertNoError(t, err)
				validator := storage.NewValidator(depositOperation.PubKey(), depositOperation.CreatorAddress(), &wdrAddr)
				validator.DelegatingStake = valDelegateData.Copy()
				err = processor.Storage().SetValidator(processor.state, validator)
				testutils.AssertNoError(t, err)

				v := c.TestData.(testmodels.TestData)

				bal, _ := new(big.Int).SetString("32000000000000000000000", 10)
				processor.state.AddBalance(from, bal)
				//balanceFromBfr := processor.state.GetBalance(from)

				msg := NewMockmessage(ctrl)
				msg.EXPECT().Data().AnyTimes().Return(opData)
				msg.EXPECT().TxHash().AnyTimes().Return(common.Hash{})

				call(t, processor, v.Caller, v.AddrTo, value, msg, c.Errs)

				val, err := processor.Storage().GetValidator(processor.state, testmodels.Addr1)
				testutils.AssertNoError(t, err)
				//check delegate data
				testutils.AssertEqual(t, valDelegateData.Rules.ProfitShare(), val.DelegatingStake.Rules.ProfitShare())
				testutils.AssertEqual(t, valDelegateData.Rules.StakeShare(), val.DelegatingStake.Rules.StakeShare())
				testutils.AssertEqual(t, valDelegateData.Rules.Exit(), val.DelegatingStake.Rules.Exit())
				testutils.AssertEqual(t, valDelegateData.Rules.Withdrawal(), val.DelegatingStake.Rules.Withdrawal())

				testutils.AssertEqual(t, uint64(321), val.DelegatingStake.TrialPeriod)
				testutils.AssertEqual(t, valDelegateData.TrialRules.ProfitShare(), val.DelegatingStake.TrialRules.ProfitShare())
				testutils.AssertEqual(t, valDelegateData.TrialRules.StakeShare(), val.DelegatingStake.TrialRules.StakeShare())
				testutils.AssertEqual(t, valDelegateData.TrialRules.Exit(), val.DelegatingStake.TrialRules.Exit())
				testutils.AssertEqual(t, valDelegateData.TrialRules.Withdrawal(), val.DelegatingStake.TrialRules.Withdrawal())
			},
		},

		{
			CaseName: "Deposit_DelegatingStake_ErrDelegateForkRequire",
			TestData: testmodels.TestData{
				Caller: vm.AccountRef(from),
				AddrTo: to,
			},
			Errs: []error{operation.ErrDelegateForkRequire},
			Fn: func(c *testmodels.TestCase) {
				testChainConfig := testmodels.TestChainConfig
				memForkSlotDelegate := testChainConfig.ForkSlotDelegate
				defer func() {
					testChainConfig.ForkSlotDelegate = memForkSlotDelegate
				}()
				testChainConfig.ForkSlotDelegate = 1000

				bc.EXPECT().Config().Return(testChainConfig).AnyTimes()

				delegateData, err := operation.NewDelegatingStakeData(
					rules,
					321,
					trialRules,
				)
				testutils.AssertNoError(t, err)

				wdrAddr := withdrawalAddress
				pk := pubKey
				depositOperation, err := operation.NewDepositOperation(pk, testmodels.Addr1, wdrAddr, signature, delegateData.Copy())
				testutils.AssertNoError(t, err)

				//set empty rules
				depositOperation.DelegatingStake().Rules = operation.DelegatingStakeRules{}

				opData, err := operation.EncodeToBytes(depositOperation)
				testutils.AssertNoError(t, err)

				v := c.TestData.(testmodels.TestData)

				msg := NewMockmessage(ctrl)
				msg.EXPECT().Data().AnyTimes().Return(opData)
				msg.EXPECT().TxHash().AnyTimes().Return(common.Hash{})
				call(t, processor, v.Caller, v.AddrTo, value, msg, c.Errs)
			},
		},
	}

	for _, c := range cases {
		t.Run(c.CaseName, func(t *testing.T) {
			c.Fn(c)
		})
	}
}

func TestProcessorActivate(t *testing.T) {
	activateOperation, err := operation.NewValidatorSyncOperation(0, types.Activate, initTxHash, procEpoch, 0, testmodels.Addr2, nil, &withdrawalAddress, nil)
	testutils.AssertNoError(t, err)

	ctrl = gomock.NewController(t)
	defer ctrl.Finish()

	msg := NewMockmessage(ctrl)

	db := rawdb.NewMemoryDatabase()
	rawdb.WriteEra(db, eraInfo.Number(), *eraInfo.GetEra())
	bc := NewMockblockchain(ctrl)
	bc.EXPECT().Config().AnyTimes().Return(testmodels.TestChainConfig)
	bc.EXPECT().GetSlotInfo().AnyTimes().Return(&types.SlotInfo{
		GenesisTime:    uint64(time.Now().Unix()),
		SecondsPerSlot: testmodels.TestChainConfig.SecondsPerSlot,
		SlotsPerEpoch:  testmodels.TestChainConfig.SlotsPerEpoch,
	})
	bc.EXPECT().GetEraInfo().AnyTimes().Return(&eraInfo)
	bc.EXPECT().Database().AnyTimes().Return(db)
	bc.EXPECT().GetValidatorSyncData(
		gomock.AssignableToTypeOf(common.Hash{})).
		AnyTimes().Return(&types.ValidatorSync{
		OpType:     activateOperation.OpType(),
		ProcEpoch:  activateOperation.ProcEpoch(),
		Index:      activateOperation.Index(),
		Creator:    activateOperation.Creator(),
		Amount:     activateOperation.Amount(),
		InitTxHash: initTxHash,
	})
	bc.EXPECT().EpochToEra(gomock.AssignableToTypeOf(uint64(0))).AnyTimes().Return(&era.Era{Number: 6})

	processor := NewProcessor(ctx, stateDb, bc)
	to := processor.GetValidatorsStateAddress()

	opData, err := operation.EncodeToBytes(activateOperation)
	testutils.AssertNoError(t, err)
	msg.EXPECT().Data().AnyTimes().Return(opData)
	msg.EXPECT().TxHash().AnyTimes().Return(common.Hash{})

	//add init tx
	depositOperation, err := operation.NewDepositOperation(pubKey, testmodels.Addr2, withdrawalAddress, signature, nil)
	testutils.AssertNoError(t, err)
	initTxData, err := operation.EncodeToBytes(depositOperation)
	testutils.AssertNoError(t, err)
	initTx := types.NewTx(&types.AccessListTx{Data: initTxData})
	bc.EXPECT().GetTransaction(initTxHash).AnyTimes().Return(initTx, common.Hash{}, uint64(0))
	initTxRcp := &types.Receipt{Status: types.ReceiptStatusSuccessful}
	bc.EXPECT().GetTransactionReceipt(initTxHash).AnyTimes().Return(initTxRcp, common.Hash{}, uint64(0))

	cases := []*testmodels.TestCase{
		{
			CaseName: "Activate: Unknown validator",
			TestData: testmodels.TestData{
				Caller: vm.AccountRef(from),
				AddrTo: to,
			},
			Errs: []error{storage.ErrNoStateValidatorInfo},
			Fn: func(c *testmodels.TestCase) {
				v := c.TestData.(testmodels.TestData)

				call(t, processor, v.Caller, v.AddrTo, nil, msg, c.Errs)
			},
		},
		{
			CaseName: "Activate: OK",
			TestData: testmodels.TestData{
				Caller: vm.AccountRef(from),
				AddrTo: to,
			},
			Errs: []error{nil},
			Fn: func(c *testmodels.TestCase) {
				v := c.TestData.(testmodels.TestData)

				validator := storage.NewValidator(pubKey, testmodels.Addr2, &withdrawalAddress)

				err = processor.Storage().SetValidator(processor.state, validator)
				testutils.AssertNoError(t, err)

				val, err := processor.storage.GetValidator(processor.state, testmodels.Addr2)
				testutils.AssertNoError(t, err)

				if val.GetIndex() != math.MaxUint64 {
					t.Fatal()
				}
				if val.GetActivationEra() != math.MaxUint64 {
					t.Fatal()
				}

				call(t, processor, v.Caller, v.AddrTo, value, msg, c.Errs)

				val, err = processor.storage.GetValidator(processor.state, testmodels.Addr2)
				testutils.AssertNoError(t, err)

				testutils.AssertEqual(t, val.GetActivationEra(), testmodels.TestEra.Number+1)
				testutils.AssertEqual(t, val.GetIndex(), activateOperation.Index())

				valList := processor.Storage().GetValidatorsList(processor.state)
				if len(valList) > 1 {
					t.Fatal()
				}

				testutils.AssertEqual(t, validator.Address, valList[0])
			},
		},
		{
			CaseName: "Activate: read era from db",
			TestData: testmodels.TestData{
				Caller: vm.AccountRef(from),
				AddrTo: to,
			},
			Errs: []error{},
			Fn: func(c *testmodels.TestCase) {
				v := c.TestData.(testmodels.TestData)

				validator := storage.NewValidator(pubKey, testmodels.Addr2, &withdrawalAddress)

				err = processor.Storage().SetValidator(processor.state, validator)
				testutils.AssertNoError(t, err)

				val, err := processor.storage.GetValidator(processor.state, testmodels.Addr2)
				testutils.AssertNoError(t, err)

				if val.GetIndex() != math.MaxUint64 {
					t.Fatal()
				}
				if val.GetActivationEra() != math.MaxUint64 {
					t.Fatal()
				}

				processor.ctx.Era = 3
				rawdb.WriteEra(db, 3, era.Era{
					Number: 3,
					From:   50,
					To:     80,
					Root:   common.BytesToHash(testutils.RandomStringInBytes(32)),
				})

				call(t, processor, v.Caller, v.AddrTo, value, msg, c.Errs)

				val, err = processor.storage.GetValidator(processor.state, testmodels.Addr2)
				testutils.AssertNoError(t, err)

				testutils.AssertEqual(t, val.GetActivationEra(), uint64(8))
				testutils.AssertEqual(t, val.GetIndex(), activateOperation.Index())

				valList := processor.Storage().GetValidatorsList(processor.state)
				if len(valList) > 1 {
					t.Fatal()
				}

				testutils.AssertEqual(t, validator.Address, valList[0])
			},
		},
		{
			CaseName: "Activate: epoch in transition period",
			TestData: testmodels.TestData{
				Caller: vm.AccountRef(from),
				AddrTo: to,
			},
			Errs: []error{},
			Fn: func(c *testmodels.TestCase) {
				v := c.TestData.(testmodels.TestData)

				validator := storage.NewValidator(pubKey, testmodels.Addr2, &withdrawalAddress)

				err = processor.Storage().SetValidator(processor.state, validator)
				testutils.AssertNoError(t, err)

				val, err := processor.storage.GetValidator(processor.state, testmodels.Addr2)
				testutils.AssertNoError(t, err)

				if val.GetIndex() != math.MaxUint64 {
					t.Fatal()
				}
				if val.GetActivationEra() != math.MaxUint64 {
					t.Fatal()
				}

				processor.ctx.Slot = 2790
				processor.ctx.Era = 4
				rawdb.WriteEra(db, 3, era.Era{
					Number: 3,
					From:   44,
					To:     66,
					Root:   common.BytesToHash(testutils.RandomStringInBytes(32)),
				})
				rawdb.WriteEra(db, 4, era.Era{
					Number: 4,
					From:   66,
					To:     88,
					Root:   common.BytesToHash(testutils.RandomStringInBytes(32)),
				})

				call(t, processor, v.Caller, v.AddrTo, value, msg, c.Errs)

				val, err = processor.storage.GetValidator(processor.state, testmodels.Addr2)
				testutils.AssertNoError(t, err)

				testutils.AssertEqual(t, val.GetActivationEra(), testmodels.TestEra.Number+1)
				testutils.AssertEqual(t, val.GetIndex(), activateOperation.Index())

				valList := processor.Storage().GetValidatorsList(processor.state)
				if len(valList) > 1 {
					t.Fatal()
				}

				testutils.AssertEqual(t, validator.Address, valList[0])
			},
		},
		{
			CaseName: "Activate:no logs before DelegateFork",
			TestData: testmodels.TestData{
				Caller: vm.AccountRef(from),
				AddrTo: to,
			},
			Errs: []error{nil},
			Fn: func(c *testmodels.TestCase) {
				stateDb1, _ := state.New(common.Hash{}, state.NewDatabase(rawdb.NewMemoryDatabase()), nil)
				processor := NewProcessor(ctx, stateDb1, bc)
				processor.ctx.Slot = 0
				//check log: no log before delegate fork
				testutils.AssertEqual(t, 0, len(processor.state.Logs()))

				v := c.TestData.(testmodels.TestData)
				validator := storage.NewValidator(pubKey, testmodels.Addr2, &withdrawalAddress)
				err = processor.Storage().SetValidator(processor.state, validator)
				testutils.AssertNoError(t, err)

				call(t, processor, v.Caller, v.AddrTo, value, msg, c.Errs)

				//check log: no log before delegate fork
				testutils.AssertEqual(t, 0, len(processor.state.Logs()))
			},
		},
		{
			CaseName: "Activate: add logs after DelegateFork",
			TestData: testmodels.TestData{
				Caller: vm.AccountRef(from),
				AddrTo: to,
			},
			Errs: []error{nil},
			Fn: func(c *testmodels.TestCase) {
				stateDb, _ = state.New(common.Hash{}, state.NewDatabase(rawdb.NewMemoryDatabase()), nil)
				processor = NewProcessor(ctx, stateDb, bc)
				// set after DelegateSlot
				processor.ctx.Slot = bc.Config().ForkSlotDelegate

				v := c.TestData.(testmodels.TestData)
				validator := storage.NewValidator(pubKey, testmodels.Addr2, &withdrawalAddress)
				err = processor.Storage().SetValidator(processor.state, validator)
				testutils.AssertNoError(t, err)

				call(t, processor, v.Caller, v.AddrTo, value, msg, c.Errs)

				val, err := processor.storage.GetValidator(processor.state, testmodels.Addr2)
				testutils.AssertNoError(t, err)

				//check log
				log := processor.state.Logs()[0]
				expLogData, err := txlog.PackActivateLogData(initTxHash, val.Address, procEpoch, val.Index)
				testutils.AssertNoError(t, err)
				testutils.AssertEqual(t, processor.GetValidatorsStateAddress(), log.Address)
				testutils.AssertEqual(t, fmt.Sprintf("%#x", expLogData), fmt.Sprintf("%#x", log.Data))
				//topic 0
				testutils.AssertEqual(t, txlog.EvtActivateLogSignature, log.Topics[0])
				//topic 1
				testutils.AssertEqual(t, val.Address.Hash(), log.Topics[1])
				//topic 3
				testutils.AssertEqual(t, initTxHash, log.Topics[2])
			},
		},
	}

	for _, c := range cases {
		t.Run(c.CaseName, func(t *testing.T) {
			c.Fn(c)
		})
	}
}

func TestProcessorExit(t *testing.T) {
	ctrl = gomock.NewController(t)
	defer ctrl.Finish()

	msg := NewMockmessage(ctrl)

	eraInfo := era.NewEraInfo(testmodels.TestEra)
	bc := NewMockblockchain(ctrl)
	bc.EXPECT().Config().Return(testmodels.TestChainConfig)
	bc.EXPECT().GetEraInfo().AnyTimes().Return(&eraInfo)

	processor := NewProcessor(ctx, stateDb, bc)
	to := processor.GetValidatorsStateAddress()

	exitOperation, err := operation.NewExitOperation(pubKey, testmodels.Addr3, &procEpoch)
	testutils.AssertNoError(t, err)

	opData, err := operation.EncodeToBytes(exitOperation)
	testutils.AssertNoError(t, err)
	msg.EXPECT().Data().AnyTimes().Return(opData)
	msg.EXPECT().TxHash().AnyTimes().Return(common.Hash{})

	cases := []*testmodels.TestCase{
		{
			CaseName: "Exit: Unknown validator",
			TestData: testmodels.TestData{
				Caller: vm.AccountRef(from),
				AddrTo: processor.GetValidatorsStateAddress(),
			},
			Errs: []error{storage.ErrNoStateValidatorInfo},
			Fn: func(c *testmodels.TestCase) {
				v := c.TestData.(testmodels.TestData)
				call(t, processor, v.Caller, v.AddrTo, nil, msg, c.Errs)
			},
		},
		{
			CaseName: "Exit: invalid to address",
			TestData: testmodels.TestData{
				Caller: vm.AccountRef(from),
				AddrTo: testmodels.Addr1,
			},
			Errs: []error{ErrInvalidToAddress},
			Fn: func(c *testmodels.TestCase) {
				v := c.TestData.(testmodels.TestData)
				call(t, processor, v.Caller, v.AddrTo, nil, msg, c.Errs)
			},
		},
		{
			CaseName: "Exit: not activated validator",
			TestData: testmodels.TestData{
				Caller: vm.AccountRef(from),
				AddrTo: to,
			},
			Errs: []error{ErrNotActivatedValidator},
			Fn: func(c *testmodels.TestCase) {
				v := c.TestData.(testmodels.TestData)

				validator := storage.NewValidator(pubKey, testmodels.Addr3, &withdrawalAddress)

				err = processor.Storage().SetValidator(processor.state, validator)
				testutils.AssertNoError(t, err)

				call(t, processor, v.Caller, v.AddrTo, value, msg, c.Errs)
			},
		},
		{
			CaseName: "Exit: validator is exited",
			TestData: testmodels.TestData{
				Caller: vm.AccountRef(from),
				AddrTo: to,
			},
			Errs: []error{ErrValidatorIsOut},
			Fn: func(c *testmodels.TestCase) {
				v := c.TestData.(testmodels.TestData)

				validator := storage.NewValidator(pubKey, testmodels.Addr3, &withdrawalAddress)
				validator.ActivationEra = 0
				validator.ExitEra = procEpoch

				err = processor.Storage().SetValidator(processor.state, validator)
				testutils.AssertNoError(t, err)

				call(t, processor, v.Caller, v.AddrTo, value, msg, c.Errs)
			},
		},
		{
			CaseName: "Exit: invalid from address",
			TestData: testmodels.TestData{
				Caller: vm.AccountRef(from),
				AddrTo: to,
			},
			Errs: []error{ErrInvalidFromAddresses},
			Fn: func(c *testmodels.TestCase) {
				v := c.TestData.(testmodels.TestData)

				validator := storage.NewValidator(pubKey, testmodels.Addr3, &withdrawalAddress)
				validator.ActivationEra = 0

				err = processor.Storage().SetValidator(processor.state, validator)
				testutils.AssertNoError(t, err)

				call(t, processor, v.Caller, v.AddrTo, value, msg, c.Errs)
			},
		},
		{
			CaseName: "Exit: OK",
			TestData: testmodels.TestData{
				Caller: vm.AccountRef(withdrawalAddress),
				AddrTo: to,
			},
			Errs: []error{nil},
			Fn: func(c *testmodels.TestCase) {
				v := c.TestData.(testmodels.TestData)

				validator := storage.NewValidator(pubKey, testmodels.Addr3, &withdrawalAddress)
				validator.ActivationEra = 0

				err = processor.Storage().SetValidator(processor.state, validator)
				testutils.AssertNoError(t, err)

				call(t, processor, v.Caller, v.AddrTo, value, msg, c.Errs)
			},
		},
	}

	for _, c := range cases {
		t.Run(c.CaseName, func(t *testing.T) {
			c.Fn(c)
		})
	}
}

func TestProcessorExit_DelegatingStake(t *testing.T) {
	ctrl = gomock.NewController(t)
	defer ctrl.Finish()

	msg := NewMockmessage(ctrl)

	eraInfo := era.NewEraInfo(testmodels.TestEra)
	bc := NewMockblockchain(ctrl)
	bc.EXPECT().Config().Return(testmodels.TestChainConfig)
	bc.EXPECT().GetEraInfo().AnyTimes().Return(&eraInfo)

	processor := NewProcessor(ctx, stateDb, bc)
	to := processor.GetValidatorsStateAddress()

	dsProfitShare, dsStakeShare, dsExit, dsWithdrawal := operation.TestParamsDelegatingStakeRules()
	rules, _ := operation.NewDelegatingStakeRules(dsProfitShare, dsStakeShare, dsExit, dsWithdrawal)
	trialRules, _ := operation.NewDelegatingStakeRules(dsProfitShare, dsStakeShare, dsExit, dsWithdrawal)

	exitOperation, err := operation.NewExitOperation(pubKey, testmodels.Addr1, &procEpoch)
	testutils.AssertNoError(t, err)

	opData, err := operation.EncodeToBytes(exitOperation)
	testutils.AssertNoError(t, err)
	msg.EXPECT().Data().AnyTimes().Return(opData)
	msg.EXPECT().TxHash().AnyTimes().Return(common.Hash{})

	cases := []*testmodels.TestCase{
		{
			CaseName: "Exit: invalid from address",
			TestData: testmodels.TestData{
				Caller: vm.AccountRef(withdrawalAddress),
				AddrTo: to,
			},
			Errs: []error{ErrSenderRejByDelegate},
			Fn: func(c *testmodels.TestCase) {
				v := c.TestData.(testmodels.TestData)

				stateDb, _ = state.New(common.Hash{}, state.NewDatabase(rawdb.NewMemoryDatabase()), nil)
				bc := NewMockblockchain(ctrl)
				bc.EXPECT().Config().Return(testmodels.TestChainConfig).AnyTimes()
				bc.EXPECT().GetSlotInfo().AnyTimes().Return(&types.SlotInfo{
					GenesisTime:    uint64(time.Now().Unix()),
					SecondsPerSlot: testmodels.TestChainConfig.SecondsPerSlot,
					SlotsPerEpoch:  testmodels.TestChainConfig.SlotsPerEpoch,
				})
				bc.EXPECT().GetEraInfo().AnyTimes().Return(&eraInfo)

				db := rawdb.NewMemoryDatabase()
				rawdb.WriteEra(db, eraInfo.Number(), *eraInfo.GetEra())
				bc.EXPECT().Database().AnyTimes().Return(db)

				processor := NewProcessor(ctx, stateDb, bc)

				//create existed validator
				delegateData, err := operation.NewDelegatingStakeData(rules, 321, trialRules)
				testutils.AssertNoError(t, err)
				depositOp, err := operation.NewDepositOperation(pubKey, testmodels.Addr1, withdrawalAddress, signature, delegateData)
				testutils.AssertNoError(t, err)

				validator := storage.NewValidator(depositOp.PubKey(), depositOp.CreatorAddress(), &withdrawalAddress)
				validator.ActivationEra = eraInfo.GetEra().Number
				validator.DelegatingStake = depositOp.DelegatingStake()
				err = processor.Storage().SetValidator(processor.state, validator)
				testutils.AssertNoError(t, err)

				call(t, processor, v.Caller, v.AddrTo, value, msg, c.Errs)
			},
		},

		{
			CaseName: "Exit: OK",
			TestData: testmodels.TestData{
				Caller: vm.AccountRef(trialRules.Exit()[0]),
				AddrTo: to,
			},
			Errs: []error{nil},
			Fn: func(c *testmodels.TestCase) {
				v := c.TestData.(testmodels.TestData)

				stateDb, _ = state.New(common.Hash{}, state.NewDatabase(rawdb.NewMemoryDatabase()), nil)
				bc := NewMockblockchain(ctrl)
				bc.EXPECT().Config().Return(testmodels.TestChainConfig).AnyTimes()
				bc.EXPECT().GetSlotInfo().AnyTimes().Return(&types.SlotInfo{
					GenesisTime:    uint64(time.Now().Unix()),
					SecondsPerSlot: testmodels.TestChainConfig.SecondsPerSlot,
					SlotsPerEpoch:  testmodels.TestChainConfig.SlotsPerEpoch,
				})
				bc.EXPECT().GetEraInfo().AnyTimes().Return(&eraInfo)

				db := rawdb.NewMemoryDatabase()
				rawdb.WriteEra(db, eraInfo.Number(), *eraInfo.GetEra())
				bc.EXPECT().Database().AnyTimes().Return(db)

				processor := NewProcessor(ctx, stateDb, bc)
				// set after DelegateSlot
				processor.ctx.Slot = bc.Config().ForkSlotDelegate
				processor.ctx.Slot = eraInfo.GetEra().From * bc.GetSlotInfo().SlotsPerEpoch
				processor.ctx.Era = eraInfo.GetEra().Number
				defer func() {
					processor.ctx.Slot = 0
				}()

				//create existed validator
				delegateData, err := operation.NewDelegatingStakeData(rules, 321, trialRules)
				testutils.AssertNoError(t, err)
				depositOp, err := operation.NewDepositOperation(pubKey, testmodels.Addr1, withdrawalAddress, signature, delegateData)
				testutils.AssertNoError(t, err)

				validator := storage.NewValidator(depositOp.PubKey(), depositOp.CreatorAddress(), &withdrawalAddress)
				validator.ActivationEra = eraInfo.GetEra().Number
				validator.DelegatingStake = depositOp.DelegatingStake()
				err = processor.Storage().SetValidator(processor.state, validator)
				testutils.AssertNoError(t, err)

				call(t, processor, v.Caller, v.AddrTo, nil, msg, c.Errs)
			},
		},
	}

	for _, c := range cases {
		t.Run(c.CaseName, func(t *testing.T) {
			c.Fn(c)
		})
	}
}

func TestProcessorDeactivate(t *testing.T) {
	deactivateOp, err := operation.NewValidatorSyncOperation(0, types.Deactivate, initTxHash, procEpoch, 0, testmodels.Addr4, nil, &withdrawalAddress, nil)
	testutils.AssertNoError(t, err)

	ctrl = gomock.NewController(t)
	defer ctrl.Finish()

	msg := NewMockmessage(ctrl)

	db := rawdb.NewMemoryDatabase()
	rawdb.WriteEra(db, eraInfo.Number(), *eraInfo.GetEra())
	bc := NewMockblockchain(ctrl)
	bc.EXPECT().Config().AnyTimes().Return(testmodels.TestChainConfig)
	bc.EXPECT().GetSlotInfo().AnyTimes().Return(&types.SlotInfo{
		GenesisTime:    uint64(time.Now().Unix()),
		SecondsPerSlot: testmodels.TestChainConfig.SecondsPerSlot,
		SlotsPerEpoch:  testmodels.TestChainConfig.SlotsPerEpoch,
	})
	bc.EXPECT().GetEraInfo().AnyTimes().Return(&eraInfo)
	bc.EXPECT().Database().AnyTimes().Return(db)
	bc.EXPECT().GetValidatorSyncData(gomock.AssignableToTypeOf(common.Hash{})).
		AnyTimes().Return(&types.ValidatorSync{
		OpType:     deactivateOp.OpType(),
		ProcEpoch:  deactivateOp.ProcEpoch(),
		Index:      deactivateOp.Index(),
		Creator:    deactivateOp.Creator(),
		Amount:     deactivateOp.Amount(),
		InitTxHash: initTxHash,
	})
	bc.EXPECT().EpochToEra(uint64(100)).AnyTimes().Return(&testmodels.TestEra)

	processor := NewProcessor(ctx, stateDb, bc)
	to := processor.GetValidatorsStateAddress()

	opData, err := operation.EncodeToBytes(deactivateOp)
	testutils.AssertNoError(t, err)
	msg.EXPECT().Data().AnyTimes().Return(opData)
	msg.EXPECT().TxHash().AnyTimes().Return(common.Hash{1, 2, 3})

	//add init tx
	depositOperation, err := operation.NewDepositOperation(pubKey, testmodels.Addr4, withdrawalAddress, signature, nil)
	testutils.AssertNoError(t, err)
	initTxData, err := operation.EncodeToBytes(depositOperation)
	testutils.AssertNoError(t, err)
	initTx := types.NewTx(&types.AccessListTx{Data: initTxData})
	bc.EXPECT().GetTransaction(initTxHash).AnyTimes().Return(initTx, common.Hash{}, uint64(0))
	initTxRcp := &types.Receipt{Status: types.ReceiptStatusSuccessful}
	bc.EXPECT().GetTransactionReceipt(initTxHash).AnyTimes().Return(initTxRcp, common.Hash{}, uint64(0))

	cases := []*testmodels.TestCase{
		{
			CaseName: "Deactivate: Unknown validator",
			TestData: testmodels.TestData{
				Caller: vm.AccountRef(from),
				AddrTo: processor.GetValidatorsStateAddress(),
			},
			Errs: []error{storage.ErrNoStateValidatorInfo},
			Fn: func(c *testmodels.TestCase) {
				v := c.TestData.(testmodels.TestData)
				call(t, processor, v.Caller, v.AddrTo, nil, msg, c.Errs)
			},
		},
		{
			CaseName: "Deactivate: not activated validator",
			TestData: testmodels.TestData{
				Caller: vm.AccountRef(from),
				AddrTo: to,
			},
			Errs: []error{ErrNotActivatedValidator},
			Fn: func(c *testmodels.TestCase) {
				v := c.TestData.(testmodels.TestData)

				validator := storage.NewValidator(pubKey, testmodels.Addr4, &withdrawalAddress)

				err = processor.Storage().SetValidator(processor.state, validator)
				testutils.AssertNoError(t, err)

				call(t, processor, v.Caller, v.AddrTo, value, msg, c.Errs)
			},
		},
		{
			CaseName: "Deactivate: validator is exited",
			TestData: testmodels.TestData{
				Caller: vm.AccountRef(from),
				AddrTo: to,
			},
			Errs: []error{ErrValidatorIsOut},
			Fn: func(c *testmodels.TestCase) {
				v := c.TestData.(testmodels.TestData)

				validator := storage.NewValidator(pubKey, testmodels.Addr4, &withdrawalAddress)
				validator.ActivationEra = 0
				validator.ExitEra = procEpoch

				err = processor.Storage().SetValidator(processor.state, validator)
				testutils.AssertNoError(t, err)

				call(t, processor, v.Caller, v.AddrTo, value, msg, c.Errs)
			},
		},
		{
			CaseName: "Deactivate: OK",
			TestData: testmodels.TestData{
				Caller: vm.AccountRef(withdrawalAddress),
				AddrTo: to,
			},
			Errs: []error{nil},
			Fn: func(c *testmodels.TestCase) {
				v := c.TestData.(testmodels.TestData)

				validator := storage.NewValidator(pubKey, testmodels.Addr4, &withdrawalAddress)
				validator.ActivationEra = 0

				err = processor.Storage().SetValidator(processor.state, validator)
				testutils.AssertNoError(t, err)

				call(t, processor, v.Caller, v.AddrTo, value, msg, c.Errs)

				val, err := processor.storage.GetValidator(processor.state, testmodels.Addr4)
				testutils.AssertNoError(t, err)

				testutils.AssertEqual(t, uint64(9), val.GetExitEra())
			},
		},
		{
			CaseName: "Deactivate: read era from db",
			TestData: testmodels.TestData{
				Caller: vm.AccountRef(from),
				AddrTo: to,
			},
			Errs: []error{},
			Fn: func(c *testmodels.TestCase) {
				v := c.TestData.(testmodels.TestData)

				validator := storage.NewValidator(pubKey, testmodels.Addr4, &withdrawalAddress)
				validator.ActivationEra = 0
				err = processor.Storage().SetValidator(processor.state, validator)
				testutils.AssertNoError(t, err)

				val, err := processor.storage.GetValidator(processor.state, testmodels.Addr4)
				testutils.AssertNoError(t, err)

				processor.ctx.Era = 3
				rawdb.WriteEra(db, 3, era.Era{
					Number: 3,
					From:   50,
					To:     80,
					Root:   common.BytesToHash(testutils.RandomStringInBytes(32)),
				})

				call(t, processor, v.Caller, v.AddrTo, value, msg, c.Errs)

				val, err = processor.storage.GetValidator(processor.state, testmodels.Addr4)
				testutils.AssertNoError(t, err)

				testutils.AssertEqual(t, uint64(9), val.GetExitEra())
			},
		},
		{
			CaseName: "Deactivate: epoch in transition period",
			TestData: testmodels.TestData{
				Caller: vm.AccountRef(from),
				AddrTo: to,
			},
			Errs: []error{},
			Fn: func(c *testmodels.TestCase) {
				v := c.TestData.(testmodels.TestData)

				validator := storage.NewValidator(pubKey, testmodels.Addr4, &withdrawalAddress)
				validator.ActivationEra = 0
				validator.ExitEra = math.MaxUint64
				err = processor.Storage().SetValidator(processor.state, validator)
				testutils.AssertNoError(t, err)

				val, err := processor.storage.GetValidator(processor.state, testmodels.Addr4)
				testutils.AssertNoError(t, err)

				processor.ctx.Slot = 2790
				processor.ctx.Era = 3
				rawdb.WriteEra(db, 3, era.Era{
					Number: 3,
					From:   44,
					To:     66,
					Root:   common.BytesToHash(testutils.RandomStringInBytes(32)),
				})
				rawdb.WriteEra(db, 4, era.Era{
					Number: 4,
					From:   66,
					To:     88,
					Root:   common.BytesToHash(testutils.RandomStringInBytes(32)),
				})

				call(t, processor, v.Caller, v.AddrTo, value, msg, c.Errs)

				val, err = processor.storage.GetValidator(processor.state, testmodels.Addr4)
				testutils.AssertNoError(t, err)

				testutils.AssertEqual(t, uint64(9), val.GetExitEra())
			},
		},

		{
			CaseName: "Deactivate:no logs before DelegateFork",
			TestData: testmodels.TestData{
				Caller: vm.AccountRef(withdrawalAddress),
				AddrTo: to,
			},
			Errs: []error{nil},
			Fn: func(c *testmodels.TestCase) {
				stateDb1, _ := state.New(common.Hash{}, state.NewDatabase(rawdb.NewMemoryDatabase()), nil)
				processor := NewProcessor(ctx, stateDb1, bc)
				processor.ctx.Slot = 0
				//check log: no log before delegate fork
				testutils.AssertEqual(t, 0, len(processor.state.Logs()))

				v := c.TestData.(testmodels.TestData)

				validator := storage.NewValidator(pubKey, testmodels.Addr4, &withdrawalAddress)
				validator.ActivationEra = 0

				err = processor.Storage().SetValidator(processor.state, validator)
				testutils.AssertNoError(t, err)

				call(t, processor, v.Caller, v.AddrTo, value, msg, c.Errs)

				//check log: no log before delegate fork
				testutils.AssertEqual(t, 0, len(processor.state.Logs()))
			},
		},
		{
			CaseName: "Deactivate: add logs after DelegateFork",
			TestData: testmodels.TestData{
				Caller: vm.AccountRef(withdrawalAddress),
				AddrTo: to,
			},
			Errs: []error{nil},
			Fn: func(c *testmodels.TestCase) {
				stateDb, _ = state.New(common.Hash{}, state.NewDatabase(rawdb.NewMemoryDatabase()), nil)
				processor = NewProcessor(ctx, stateDb, bc)
				// set after DelegateSlot
				processor.ctx.Slot = bc.Config().ForkSlotDelegate

				v := c.TestData.(testmodels.TestData)

				validator := storage.NewValidator(pubKey, testmodels.Addr4, &withdrawalAddress)
				validator.ActivationEra = 0
				validator.Index = 0

				err = processor.Storage().SetValidator(processor.state, validator)
				testutils.AssertNoError(t, err)

				call(t, processor, v.Caller, v.AddrTo, value, msg, c.Errs)

				val, err := processor.storage.GetValidator(processor.state, testmodels.Addr4)
				testutils.AssertNoError(t, err)

				//check log
				log := processor.state.Logs()[0]
				expLogData, err := txlog.PackDeactivateLogData(initTxHash, val.Address, procEpoch, val.Index)
				testutils.AssertNoError(t, err)
				testutils.AssertEqual(t, processor.GetValidatorsStateAddress(), log.Address)
				testutils.AssertEqual(t, fmt.Sprintf("%#x", expLogData), fmt.Sprintf("%#x", log.Data))
				//topic 0
				testutils.AssertEqual(t, txlog.EvtDeactivateLogSignature, log.Topics[0])
				//topic 1
				testutils.AssertEqual(t, val.Address.Hash(), log.Topics[1])
				//topic 3
				testutils.AssertEqual(t, initTxHash, log.Topics[2])

			},
		},
	}

	for _, c := range cases {
		t.Run(c.CaseName, func(t *testing.T) {
			c.Fn(c)
		})
	}
}

func TestProcessorWithdrawal(t *testing.T) {
	ctrl = gomock.NewController(t)
	defer ctrl.Finish()
	msg := NewMockmessage(ctrl)

	bc := NewMockblockchain(ctrl)
	bc.EXPECT().Config().AnyTimes().Return(testmodels.TestChainConfig)

	processor := NewProcessor(ctx, stateDb, bc)
	to := processor.GetValidatorsStateAddress()

	withdrawalOperation, err := operation.NewWithdrawalOperation(testmodels.Addr5, value)
	testutils.AssertNoError(t, err)

	opData, err := operation.EncodeToBytes(withdrawalOperation)
	testutils.AssertNoError(t, err)
	msg.EXPECT().Data().AnyTimes().Return(opData)
	msg.EXPECT().TxHash().AnyTimes().Return(common.Hash{0x11})

	cases := []*testmodels.TestCase{
		{
			CaseName: "Withdrawal: invalid address to",
			TestData: testmodels.TestData{
				Caller: vm.AccountRef(from),
				AddrTo: testmodels.Addr1,
			},
			Errs: []error{ErrInvalidToAddress},
			Fn: func(c *testmodels.TestCase) {
				v := c.TestData.(testmodels.TestData)
				call(t, processor, v.Caller, v.AddrTo, nil, msg, c.Errs)
			},
		},
		{
			CaseName: "Withdrawal: invalid address from",
			TestData: testmodels.TestData{
				Caller: vm.AccountRef(from),
				AddrTo: to,
			},
			Errs: []error{ErrInvalidFromAddresses},
			Fn: func(c *testmodels.TestCase) {
				v := c.TestData.(testmodels.TestData)
				validator := storage.NewValidator(pubKey, testmodels.Addr5, &withdrawalAddress)
				err = processor.Storage().SetValidator(processor.state, validator)
				testutils.AssertNoError(t, err)
				call(t, processor, v.Caller, v.AddrTo, nil, msg, c.Errs)
			},
		},
		{
			CaseName: "Withdrawal: not activated validator",
			TestData: testmodels.TestData{
				Caller: vm.AccountRef(withdrawalAddress),
				AddrTo: to,
			},
			Errs: []error{ErrInvalidFromAddresses},
			Fn: func(c *testmodels.TestCase) {
				v := c.TestData.(testmodels.TestData)
				validator := storage.NewValidator(pubKey, testmodels.Addr5, &withdrawalAddress)
				err = processor.Storage().SetValidator(processor.state, validator)
				testutils.AssertNoError(t, err)
				call(t, processor, v.Caller, v.AddrTo, value, msg, c.Errs)
			},
		},
		{
			CaseName: "Withdrawal: insufficient funds",
			TestData: testmodels.TestData{
				Caller: vm.AccountRef(withdrawalAddress),
				AddrTo: to,
			},
			Errs: []error{ErrInsufficientFundsForOp},
			Fn: func(c *testmodels.TestCase) {
				v := c.TestData.(testmodels.TestData)
				validator := storage.NewValidator(pubKey, testmodels.Addr5, &withdrawalAddress)
				validator.AddStake(withdrawalAddress, big.NewInt(3200/4*2))
				err = processor.Storage().SetValidator(processor.state, validator)
				testutils.AssertNoError(t, err)
				txVal := big.NewInt(3200 / 4 * 3)
				call(t, processor, v.Caller, v.AddrTo, txVal, msg, c.Errs)
			},
		},
		{
			CaseName: "Withdrawal: OK",
			TestData: testmodels.TestData{
				Caller: vm.AccountRef(withdrawalAddress),
				AddrTo: to,
			},
			Errs: []error{nil},
			Fn: func(c *testmodels.TestCase) {
				v := c.TestData.(testmodels.TestData)
				validator := storage.NewValidator(pubKey, testmodels.Addr5, &withdrawalAddress)
				validator.ActivationEra = 0
				err = processor.Storage().SetValidator(processor.state, validator)
				testutils.AssertNoError(t, err)
				call(t, processor, v.Caller, v.AddrTo, value, msg, c.Errs)
			},
		},
	}

	for _, c := range cases {
		t.Run(c.CaseName, func(t *testing.T) {
			c.Fn(c)
		})
	}
}

func TestProcessorWithdrawal_DelegatingStake(t *testing.T) {
	ctrl = gomock.NewController(t)
	defer ctrl.Finish()
	msg := NewMockmessage(ctrl)

	bc := NewMockblockchain(ctrl)
	bc.EXPECT().Config().AnyTimes().Return(testmodels.TestChainConfig)

	processor := NewProcessor(ctx, stateDb, bc)
	to := processor.GetValidatorsStateAddress()

	dsProfitShare, dsStakeShare, dsExit, dsWithdrawal := operation.TestParamsDelegatingStakeRules()
	rules, _ := operation.NewDelegatingStakeRules(dsProfitShare, dsStakeShare, dsExit, dsWithdrawal)
	trialRules, _ := operation.NewDelegatingStakeRules(dsProfitShare, dsStakeShare, dsExit, dsWithdrawal)

	withdrawalOperation, err := operation.NewWithdrawalOperation(testmodels.Addr1, value)
	testutils.AssertNoError(t, err)

	opData, err := operation.EncodeToBytes(withdrawalOperation)
	testutils.AssertNoError(t, err)
	msg.EXPECT().Data().AnyTimes().Return(opData)
	msg.EXPECT().TxHash().AnyTimes().Return(common.Hash{0x11})

	cases := []*testmodels.TestCase{
		{
			CaseName: "Withdrawal: reject withdrawalAddr by delegate",
			TestData: testmodels.TestData{
				Caller: vm.AccountRef(withdrawalAddress),
				AddrTo: to,
			},
			Errs: []error{ErrSenderRejByDelegate},
			Fn: func(c *testmodels.TestCase) {
				v := c.TestData.(testmodels.TestData)

				stateDb, _ = state.New(common.Hash{}, state.NewDatabase(rawdb.NewMemoryDatabase()), nil)
				bc := NewMockblockchain(ctrl)
				bc.EXPECT().Config().Return(testmodels.TestChainConfig).AnyTimes()
				bc.EXPECT().GetSlotInfo().AnyTimes().Return(&types.SlotInfo{
					GenesisTime:    uint64(time.Now().Unix()),
					SecondsPerSlot: testmodels.TestChainConfig.SecondsPerSlot,
					SlotsPerEpoch:  testmodels.TestChainConfig.SlotsPerEpoch,
				})

				db := rawdb.NewMemoryDatabase()
				rawdb.WriteEra(db, eraInfo.Number(), *eraInfo.GetEra())
				bc.EXPECT().Database().AnyTimes().Return(db)

				processor := NewProcessor(ctx, stateDb, bc)

				//create existed validator
				delegateData, err := operation.NewDelegatingStakeData(rules, 321, trialRules)
				testutils.AssertNoError(t, err)
				depositOp, err := operation.NewDepositOperation(pubKey, testmodels.Addr1, withdrawalAddress, signature, delegateData)
				testutils.AssertNoError(t, err)

				validator := storage.NewValidator(depositOp.PubKey(), depositOp.CreatorAddress(), &withdrawalAddress)
				validator.ActivationEra = eraInfo.GetEra().Number
				validator.DelegatingStake = depositOp.DelegatingStake()
				err = processor.Storage().SetValidator(processor.state, validator)
				testutils.AssertNoError(t, err)

				call(t, processor, v.Caller, v.AddrTo, nil, msg, c.Errs)
			},
		},

		{
			CaseName: "Withdrawal: OK",
			TestData: testmodels.TestData{
				Caller: vm.AccountRef(trialRules.Withdrawal()[0]),
				AddrTo: to,
			},
			Errs: []error{nil},
			Fn: func(c *testmodels.TestCase) {
				v := c.TestData.(testmodels.TestData)

				stateDb, _ = state.New(common.Hash{}, state.NewDatabase(rawdb.NewMemoryDatabase()), nil)
				bc := NewMockblockchain(ctrl)
				bc.EXPECT().Config().Return(testmodels.TestChainConfig).AnyTimes()
				bc.EXPECT().GetSlotInfo().AnyTimes().Return(&types.SlotInfo{
					GenesisTime:    uint64(time.Now().Unix()),
					SecondsPerSlot: testmodels.TestChainConfig.SecondsPerSlot,
					SlotsPerEpoch:  testmodels.TestChainConfig.SlotsPerEpoch,
				})

				db := rawdb.NewMemoryDatabase()
				rawdb.WriteEra(db, eraInfo.Number(), *eraInfo.GetEra())
				bc.EXPECT().Database().AnyTimes().Return(db)

				processor := NewProcessor(ctx, stateDb, bc)
				// set after DelegateSlot
				processor.ctx.Slot = bc.Config().ForkSlotDelegate
				processor.ctx.Slot = eraInfo.GetEra().From * bc.GetSlotInfo().SlotsPerEpoch
				processor.ctx.Era = eraInfo.GetEra().Number
				defer func() {
					processor.ctx.Slot = 0
				}()

				//create existed validator
				delegateData, err := operation.NewDelegatingStakeData(rules, 321, trialRules)
				testutils.AssertNoError(t, err)
				depositOp, err := operation.NewDepositOperation(pubKey, testmodels.Addr1, withdrawalAddress, signature, delegateData)
				testutils.AssertNoError(t, err)

				validator := storage.NewValidator(depositOp.PubKey(), depositOp.CreatorAddress(), &withdrawalAddress)
				validator.ActivationEra = eraInfo.GetEra().Number
				validator.DelegatingStake = depositOp.DelegatingStake()
				err = processor.Storage().SetValidator(processor.state, validator)
				testutils.AssertNoError(t, err)

				call(t, processor, v.Caller, v.AddrTo, nil, msg, c.Errs)
			},
		},
	}

	for _, c := range cases {
		t.Run(c.CaseName, func(t *testing.T) {
			c.Fn(c)
		})
	}
}

func TestProcessorUpdateBalance(t *testing.T) {
	updateBalanceOperation, err := operation.NewValidatorSyncOperation(0, types.UpdateBalance, initTxHash, procEpoch, 0, testmodels.Addr6, value, &withdrawalAddress, nil)
	testutils.AssertNoError(t, err)

	ctrl = gomock.NewController(t)
	defer ctrl.Finish()

	msg := NewMockmessage(ctrl)

	bc := NewMockblockchain(ctrl)
	bc.EXPECT().Config().Return(testmodels.TestChainConfig).AnyTimes()

	bc.EXPECT().GetSlotInfo().AnyTimes().Return(&types.SlotInfo{
		GenesisTime:    uint64(time.Now().Unix()),
		SecondsPerSlot: testmodels.TestChainConfig.SecondsPerSlot,
		SlotsPerEpoch:  testmodels.TestChainConfig.SlotsPerEpoch,
	})
	bc.EXPECT().GetValidatorSyncData(
		gomock.AssignableToTypeOf(common.Hash{})).
		AnyTimes().Return(&types.ValidatorSync{
		OpType:     updateBalanceOperation.OpType(),
		ProcEpoch:  updateBalanceOperation.ProcEpoch(),
		Index:      updateBalanceOperation.Index(),
		Creator:    updateBalanceOperation.Creator(),
		Amount:     updateBalanceOperation.Amount(),
		InitTxHash: initTxHash,
	})
	bc.EXPECT().EpochToEra(uint64(100)).AnyTimes().Return(&testmodels.TestEra)

	processor := NewProcessor(ctx, stateDb, bc)
	to := processor.GetValidatorsStateAddress()

	opData, err := operation.EncodeToBytes(updateBalanceOperation)
	testutils.AssertNoError(t, err)
	msg.EXPECT().Data().AnyTimes().Return(opData)
	msg.EXPECT().TxHash().AnyTimes().Return(common.Hash{})

	//add init tx
	depositOperation, err := operation.NewWithdrawalOperation(testmodels.Addr6, new(big.Int))
	testutils.AssertNoError(t, err)
	initTxData, err := operation.EncodeToBytes(depositOperation)
	testutils.AssertNoError(t, err)
	initTx := types.NewTx(&types.AccessListTx{Data: initTxData})
	bc.EXPECT().GetTransaction(initTxHash).AnyTimes().Return(initTx, common.Hash{}, uint64(0))
	initTxRcp := &types.Receipt{Status: types.ReceiptStatusSuccessful}
	bc.EXPECT().GetTransactionReceipt(initTxHash).AnyTimes().Return(initTxRcp, common.Hash{}, uint64(0))

	cases := []*testmodels.TestCase{
		{
			CaseName: "UpdateBalance: unknown validator",
			TestData: testmodels.TestData{
				Caller: vm.AccountRef(from),
				AddrTo: to,
			},
			Errs: []error{storage.ErrNoStateValidatorInfo},
			Fn: func(c *testmodels.TestCase) {
				v := c.TestData.(testmodels.TestData)
				call(t, processor, v.Caller, v.AddrTo, nil, msg, c.Errs)
			},
		},
		{
			CaseName: "UpdateBalance: OK",
			TestData: testmodels.TestData{
				Caller: vm.AccountRef(withdrawalAddress),
				AddrTo: to,
			},
			Errs: []error{nil},
			Fn: func(c *testmodels.TestCase) {
				v := c.TestData.(testmodels.TestData)
				validator := storage.NewValidator(pubKey, testmodels.Addr6, &withdrawalAddress)
				validator.ActivationEra = 0
				validator.ExitEra = procEpoch
				err = processor.Storage().SetValidator(processor.state, validator)
				testutils.AssertNoError(t, err)
				call(t, processor, v.Caller, v.AddrTo, value, msg, c.Errs)
			},
		},
		{
			CaseName: "UpdateBalance: not activated validator OK",
			TestData: testmodels.TestData{
				Caller: vm.AccountRef(withdrawalAddress),
				AddrTo: to,
			},
			Errs: []error{},
			Fn: func(c *testmodels.TestCase) {
				v := c.TestData.(testmodels.TestData)
				validator := storage.NewValidator(pubKey, testmodels.Addr6, &withdrawalAddress)
				err = processor.Storage().SetValidator(processor.state, validator)
				testutils.AssertNoError(t, err)
				call(t, processor, v.Caller, v.AddrTo, value, msg, c.Errs)
			},
		},
		{
			CaseName: "UpdateBalance: no logs before DelegateFork",
			TestData: testmodels.TestData{
				Caller: vm.AccountRef(withdrawalAddress),
				AddrTo: to,
			},
			Errs: []error{nil},
			Fn: func(c *testmodels.TestCase) {
				stateDb1, _ := state.New(common.Hash{}, state.NewDatabase(rawdb.NewMemoryDatabase()), nil)
				processor := NewProcessor(ctx, stateDb1, bc)
				processor.ctx.Slot = 0
				//check log: no log before delegate fork
				testutils.AssertEqual(t, 0, len(processor.state.Logs()))

				v := c.TestData.(testmodels.TestData)
				validator := storage.NewValidator(pubKey, testmodels.Addr6, &withdrawalAddress)
				validator.ActivationEra = 0
				validator.ExitEra = procEpoch
				err = processor.Storage().SetValidator(processor.state, validator)
				testutils.AssertNoError(t, err)
				call(t, processor, v.Caller, v.AddrTo, value, msg, c.Errs)

				//check log: no log before delegate fork
				testutils.AssertEqual(t, 0, len(processor.state.Logs()))
			},
		},
		{
			CaseName: "UpdateBalance: add logs after DelegateFork",
			TestData: testmodels.TestData{
				Caller: vm.AccountRef(withdrawalAddress),
				AddrTo: to,
			},
			Errs: []error{nil},
			Fn: func(c *testmodels.TestCase) {
				stateDb, _ = state.New(common.Hash{}, state.NewDatabase(rawdb.NewMemoryDatabase()), nil)
				processor = NewProcessor(ctx, stateDb, bc)
				// set after DelegateSlot
				processor.ctx.Slot = bc.Config().ForkSlotDelegate

				v := c.TestData.(testmodels.TestData)
				validator := storage.NewValidator(pubKey, testmodels.Addr6, &withdrawalAddress)
				validator.ActivationEra = 0
				validator.ExitEra = procEpoch
				err = processor.Storage().SetValidator(processor.state, validator)
				testutils.AssertNoError(t, err)
				call(t, processor, v.Caller, v.AddrTo, value, msg, c.Errs)

				val, err := processor.storage.GetValidator(processor.state, testmodels.Addr6)
				testutils.AssertNoError(t, err)

				//check log
				log := processor.state.Logs()[0]
				expLogData, err := txlog.PackUpdateBalanceLogData(initTxHash, val.Address, procEpoch, updateBalanceOperation.Amount())
				testutils.AssertNoError(t, err)
				testutils.AssertEqual(t, processor.GetValidatorsStateAddress(), log.Address)
				testutils.AssertEqual(t, fmt.Sprintf("%#x", expLogData), fmt.Sprintf("%#x", log.Data))
				//topic 0
				testutils.AssertEqual(t, txlog.EvtUpdateBalanceLogSignature, log.Topics[0])
				//topic 1
				testutils.AssertEqual(t, val.Address.Hash(), log.Topics[1])
				//topic 3
				testutils.AssertEqual(t, initTxHash, log.Topics[2])
				//topic 4
				testutils.AssertEqual(t, val.WithdrawalAddress.Hash(), log.Topics[3])
			},
		},
	}

	for _, c := range cases {
		t.Run(c.CaseName, func(t *testing.T) {
			c.Fn(c)
		})
	}
}

func TestProcessorUpdateBalance_DelegatingStake(t *testing.T) {
	ctrl = gomock.NewController(t)
	defer ctrl.Finish()

	//add init tx
	withdrawalOperation, err := operation.NewWithdrawalOperation(testmodels.Addr6, new(big.Int))
	testutils.AssertNoError(t, err)

	initTxData, err := operation.EncodeToBytes(withdrawalOperation)
	testutils.AssertNoError(t, err)
	initTx := types.NewTx(&types.AccessListTx{Data: initTxData})

	memForkSlotDelegate := testmodels.TestChainConfig.ForkSlotDelegate
	defer func() {
		testmodels.TestChainConfig.ForkSlotDelegate = memForkSlotDelegate
	}()
	testmodels.TestChainConfig.ForkSlotDelegate = 0

	initMock := func() (
		msg *Mockmessage,
		bc *Mockblockchain,
		processor *Processor,
	) {
		stateDb, _ = state.New(common.Hash{}, state.NewDatabase(rawdb.NewMemoryDatabase()), nil)
		msg = NewMockmessage(ctrl)
		msg.EXPECT().TxHash().AnyTimes().Return(common.Hash{})

		db := rawdb.NewMemoryDatabase()
		eraInfo_0 := era.NewEraInfo(era.Era{
			Number: 0,
			From:   0,
			To:     500,
			Root:   common.BytesToHash(testutils.RandomData(32)),
		})
		rawdb.WriteEra(db, eraInfo_0.Number(), *eraInfo_0.GetEra())

		bc = NewMockblockchain(ctrl)
		bc.EXPECT().Config().Return(testmodels.TestChainConfig).AnyTimes()
		bc.EXPECT().GetSlotInfo().AnyTimes().Return(&types.SlotInfo{
			GenesisTime:    uint64(time.Now().Unix()),
			SecondsPerSlot: testmodels.TestChainConfig.SecondsPerSlot,
			SlotsPerEpoch:  testmodels.TestChainConfig.SlotsPerEpoch,
		})
		bc.EXPECT().EpochToEra(uint64(100)).AnyTimes().Return(&testmodels.TestEra)
		bc.EXPECT().GetEraInfo().AnyTimes().Return(&eraInfo)
		bc.EXPECT().Database().AnyTimes().Return(db)
		bc.EXPECT().GetTransaction(initTxHash).Return(initTx, common.Hash{}, uint64(0)).AnyTimes()
		initTxRcp := &types.Receipt{Status: types.ReceiptStatusSuccessful}
		bc.EXPECT().GetTransactionReceipt(initTxHash).AnyTimes().Return(initTxRcp, common.Hash{}, uint64(0))

		processor = NewProcessor(ctx, stateDb, bc)
		// set after DelegateSlot
		processor.ctx.Slot = bc.Config().ForkSlotDelegate

		return
	}

	_, _, proc := initMock()
	to := proc.GetValidatorsStateAddress()

	dsProfitShare, dsStakeShare, dsExit, dsWithdrawal := operation.TestParamsDelegatingStakeRules()
	rules, _ := operation.NewDelegatingStakeRules(dsProfitShare, dsStakeShare, dsExit, dsWithdrawal)
	trialRules, _ := operation.NewDelegatingStakeRules(dsProfitShare, dsStakeShare, dsExit, dsWithdrawal)
	//add delegation data
	delegateData, err := operation.NewDelegatingStakeData(
		rules,
		2,
		trialRules,
	)
	testutils.AssertNoError(t, err)

	cases := []*testmodels.TestCase{
		{
			CaseName: "UpdateBalance: OK (profitShare only)",
			TestData: testmodels.TestData{
				Caller: vm.AccountRef(withdrawalAddress),
				AddrTo: to,
			},
			Errs: []error{nil},
			Fn: func(c *testmodels.TestCase) {
				msg, bc, processor := initMock()

				balance, _ := new(big.Int).SetString("3200000000000000000000", 10)
				opValue, _ := new(big.Int).SetString("200000000000000000000", 10)

				expectBalances := map[common.Address]*big.Int{}
				defer func() {
					for acc, _ := range expectBalances {
						processor.state.Suicide(acc) //reset balances
					}
				}()
				//profitShare: 10%, 30%, 60%
				expectBalances[common.HexToAddress("0x1111111111111111111111111111111111111111")], _ = new(big.Int).SetString("20000000000000000000", 10)
				expectBalances[common.HexToAddress("0x2222222222222222222222222222222222222222")], _ = new(big.Int).SetString("60000000000000000000", 10)
				expectBalances[common.HexToAddress("0x3333333333333333333333333333333333333333")], _ = new(big.Int).SetString("120000000000000000000", 10)
				//stakeShare 70%, 30%
				expectBalances[common.HexToAddress("0x4444444444444444444444444444444444444444")], _ = new(big.Int).SetString("0", 10)
				expectBalances[common.HexToAddress("0x5555555555555555555555555555555555555555")], _ = new(big.Int).SetString("0", 10)

				updateBalanceOperation, err := operation.NewValidatorSyncOperation(
					operation.Ver1,
					types.UpdateBalance,
					initTxHash,
					procEpoch,
					0,
					testmodels.Addr6,
					opValue,
					&withdrawalAddress,
					balance,
				)
				testutils.AssertNoError(t, err)

				bc.EXPECT().GetValidatorSyncData(
					gomock.AssignableToTypeOf(common.Hash{}),
				).Return(&types.ValidatorSync{
					OpType:     updateBalanceOperation.OpType(),
					ProcEpoch:  updateBalanceOperation.ProcEpoch(),
					Index:      updateBalanceOperation.Index(),
					Creator:    updateBalanceOperation.Creator(),
					Amount:     updateBalanceOperation.Amount(),
					Balance:    updateBalanceOperation.Balance(),
					InitTxHash: initTxHash,
				}).AnyTimes()

				opData, err := operation.EncodeToBytes(updateBalanceOperation)
				testutils.AssertNoError(t, err)
				msg.EXPECT().Data().AnyTimes().Return(opData)

				v := c.TestData.(testmodels.TestData)
				validator := storage.NewValidator(pubKey, testmodels.Addr6, &withdrawalAddress)
				validator.DelegatingStake = delegateData
				validator.ActivationEra = 0
				validator.ExitEra = procEpoch
				err = processor.Storage().SetValidator(processor.state, validator)
				testutils.AssertNoError(t, err)
				//not trial rules
				processor.ctx.Slot = validator.ActivationEra + delegateData.TrialPeriod + 1

				call(t, processor, v.Caller, v.AddrTo, value, msg, c.Errs)

				for acc, expBal := range expectBalances {
					accBal := processor.state.GetBalance(acc)
					if accBal.Cmp(expBal) != 0 {
						t.Errorf("Balance of %#x failed:\nexp=%s\ngot=%s", acc, expBal.String(), accBal.String())
					}
				}

				var expDlgLogData = make(txlog.DelegatingStakeLogData, 0, len(expectBalances))
				for acc, expBal := range expectBalances {
					if expBal.Cmp(common.Big0) == 0 {
						continue
					}
					ruleType := txlog.ProfitShare
					if acc == common.HexToAddress("0x4444444444444444444444444444444444444444") ||
						acc == common.HexToAddress("0x5555555555555555555555555555555555555555") {
						ruleType = txlog.StakeShare
					}
					expDlgLogData = append(expDlgLogData, &txlog.ShareRuleApplying{
						Address:  acc,
						RuleType: ruleType,
						IsTrial:  false,
						Amount:   expBal,
					})
				}

				val, err := processor.storage.GetValidator(processor.state, testmodels.Addr6)
				testutils.AssertNoError(t, err)
				//check log
				log := processor.state.Logs()[0]
				expLogData, err := txlog.PackUpdateBalanceLogData(initTxHash, val.Address, procEpoch, updateBalanceOperation.Amount())
				testutils.AssertNoError(t, err)
				testutils.AssertEqual(t, processor.GetValidatorsStateAddress(), log.Address)
				testutils.AssertEqual(t, fmt.Sprintf("%#x", expLogData), fmt.Sprintf("%#x", log.Data))
				//topic 0
				testutils.AssertEqual(t, txlog.EvtUpdateBalanceLogSignature, log.Topics[0])
				//topic 1
				testutils.AssertEqual(t, val.Address.Hash(), log.Topics[1])
				//topic 3
				testutils.AssertEqual(t, initTxHash, log.Topics[2])
				//no topic 4
				testutils.AssertEqual(t, 3, len(log.Topics))

				//check delegate log
				log = processor.state.Logs()[1]
				expLogData, err = txlog.PackDelegatingStakeLogData(expDlgLogData)
				testutils.AssertNoError(t, err)

				testutils.AssertEqual(t, processor.GetValidatorsStateAddress(), log.Address)
				testutils.AssertEqual(t, fmt.Sprintf("%#x", expLogData), fmt.Sprintf("%#x", log.Data))
				//topic 0
				testutils.AssertEqual(t, txlog.EvtDelegatingStakeSignature, log.Topics[0])

				// delegate ruls topics
				expDlgLogData = expDlgLogData.Sort()
				for i, expBal := range expDlgLogData {
					if expBal.Amount.Cmp(common.Big0) == 0 {
						continue
					}
					if expBal.Address.Hash() != log.Topics[i+1] {
						t.Errorf("Balance of %#x failed:\nexp=%s\ngot=%s", expBal.Address, expBal.Address.Hash(), log.Topics[i])
					}
				}
			},
		},

		{
			CaseName: "UpdateBalance: OK (stakeShare only)",
			TestData: testmodels.TestData{
				Caller: vm.AccountRef(withdrawalAddress),
				AddrTo: to,
			},
			Errs: []error{nil},
			Fn: func(c *testmodels.TestCase) {
				msg, bc, processor := initMock()

				balance, _ := new(big.Int).SetString("3000000000000000000000", 10)
				opValue, _ := new(big.Int).SetString("200000000000000000000", 10)

				expectBalances := map[common.Address]*big.Int{}
				defer func() {
					for acc, _ := range expectBalances {
						processor.state.Suicide(acc) //reset balances
					}
				}()
				//profitShare: 10%, 30%, 60%
				expectBalances[common.HexToAddress("0x1111111111111111111111111111111111111111")], _ = new(big.Int).SetString("0", 10)
				expectBalances[common.HexToAddress("0x2222222222222222222222222222222222222222")], _ = new(big.Int).SetString("0", 10)
				expectBalances[common.HexToAddress("0x3333333333333333333333333333333333333333")], _ = new(big.Int).SetString("0", 10)
				//stakeShare 70%, 30%
				expectBalances[common.HexToAddress("0x4444444444444444444444444444444444444444")], _ = new(big.Int).SetString("140000000000000000000", 10)
				expectBalances[common.HexToAddress("0x5555555555555555555555555555555555555555")], _ = new(big.Int).SetString("60000000000000000000", 10)

				updateBalanceOperation, err := operation.NewValidatorSyncOperation(
					operation.Ver1,
					types.UpdateBalance,
					initTxHash,
					procEpoch,
					0,
					testmodels.Addr6,
					opValue,
					&withdrawalAddress,
					balance,
				)
				testutils.AssertNoError(t, err)
				bc.EXPECT().GetValidatorSyncData(
					gomock.AssignableToTypeOf(common.Hash{})).
					AnyTimes().Return(&types.ValidatorSync{
					OpType:     updateBalanceOperation.OpType(),
					ProcEpoch:  updateBalanceOperation.ProcEpoch(),
					Index:      updateBalanceOperation.Index(),
					Creator:    updateBalanceOperation.Creator(),
					Amount:     updateBalanceOperation.Amount(),
					Balance:    updateBalanceOperation.Balance(),
					InitTxHash: initTxHash,
				})

				opData, err := operation.EncodeToBytes(updateBalanceOperation)
				testutils.AssertNoError(t, err)
				msg.EXPECT().Data().AnyTimes().Return(opData)

				v := c.TestData.(testmodels.TestData)
				validator := storage.NewValidator(pubKey, testmodels.Addr6, &withdrawalAddress)

				validator.DelegatingStake = delegateData

				validator.ActivationEra = 0
				validator.ExitEra = procEpoch
				err = processor.Storage().SetValidator(processor.state, validator)
				testutils.AssertNoError(t, err)
				//not trial rules
				processor.ctx.Slot = validator.ActivationEra + delegateData.TrialPeriod + 1
				call(t, processor, v.Caller, v.AddrTo, value, msg, c.Errs)
				for acc, expBal := range expectBalances {
					accBal := processor.state.GetBalance(acc)
					if accBal.Cmp(expBal) != 0 {
						t.Errorf("Balance of %#x failed:\nexp=%s\ngot=%s", acc, expBal.String(), accBal.String())
					}
				}

				var expDlgLogData = make(txlog.DelegatingStakeLogData, 0, len(expectBalances))
				for acc, expBal := range expectBalances {
					if expBal.Cmp(common.Big0) == 0 {
						continue
					}
					ruleType := txlog.ProfitShare
					if acc == common.HexToAddress("0x4444444444444444444444444444444444444444") ||
						acc == common.HexToAddress("0x5555555555555555555555555555555555555555") {
						ruleType = txlog.StakeShare
					}
					expDlgLogData = append(expDlgLogData, &txlog.ShareRuleApplying{
						Address:  acc,
						RuleType: ruleType,
						IsTrial:  false,
						Amount:   expBal,
					})
				}

				val, err := processor.storage.GetValidator(processor.state, testmodels.Addr6)
				testutils.AssertNoError(t, err)
				//check log
				log := processor.state.Logs()[0]
				expLogData, err := txlog.PackUpdateBalanceLogData(initTxHash, val.Address, procEpoch, updateBalanceOperation.Amount())
				testutils.AssertNoError(t, err)
				testutils.AssertEqual(t, processor.GetValidatorsStateAddress(), log.Address)
				testutils.AssertEqual(t, fmt.Sprintf("%#x", expLogData), fmt.Sprintf("%#x", log.Data))
				//topic 0
				testutils.AssertEqual(t, txlog.EvtUpdateBalanceLogSignature, log.Topics[0])
				//topic 1
				testutils.AssertEqual(t, val.Address.Hash(), log.Topics[1])
				//topic 3
				testutils.AssertEqual(t, initTxHash, log.Topics[2])
				//no topic 4
				testutils.AssertEqual(t, 3, len(log.Topics))

				//check delegate log
				log = processor.state.Logs()[1]
				expLogData, err = txlog.PackDelegatingStakeLogData(expDlgLogData)
				testutils.AssertNoError(t, err)

				testutils.AssertEqual(t, processor.GetValidatorsStateAddress(), log.Address)
				testutils.AssertEqual(t, fmt.Sprintf("%#x", expLogData), fmt.Sprintf("%#x", log.Data))
				//topic 0
				testutils.AssertEqual(t, txlog.EvtDelegatingStakeSignature, log.Topics[0])

				// delegate ruls topics
				expDlgLogData = expDlgLogData.Sort()
				for i, expBal := range expDlgLogData {
					if expBal.Amount.Cmp(common.Big0) == 0 {
						continue
					}
					if expBal.Address.Hash() != log.Topics[i+1] {
						t.Errorf("Balance of %#x failed:\nexp=%s\ngot=%s", expBal.Address, expBal.Address.Hash(), log.Topics[i])
					}
				}
			},
		},

		{
			CaseName: "UpdateBalance: OK (profitShare & stakeShare)",
			TestData: testmodels.TestData{
				Caller: vm.AccountRef(withdrawalAddress),
				AddrTo: to,
			},
			Errs: []error{nil},
			Fn: func(c *testmodels.TestCase) {
				msg, bc, processor := initMock()

				balance, _ := new(big.Int).SetString("3100000000000000000000", 10)
				opValue, _ := new(big.Int).SetString("200000000000000000000", 10)

				expectBalances := map[common.Address]*big.Int{}
				defer func() {
					for acc, _ := range expectBalances {
						processor.state.Suicide(acc) //reset balances
					}
				}()
				//profitShare: 10%, 30%, 60%
				expectBalances[common.HexToAddress("0x1111111111111111111111111111111111111111")], _ = new(big.Int).SetString("10000000000000000000", 10)
				expectBalances[common.HexToAddress("0x2222222222222222222222222222222222222222")], _ = new(big.Int).SetString("30000000000000000000", 10)
				expectBalances[common.HexToAddress("0x3333333333333333333333333333333333333333")], _ = new(big.Int).SetString("60000000000000000000", 10)
				//stakeShare 70%, 30%
				expectBalances[common.HexToAddress("0x4444444444444444444444444444444444444444")], _ = new(big.Int).SetString("70000000000000000000", 10)
				expectBalances[common.HexToAddress("0x5555555555555555555555555555555555555555")], _ = new(big.Int).SetString("30000000000000000000", 10)

				updateBalanceOperation, err := operation.NewValidatorSyncOperation(
					operation.Ver1,
					types.UpdateBalance,
					initTxHash,
					procEpoch,
					0,
					testmodels.Addr6,
					opValue,
					&withdrawalAddress,
					balance,
				)
				testutils.AssertNoError(t, err)

				bc.EXPECT().GetValidatorSyncData(
					gomock.AssignableToTypeOf(common.Hash{})).
					AnyTimes().Return(&types.ValidatorSync{
					OpType:     updateBalanceOperation.OpType(),
					ProcEpoch:  updateBalanceOperation.ProcEpoch(),
					Index:      updateBalanceOperation.Index(),
					Creator:    updateBalanceOperation.Creator(),
					Amount:     updateBalanceOperation.Amount(),
					Balance:    updateBalanceOperation.Balance(),
					InitTxHash: initTxHash,
				})

				opData, err := operation.EncodeToBytes(updateBalanceOperation)
				testutils.AssertNoError(t, err)
				msg.EXPECT().Data().AnyTimes().Return(opData)

				v := c.TestData.(testmodels.TestData)
				validator := storage.NewValidator(pubKey, testmodels.Addr6, &withdrawalAddress)
				validator.DelegatingStake = delegateData
				validator.ActivationEra = 0
				validator.ExitEra = procEpoch
				err = processor.Storage().SetValidator(processor.state, validator)
				testutils.AssertNoError(t, err)
				//not trial rules
				processor.ctx.Slot = validator.ActivationEra + delegateData.TrialPeriod + 1
				call(t, processor, v.Caller, v.AddrTo, value, msg, c.Errs)
				for acc, expBal := range expectBalances {
					accBal := processor.state.GetBalance(acc)
					if accBal.Cmp(expBal) != 0 {
						t.Errorf("Balance of %#x failed:\nexp=%s\ngot=%s", acc, expBal.String(), accBal.String())
					}
				}

				var expDlgLogData = make(txlog.DelegatingStakeLogData, 0, len(expectBalances))
				for acc, expBal := range expectBalances {
					if expBal.Cmp(common.Big0) == 0 {
						continue
					}
					ruleType := txlog.ProfitShare
					if acc == common.HexToAddress("0x4444444444444444444444444444444444444444") ||
						acc == common.HexToAddress("0x5555555555555555555555555555555555555555") {
						ruleType = txlog.StakeShare
					}
					expDlgLogData = append(expDlgLogData, &txlog.ShareRuleApplying{
						Address:  acc,
						RuleType: ruleType,
						IsTrial:  false,
						Amount:   expBal,
					})
				}

				val, err := processor.storage.GetValidator(processor.state, testmodels.Addr6)
				testutils.AssertNoError(t, err)
				//check log
				log := processor.state.Logs()[0]
				expLogData, err := txlog.PackUpdateBalanceLogData(initTxHash, val.Address, procEpoch, updateBalanceOperation.Amount())
				testutils.AssertNoError(t, err)
				testutils.AssertEqual(t, processor.GetValidatorsStateAddress(), log.Address)
				testutils.AssertEqual(t, fmt.Sprintf("%#x", expLogData), fmt.Sprintf("%#x", log.Data))
				//topic 0
				testutils.AssertEqual(t, txlog.EvtUpdateBalanceLogSignature, log.Topics[0])
				//topic 1
				testutils.AssertEqual(t, val.Address.Hash(), log.Topics[1])
				//topic 3
				testutils.AssertEqual(t, initTxHash, log.Topics[2])
				//no topic 4
				testutils.AssertEqual(t, 3, len(log.Topics))

				//check delegate log
				log = processor.state.Logs()[1]
				expLogData, err = txlog.PackDelegatingStakeLogData(expDlgLogData)
				testutils.AssertNoError(t, err)

				testutils.AssertEqual(t, processor.GetValidatorsStateAddress(), log.Address)
				testutils.AssertEqual(t, fmt.Sprintf("%#x", expLogData), fmt.Sprintf("%#x", log.Data))
				//topic 0
				testutils.AssertEqual(t, txlog.EvtDelegatingStakeSignature, log.Topics[0])

				// delegate ruls topics
				expDlgLogData = expDlgLogData.Sort()
				for i, expBal := range expDlgLogData {
					if expBal.Amount.Cmp(common.Big0) == 0 {
						continue
					}
					if expBal.Address.Hash() != log.Topics[i+1] {
						t.Errorf("Balance of %#x failed:\nexp=%s\ngot=%s", expBal.Address, expBal.Address.Hash(), log.Topics[i])
					}
				}
			},
		},
	}

	for _, c := range cases {
		t.Run(c.CaseName, func(t *testing.T) {
			c.Fn(c)
		})
	}
}

func TestProcessorValidatorSyncProcessing(t *testing.T) {
	ctrl = gomock.NewController(t)
	defer ctrl.Finish()

	valSyncData := types.ValidatorSync{
		OpType:     0,
		ProcEpoch:  procEpoch,
		Index:      testIndex,
		Creator:    testCreatorAddress,
		Amount:     testAmount,
		TxHash:     nil,
		InitTxHash: common.Hash{1, 2, 3},
	}

	msg := NewMockmessage(ctrl)

	bc := NewMockblockchain(ctrl)

	defForkSlotDelegate := testmodels.TestChainConfig.ForkSlotDelegate
	testmodels.TestChainConfig.ForkSlotDelegate = math.MaxUint64
	defer func() {
		testmodels.TestChainConfig.ForkSlotDelegate = defForkSlotDelegate
	}()

	bc.EXPECT().Config().AnyTimes().Return(testmodels.TestChainConfig)
	bc.EXPECT().GetSlotInfo().AnyTimes().Return(&types.SlotInfo{
		GenesisTime:    168752223,
		SecondsPerSlot: 4,
		SlotsPerEpoch:  32,
	})

	processor := NewProcessor(ctx, stateDb, bc)

	activateOperation, err := operation.NewValidatorSyncOperation(0, types.Activate, initTxHash, procEpoch, testIndex, testCreatorAddress, big.NewInt(123), &withdrawalAddress, nil)
	testutils.AssertNoError(t, err)

	opData, err := operation.EncodeToBytes(activateOperation)
	testutils.AssertNoError(t, err)
	msg.EXPECT().Data().AnyTimes().Return(opData)
	txHash := crypto.Keccak256Hash(opData)
	msg.EXPECT().TxHash().AnyTimes().Return(txHash)
	cases := []*testmodels.TestCase{
		{
			CaseName: "ErrInvalidOpEpoch",
			TestData: testmodels.TestData{
				Caller: vm.AccountRef(from),
				AddrTo: processor.GetValidatorsStateAddress(),
			},
			Errs: []error{ErrInvalidOpEpoch},
			Fn: func(c *testmodels.TestCase) {
				v := c.TestData.(testmodels.TestData)
				valSyncData.Amount = nil
				bc.EXPECT().GetValidatorSyncData(initTxHash).Return(&valSyncData)
				processor.ctx.Slot = math.MaxUint64 - 1
				call(t, processor, v.Caller, v.AddrTo, value, msg, c.Errs)
				processor.ctx.Slot = 0
			},
		},
		{
			CaseName: "ErrNoSavedValSyncOp",
			TestData: testmodels.TestData{
				Caller: vm.AccountRef(from),
				AddrTo: processor.GetValidatorsStateAddress(),
			},
			Errs: []error{ErrNoSavedValSyncOp},
			Fn: func(c *testmodels.TestCase) {
				v := c.TestData.(testmodels.TestData)
				bc.EXPECT().GetValidatorSyncData(initTxHash).Return(nil)
				call(t, processor, v.Caller, v.AddrTo, value, msg, c.Errs)
			},
		},
		{
			CaseName: "ErrValSyncTxExists",
			TestData: testmodels.TestData{
				Caller: vm.AccountRef(from),
				AddrTo: processor.GetValidatorsStateAddress(),
			},
			Errs: []error{ErrValSyncTxExists},
			Fn: func(c *testmodels.TestCase) {
				v := c.TestData.(testmodels.TestData)
				hash := common.BytesToHash(testutils.RandomStringInBytes(32))
				valSyncData.TxHash = &hash
				valSyncData.InitTxHash = initTxHash
				bc.EXPECT().GetValidatorSyncData(initTxHash).Return(&valSyncData)
				call(t, processor, v.Caller, v.AddrTo, value, msg, c.Errs)
				valSyncData.TxHash = &txHash
			},
		},
		{
			CaseName: "ErrMismatchValSyncOp: different op type",
			TestData: testmodels.TestData{
				Caller: vm.AccountRef(from),
				AddrTo: processor.GetValidatorsStateAddress(),
			},
			Errs: []error{ErrMismatchValSyncOp},
			Fn: func(c *testmodels.TestCase) {
				v := c.TestData.(testmodels.TestData)
				valSyncData.OpType = types.Deactivate
				bc.EXPECT().GetValidatorSyncData(initTxHash).Return(&valSyncData)
				call(t, processor, v.Caller, v.AddrTo, value, msg, c.Errs)
				valSyncData.OpType = types.Activate
			},
		},
		{
			CaseName: "ErrMismatchValSyncOp: different creator",
			TestData: testmodels.TestData{
				Caller: vm.AccountRef(from),
				AddrTo: processor.GetValidatorsStateAddress(),
			},
			Errs: []error{ErrMismatchValSyncOp},
			Fn: func(c *testmodels.TestCase) {
				v := c.TestData.(testmodels.TestData)
				valSyncData.Creator = withdrawalAddress
				bc.EXPECT().GetValidatorSyncData(initTxHash).Return(&valSyncData)
				call(t, processor, v.Caller, v.AddrTo, value, msg, c.Errs)
				valSyncData.Creator = testCreatorAddress
			},
		},
		{
			CaseName: "ErrMismatchValSyncOp: different index",
			TestData: testmodels.TestData{
				Caller: vm.AccountRef(from),
				AddrTo: processor.GetValidatorsStateAddress(),
			},
			Errs: []error{ErrMismatchValSyncOp},
			Fn: func(c *testmodels.TestCase) {
				v := c.TestData.(testmodels.TestData)
				valSyncData.Index = testIndex + 1
				bc.EXPECT().GetValidatorSyncData(initTxHash).Return(&valSyncData)
				call(t, processor, v.Caller, v.AddrTo, value, msg, c.Errs)
				valSyncData.Index = testIndex
			},
		},
		{
			CaseName: "ErrMismatchValSyncOp: different process epoch",
			TestData: testmodels.TestData{
				Caller: vm.AccountRef(from),
				AddrTo: processor.GetValidatorsStateAddress(),
			},
			Errs: []error{ErrMismatchValSyncOp},
			Fn: func(c *testmodels.TestCase) {
				v := c.TestData.(testmodels.TestData)
				valSyncData.ProcEpoch = procEpoch + 1
				bc.EXPECT().GetValidatorSyncData(initTxHash).Return(&valSyncData)
				call(t, processor, v.Caller, v.AddrTo, value, msg, c.Errs)
				valSyncData.ProcEpoch = procEpoch
			},
		},
		{
			CaseName: "ErrMismatchValSyncOp: different amount",
			TestData: testmodels.TestData{
				Caller: vm.AccountRef(from),
				AddrTo: processor.GetValidatorsStateAddress(),
			},
			Errs: []error{ErrMismatchValSyncOp},
			Fn: func(c *testmodels.TestCase) {
				v := c.TestData.(testmodels.TestData)
				valSyncData.Amount = testAmount.Add(testAmount, testAmount)
				bc.EXPECT().GetValidatorSyncData(initTxHash).Return(&valSyncData)
				call(t, processor, v.Caller, v.AddrTo, value, msg, c.Errs)
			},
		},
	}

	for _, c := range cases {
		t.Run(c.CaseName, func(t *testing.T) {
			c.Fn(c)
		})
	}
}

func TestValidatePartialDepositOp(t *testing.T) {
	ctrl = gomock.NewController(t)
	defer ctrl.Finish()

	badPubKey := common.BytesToBlsPubKey(testutils.RandomData(48))
	badWithdrawalAdr := common.BytesToAddress(testutils.RandomData(20))

	dsProfitShare, dsStakeShare, dsExit, dsWithdrawal := operation.TestParamsDelegatingStakeRules()
	rules, _ := operation.NewDelegatingStakeRules(dsProfitShare, dsStakeShare, dsExit, dsWithdrawal)
	trialRules, _ := operation.NewDelegatingStakeRules(dsProfitShare, dsStakeShare, dsExit, dsWithdrawal)
	cases := []*testmodels.TestCase{
		{
			CaseName: "ValidatePartialDepositOp_OK",
			TestData: nil,
			Errs:     []error{nil},
			Fn: func(c *testmodels.TestCase) {
				var err error
				//partial deposit operation
				depositOperation, err := operation.NewDepositOperation(pubKey, testmodels.Addr1, withdrawalAddress, signature, nil)
				testutils.AssertNoError(t, err)
				//create validator
				validator := storage.NewValidator(depositOperation.PubKey(), depositOperation.CreatorAddress(), &withdrawalAddress)
				err = ValidatePartialDepositOp(validator, depositOperation)
				testutils.AssertNoError(t, err)
			},
		},
		{
			CaseName: "ValidatePartialDepositOp_mismatch_pubkey",
			TestData: nil,
			Errs:     []error{nil},
			Fn: func(c *testmodels.TestCase) {
				var expErr error = fmt.Errorf("mismatch validator public key (expect=%#x)", pubKey)
				var err error
				//partial deposit operation
				depositOperation, err := operation.NewDepositOperation(badPubKey, testmodels.Addr1, withdrawalAddress, signature, nil)
				testutils.AssertNoError(t, err)
				//create validator
				validator := storage.NewValidator(pubKey, depositOperation.CreatorAddress(), &withdrawalAddress)
				err = ValidatePartialDepositOp(validator, depositOperation)
				testutils.AssertEqual(t, expErr.Error(), err.Error())
			},
		},
		{
			CaseName: "ValidatePartialDepositOp_mismatch_WithdrawalAdr",
			TestData: nil,
			Errs:     []error{nil},
			Fn: func(c *testmodels.TestCase) {
				var err error
				var expErr error = fmt.Errorf("mismatch validator withdrawal address (expect=%#x)", withdrawalAddress)
				//partial deposit operation
				depositOperation, err := operation.NewDepositOperation(pubKey, testmodels.Addr1, badWithdrawalAdr, signature, nil)
				testutils.AssertNoError(t, err)
				//create validator
				validator := storage.NewValidator(depositOperation.PubKey(), depositOperation.CreatorAddress(), &withdrawalAddress)
				err = ValidatePartialDepositOp(validator, depositOperation)
				testutils.AssertEqual(t, expErr.Error(), err.Error())
			},
		},
		{
			CaseName: "ValidatePartialDepositOp_DelegatingStakeData_OK",
			TestData: nil,
			Errs:     []error{nil},
			Fn: func(c *testmodels.TestCase) {
				var err error
				//partial deposit operation
				delegateData, err := operation.NewDelegatingStakeData(rules, 321, trialRules)
				depositOperation, err := operation.NewDepositOperation(pubKey, testmodels.Addr1, withdrawalAddress, signature, delegateData)
				testutils.AssertNoError(t, err)
				//create validator
				validator := storage.NewValidator(depositOperation.PubKey(), depositOperation.CreatorAddress(), &withdrawalAddress)
				validator.DelegatingStake = depositOperation.DelegatingStake()

				err = ValidatePartialDepositOp(validator, depositOperation)
				testutils.AssertNoError(t, err)
			},
		},
		{
			CaseName: "ValidatePartialDepositOp_mismatch_DelegatingStakeData",
			TestData: nil,
			Errs:     []error{nil},
			Fn: func(c *testmodels.TestCase) {
				var err error
				var expErr error = fmt.Errorf("mismatch validator delegating stake rules")
				//partial deposit operation
				badDelegateData, err := operation.NewDelegatingStakeData(rules, 10, trialRules)
				depositOperation, err := operation.NewDepositOperation(pubKey, testmodels.Addr1, withdrawalAddress, signature, badDelegateData)
				testutils.AssertNoError(t, err)
				//create validator
				validator := storage.NewValidator(depositOperation.PubKey(), depositOperation.CreatorAddress(), &withdrawalAddress)
				delegateData, err := operation.NewDelegatingStakeData(rules, 321, trialRules)
				validator.DelegatingStake = delegateData

				err = ValidatePartialDepositOp(validator, depositOperation)
				testutils.AssertEqual(t, expErr.Error(), err.Error())
			},
		},
	}

	for _, c := range cases {
		t.Run(c.CaseName, func(t *testing.T) {
			c.Fn(c)
		})
	}
}

func call(t *testing.T, processor *Processor, Caller Ref, addrTo common.Address, value *big.Int, msg message, Errs []error) []byte {
	res, err := processor.Call(Caller, addrTo, value, msg)
	if !testutils.CheckError(err, Errs) {
		t.Fatalf("Case failed\nwant errors: %s\nhave errors: %s", Errs, err)
	}

	return res
}
>>>>>>> 25fd4c57
<|MERGE_RESOLUTION|>--- conflicted
+++ resolved
@@ -1,1096 +1,5 @@
 package validator
 
-<<<<<<< HEAD
-//
-//import (
-//	"math"
-//	"math/big"
-//	"testing"
-//	"time"
-//
-//	"github.com/golang/mock/gomock"
-//	"gitlab.waterfall.network/waterfall/protocol/gwat/common"
-//	"gitlab.waterfall.network/waterfall/protocol/gwat/core/rawdb"
-//	"gitlab.waterfall.network/waterfall/protocol/gwat/core/state"
-//	"gitlab.waterfall.network/waterfall/protocol/gwat/core/types"
-//	"gitlab.waterfall.network/waterfall/protocol/gwat/core/vm"
-//	"gitlab.waterfall.network/waterfall/protocol/gwat/crypto"
-//	"gitlab.waterfall.network/waterfall/protocol/gwat/tests/testutils"
-//	"gitlab.waterfall.network/waterfall/protocol/gwat/validator/era"
-//	"gitlab.waterfall.network/waterfall/protocol/gwat/validator/operation"
-//	"gitlab.waterfall.network/waterfall/protocol/gwat/validator/storage"
-//	"gitlab.waterfall.network/waterfall/protocol/gwat/validator/testmodels"
-//)
-//
-//var (
-//	stateDb           *state.StateDB
-//	from              common.Address
-//	pubKey            common.BlsPubKey // validator public key
-//	withdrawalAddress common.Address   // attached withdrawal credentials
-//	signature         common.BlsSignature
-//	ctrl              *gomock.Controller
-//	eraInfo           era.EraInfo
-//
-//	initTxHash = common.HexToHash("0303030303030303030303030303030303030303030303030303030303030303")
-//	value      = MinDepositVal
-//	procEpoch  = uint64(100)
-//	ctx        = vm.BlockContext{
-//		CanTransfer: nil,
-//		Transfer:    nil,
-//		Coinbase:    common.Address{},
-//		BlockNumber: new(big.Int).SetUint64(8000000),
-//		Time:        new(big.Int).SetUint64(1658844221),
-//		Difficulty:  big.NewInt(0x30000),
-//		GasLimit:    uint64(6000000),
-//		Era:         5,
-//		Slot:        0,
-//	}
-//)
-//
-//func init() {
-//	stateDb, _ = state.New(common.Hash{}, state.NewDatabase(rawdb.NewMemoryDatabase()), nil)
-//
-//	from = common.BytesToAddress(testutils.RandomData(20))
-//	pubKey = common.BytesToBlsPubKey(testutils.RandomData(48))
-//	withdrawalAddress = common.BytesToAddress(testutils.RandomData(20))
-//	signature = common.BytesToBlsSig(testutils.RandomData(96))
-//
-//	eraInfo = era.NewEraInfo(testmodels.TestEra)
-//}
-//
-//func TestProcessorDeposit(t *testing.T) {
-//	ctrl = gomock.NewController(t)
-//	defer ctrl.Finish()
-//	msg := NewMockmessage(ctrl)
-//
-//	bc := NewMockblockchain(ctrl)
-//	bc.EXPECT().Config().Return(testmodels.TestChainConfig)
-//
-//	processor := NewProcessor(ctx, stateDb, bc)
-//	to := processor.GetValidatorsStateAddress()
-//
-//	depositOperation, err := operation.NewDepositOperation(pubKey, testmodels.Addr1, withdrawalAddress, signature)
-//	testutils.AssertNoError(t, err)
-//
-//	opData, err := operation.EncodeToBytes(depositOperation)
-//	testutils.AssertNoError(t, err)
-//	cases := []*testmodels.TestCase{
-//		{
-//			CaseName: "Deposit: OK",
-//			TestData: testmodels.TestData{
-//				Caller: vm.AccountRef(from),
-//				AddrTo: to,
-//			},
-//			Errs: []error{nil},
-//			Fn: func(c *testmodels.TestCase) {
-//				v := c.TestData.(testmodels.TestData)
-//
-//				bal, _ := new(big.Int).SetString("32000000000000000000000", 10)
-//				processor.state.AddBalance(from, bal)
-//				balanceFromBfr := processor.state.GetBalance(from)
-//
-//				msg.EXPECT().Data().AnyTimes().Return(opData)
-//
-//				call(t, processor, v.Caller, v.AddrTo, value, msg, c.Errs)
-//
-//				balanceFromAft := processor.state.GetBalance(from)
-//				balDif := new(big.Int).Sub(balanceFromBfr, balanceFromAft)
-//				if balDif.Cmp(value) != 0 {
-//					t.Errorf("Expected balance From ios bad : %d\nactual: %s", 1, balanceFromAft)
-//				}
-//			},
-//		},
-//		{
-//			CaseName: "Deposit: ErrTooLowDepositValue (val = nil)",
-//			TestData: testmodels.TestData{
-//				Caller: vm.AccountRef(from),
-//				AddrTo: to,
-//			},
-//			Errs: []error{ErrTooLowDepositValue},
-//			Fn: func(c *testmodels.TestCase) {
-//				v := c.TestData.(testmodels.TestData)
-//				call(t, processor, v.Caller, v.AddrTo, nil, msg, c.Errs)
-//			},
-//		},
-//		{
-//			CaseName: "Deposit: ErrTooLowDepositValue (val = 1 wat)",
-//			TestData: testmodels.TestData{
-//				Caller: vm.AccountRef(from),
-//				AddrTo: to,
-//			},
-//			Errs: []error{ErrTooLowDepositValue},
-//			Fn: func(c *testmodels.TestCase) {
-//				v := c.TestData.(testmodels.TestData)
-//				val1, _ := new(big.Int).SetString("1000000000000000000", 10)
-//				call(t, processor, v.Caller, v.AddrTo, val1, msg, c.Errs)
-//			},
-//		},
-//		{
-//			CaseName: "Deposit: invalid address to",
-//			TestData: testmodels.TestData{
-//				Caller: vm.AccountRef(from),
-//				AddrTo: from,
-//			},
-//			Errs: []error{ErrInvalidToAddress},
-//			Fn: func(c *testmodels.TestCase) {
-//				v := c.TestData.(testmodels.TestData)
-//				call(t, processor, v.Caller, v.AddrTo, nil, msg, c.Errs)
-//			},
-//		},
-//	}
-//
-//	for _, c := range cases {
-//		t.Run(c.CaseName, func(t *testing.T) {
-//			c.Fn(c)
-//		})
-//	}
-//}
-//
-//func TestProcessorActivate(t *testing.T) {
-//	activateOperation, err := operation.NewValidatorSyncOperation(initTxHash, types.Activate, procEpoch, 0, testmodels.Addr2, nil, &withdrawalAddress)
-//	testutils.AssertNoError(t, err)
-//
-//	ctrl = gomock.NewController(t)
-//	defer ctrl.Finish()
-//
-//	msg := NewMockmessage(ctrl)
-//
-//	db := rawdb.NewMemoryDatabase()
-//	rawdb.WriteEra(db, eraInfo.Number(), *eraInfo.GetEra())
-//	bc := NewMockblockchain(ctrl)
-//	bc.EXPECT().Config().AnyTimes().Return(testmodels.TestChainConfig)
-//	bc.EXPECT().GetSlotInfo().AnyTimes().Return(&types.SlotInfo{
-//		GenesisTime:    uint64(time.Now().Unix()),
-//		SecondsPerSlot: testmodels.TestChainConfig.SecondsPerSlot,
-//		SlotsPerEpoch:  testmodels.TestChainConfig.SlotsPerEpoch,
-//	})
-//	bc.EXPECT().GetEraInfo().AnyTimes().Return(&eraInfo)
-//	bc.EXPECT().Database().AnyTimes().Return(db)
-//	bc.EXPECT().GetValidatorSyncData(
-//		gomock.AssignableToTypeOf(common.Address{}),
-//		gomock.AssignableToTypeOf(types.Activate)).
-//		AnyTimes().Return(&types.ValidatorSync{
-//		OpType:     activateOperation.OpType(),
-//		ProcEpoch:  activateOperation.ProcEpoch(),
-//		Index:      activateOperation.Index(),
-//		Creator:    activateOperation.Creator(),
-//		Amount:     activateOperation.Amount(),
-//		InitTxHash: common.Hash{1, 2, 3},
-//	})
-//	bc.EXPECT().EpochToEra(gomock.AssignableToTypeOf(uint64(0))).AnyTimes().Return(&era.Era{Number: 6})
-//
-//	processor := NewProcessor(ctx, stateDb, bc)
-//	to := processor.GetValidatorsStateAddress()
-//
-//	opData, err := operation.EncodeToBytes(activateOperation)
-//	testutils.AssertNoError(t, err)
-//	msg.EXPECT().Data().AnyTimes().Return(opData)
-//	msg.EXPECT().TxHash().AnyTimes().Return(common.Hash{})
-//
-//	cases := []*testmodels.TestCase{
-//		{
-//			CaseName: "Activate: Unknown validator",
-//			TestData: testmodels.TestData{
-//				Caller: vm.AccountRef(from),
-//				AddrTo: to,
-//			},
-//			Errs: []error{storage.ErrNoStateValidatorInfo},
-//			Fn: func(c *testmodels.TestCase) {
-//				v := c.TestData.(testmodels.TestData)
-//
-//				call(t, processor, v.Caller, v.AddrTo, nil, msg, c.Errs)
-//			},
-//		},
-//		{
-//			CaseName: "Activate: OK",
-//			TestData: testmodels.TestData{
-//				Caller: vm.AccountRef(from),
-//				AddrTo: to,
-//			},
-//			Errs: []error{nil},
-//			Fn: func(c *testmodels.TestCase) {
-//				v := c.TestData.(testmodels.TestData)
-//
-//				validator := storage.NewValidator(pubKey, testmodels.Addr2, &withdrawalAddress)
-//
-//				err = processor.Storage().SetValidator(processor.state, validator)
-//				testutils.AssertNoError(t, err)
-//
-//				val, err := processor.storage.GetValidator(processor.state, testmodels.Addr2)
-//				testutils.AssertNoError(t, err)
-//
-//				if val.GetIndex() != math.MaxUint64 {
-//					t.Fatal()
-//				}
-//				if val.GetActivationEra() != math.MaxUint64 {
-//					t.Fatal()
-//				}
-//
-//				call(t, processor, v.Caller, v.AddrTo, value, msg, c.Errs)
-//
-//				val, err = processor.storage.GetValidator(processor.state, testmodels.Addr2)
-//				testutils.AssertNoError(t, err)
-//
-//				testutils.AssertEqual(t, val.GetActivationEra(), testmodels.TestEra.Number+1)
-//				testutils.AssertEqual(t, val.GetIndex(), activateOperation.Index())
-//
-//				valList := processor.Storage().GetValidatorsList(processor.state)
-//				if len(valList) > 1 {
-//					t.Fatal()
-//				}
-//
-//				testutils.AssertEqual(t, validator.Address, valList[0])
-//			},
-//		},
-//		{
-//			CaseName: "Activate: read era from db",
-//			TestData: testmodels.TestData{
-//				Caller: vm.AccountRef(from),
-//				AddrTo: to,
-//			},
-//			Errs: []error{},
-//			Fn: func(c *testmodels.TestCase) {
-//				v := c.TestData.(testmodels.TestData)
-//
-//				validator := storage.NewValidator(pubKey, testmodels.Addr2, &withdrawalAddress)
-//
-//				err = processor.Storage().SetValidator(processor.state, validator)
-//				testutils.AssertNoError(t, err)
-//
-//				val, err := processor.storage.GetValidator(processor.state, testmodels.Addr2)
-//				testutils.AssertNoError(t, err)
-//
-//				if val.GetIndex() != math.MaxUint64 {
-//					t.Fatal()
-//				}
-//				if val.GetActivationEra() != math.MaxUint64 {
-//					t.Fatal()
-//				}
-//
-//				processor.ctx.Era = 3
-//				rawdb.WriteEra(db, 3, era.Era{
-//					Number: 3,
-//					From:   50,
-//					To:     80,
-//					Root:   common.BytesToHash(testutils.RandomStringInBytes(32)),
-//				})
-//
-//				call(t, processor, v.Caller, v.AddrTo, value, msg, c.Errs)
-//
-//				val, err = processor.storage.GetValidator(processor.state, testmodels.Addr2)
-//				testutils.AssertNoError(t, err)
-//
-//				testutils.AssertEqual(t, val.GetActivationEra(), uint64(8))
-//				testutils.AssertEqual(t, val.GetIndex(), activateOperation.Index())
-//
-//				valList := processor.Storage().GetValidatorsList(processor.state)
-//				if len(valList) > 1 {
-//					t.Fatal()
-//				}
-//
-//				testutils.AssertEqual(t, validator.Address, valList[0])
-//			},
-//		},
-//		{
-//			CaseName: "Activate: epoch in transition period",
-//			TestData: testmodels.TestData{
-//				Caller: vm.AccountRef(from),
-//				AddrTo: to,
-//			},
-//			Errs: []error{},
-//			Fn: func(c *testmodels.TestCase) {
-//				v := c.TestData.(testmodels.TestData)
-//
-//				validator := storage.NewValidator(pubKey, testmodels.Addr2, &withdrawalAddress)
-//
-//				err = processor.Storage().SetValidator(processor.state, validator)
-//				testutils.AssertNoError(t, err)
-//
-//				val, err := processor.storage.GetValidator(processor.state, testmodels.Addr2)
-//				testutils.AssertNoError(t, err)
-//
-//				if val.GetIndex() != math.MaxUint64 {
-//					t.Fatal()
-//				}
-//				if val.GetActivationEra() != math.MaxUint64 {
-//					t.Fatal()
-//				}
-//
-//				processor.ctx.Slot = 2790
-//				processor.ctx.Era = 4
-//				rawdb.WriteEra(db, 3, era.Era{
-//					Number: 3,
-//					From:   44,
-//					To:     66,
-//					Root:   common.BytesToHash(testutils.RandomStringInBytes(32)),
-//				})
-//				rawdb.WriteEra(db, 4, era.Era{
-//					Number: 4,
-//					From:   66,
-//					To:     88,
-//					Root:   common.BytesToHash(testutils.RandomStringInBytes(32)),
-//				})
-//
-//				call(t, processor, v.Caller, v.AddrTo, value, msg, c.Errs)
-//
-//				val, err = processor.storage.GetValidator(processor.state, testmodels.Addr2)
-//				testutils.AssertNoError(t, err)
-//
-//				testutils.AssertEqual(t, val.GetActivationEra(), testmodels.TestEra.Number+1)
-//				testutils.AssertEqual(t, val.GetIndex(), activateOperation.Index())
-//
-//				valList := processor.Storage().GetValidatorsList(processor.state)
-//				if len(valList) > 1 {
-//					t.Fatal()
-//				}
-//
-//				testutils.AssertEqual(t, validator.Address, valList[0])
-//			},
-//		},
-//	}
-//
-//	for _, c := range cases {
-//		t.Run(c.CaseName, func(t *testing.T) {
-//			c.Fn(c)
-//		})
-//	}
-//}
-//
-//func TestProcessorExit(t *testing.T) {
-//	ctrl = gomock.NewController(t)
-//	defer ctrl.Finish()
-//
-//	msg := NewMockmessage(ctrl)
-//
-//	eraInfo := era.NewEraInfo(testmodels.TestEra)
-//	bc := NewMockblockchain(ctrl)
-//	bc.EXPECT().Config().Return(testmodels.TestChainConfig)
-//	bc.EXPECT().GetEraInfo().AnyTimes().Return(&eraInfo)
-//
-//	processor := NewProcessor(ctx, stateDb, bc)
-//	to := processor.GetValidatorsStateAddress()
-//
-//	exitOperation, err := operation.NewExitOperation(pubKey, testmodels.Addr3, &procEpoch)
-//	testutils.AssertNoError(t, err)
-//
-//	opData, err := operation.EncodeToBytes(exitOperation)
-//	testutils.AssertNoError(t, err)
-//	msg.EXPECT().Data().AnyTimes().Return(opData)
-//
-//	cases := []*testmodels.TestCase{
-//		{
-//			CaseName: "Exit: Unknown validator",
-//			TestData: testmodels.TestData{
-//				Caller: vm.AccountRef(from),
-//				AddrTo: processor.GetValidatorsStateAddress(),
-//			},
-//			Errs: []error{storage.ErrNoStateValidatorInfo},
-//			Fn: func(c *testmodels.TestCase) {
-//				v := c.TestData.(testmodels.TestData)
-//				call(t, processor, v.Caller, v.AddrTo, nil, msg, c.Errs)
-//			},
-//		},
-//		{
-//			CaseName: "Exit: invalid to address",
-//			TestData: testmodels.TestData{
-//				Caller: vm.AccountRef(from),
-//				AddrTo: testmodels.Addr1,
-//			},
-//			Errs: []error{ErrInvalidToAddress},
-//			Fn: func(c *testmodels.TestCase) {
-//				v := c.TestData.(testmodels.TestData)
-//				call(t, processor, v.Caller, v.AddrTo, nil, msg, c.Errs)
-//			},
-//		},
-//		{
-//			CaseName: "Exit: not activated validator",
-//			TestData: testmodels.TestData{
-//				Caller: vm.AccountRef(from),
-//				AddrTo: to,
-//			},
-//			Errs: []error{ErrNotActivatedValidator},
-//			Fn: func(c *testmodels.TestCase) {
-//				v := c.TestData.(testmodels.TestData)
-//
-//				validator := storage.NewValidator(pubKey, testmodels.Addr3, &withdrawalAddress)
-//
-//				err = processor.Storage().SetValidator(processor.state, validator)
-//				testutils.AssertNoError(t, err)
-//
-//				call(t, processor, v.Caller, v.AddrTo, value, msg, c.Errs)
-//			},
-//		},
-//		{
-//			CaseName: "Exit: validator is exited",
-//			TestData: testmodels.TestData{
-//				Caller: vm.AccountRef(from),
-//				AddrTo: to,
-//			},
-//			Errs: []error{ErrValidatorIsOut},
-//			Fn: func(c *testmodels.TestCase) {
-//				v := c.TestData.(testmodels.TestData)
-//
-//				validator := storage.NewValidator(pubKey, testmodels.Addr3, &withdrawalAddress)
-//				validator.ActivationEra = 0
-//				validator.ExitEra = procEpoch
-//
-//				err = processor.Storage().SetValidator(processor.state, validator)
-//				testutils.AssertNoError(t, err)
-//
-//				call(t, processor, v.Caller, v.AddrTo, value, msg, c.Errs)
-//			},
-//		},
-//		{
-//			CaseName: "Exit: invalid from address",
-//			TestData: testmodels.TestData{
-//				Caller: vm.AccountRef(from),
-//				AddrTo: to,
-//			},
-//			Errs: []error{ErrInvalidFromAddresses},
-//			Fn: func(c *testmodels.TestCase) {
-//				v := c.TestData.(testmodels.TestData)
-//
-//				validator := storage.NewValidator(pubKey, testmodels.Addr3, &withdrawalAddress)
-//				validator.ActivationEra = 0
-//
-//				err = processor.Storage().SetValidator(processor.state, validator)
-//				testutils.AssertNoError(t, err)
-//
-//				call(t, processor, v.Caller, v.AddrTo, value, msg, c.Errs)
-//			},
-//		},
-//		{
-//			CaseName: "Exit: OK",
-//			TestData: testmodels.TestData{
-//				Caller: vm.AccountRef(withdrawalAddress),
-//				AddrTo: to,
-//			},
-//			Errs: []error{nil},
-//			Fn: func(c *testmodels.TestCase) {
-//				v := c.TestData.(testmodels.TestData)
-//
-//				validator := storage.NewValidator(pubKey, testmodels.Addr3, &withdrawalAddress)
-//				validator.ActivationEra = 0
-//
-//				err = processor.Storage().SetValidator(processor.state, validator)
-//				testutils.AssertNoError(t, err)
-//
-//				call(t, processor, v.Caller, v.AddrTo, value, msg, c.Errs)
-//			},
-//		},
-//	}
-//
-//	for _, c := range cases {
-//		t.Run(c.CaseName, func(t *testing.T) {
-//			c.Fn(c)
-//		})
-//	}
-//}
-//
-//func TestProcessorDeactivate(t *testing.T) {
-//	deactivateOp, err := operation.NewValidatorSyncOperation(initTxHash, types.Deactivate, procEpoch, 0, testmodels.Addr4, nil, &withdrawalAddress)
-//	testutils.AssertNoError(t, err)
-//
-//	ctrl = gomock.NewController(t)
-//	defer ctrl.Finish()
-//
-//	msg := NewMockmessage(ctrl)
-//
-//	db := rawdb.NewMemoryDatabase()
-//	rawdb.WriteEra(db, eraInfo.Number(), *eraInfo.GetEra())
-//	bc := NewMockblockchain(ctrl)
-//	bc.EXPECT().Config().AnyTimes().Return(testmodels.TestChainConfig)
-//	bc.EXPECT().GetSlotInfo().AnyTimes().Return(&types.SlotInfo{
-//		GenesisTime:    uint64(time.Now().Unix()),
-//		SecondsPerSlot: testmodels.TestChainConfig.SecondsPerSlot,
-//		SlotsPerEpoch:  testmodels.TestChainConfig.SlotsPerEpoch,
-//	})
-//	bc.EXPECT().GetEraInfo().AnyTimes().Return(&eraInfo)
-//	bc.EXPECT().Database().AnyTimes().Return(db)
-//	bc.EXPECT().GetValidatorSyncData(
-//		gomock.AssignableToTypeOf(common.Address{}),
-//		gomock.AssignableToTypeOf(types.Deactivate)).
-//		AnyTimes().Return(&types.ValidatorSync{
-//		OpType:     deactivateOp.OpType(),
-//		ProcEpoch:  deactivateOp.ProcEpoch(),
-//		Index:      deactivateOp.Index(),
-//		Creator:    deactivateOp.Creator(),
-//		Amount:     deactivateOp.Amount(),
-//		InitTxHash: common.Hash{1, 2, 3},
-//	})
-//	bc.EXPECT().EpochToEra(uint64(100)).AnyTimes().Return(&testmodels.TestEra)
-//
-//	processor := NewProcessor(ctx, stateDb, bc)
-//	to := processor.GetValidatorsStateAddress()
-//
-//	opData, err := operation.EncodeToBytes(deactivateOp)
-//	testutils.AssertNoError(t, err)
-//	msg.EXPECT().Data().AnyTimes().Return(opData)
-//	msg.EXPECT().TxHash().AnyTimes().Return(common.Hash{})
-//
-//	cases := []*testmodels.TestCase{
-//		{
-//			CaseName: "Deactivate: Unknown validator",
-//			TestData: testmodels.TestData{
-//				Caller: vm.AccountRef(from),
-//				AddrTo: processor.GetValidatorsStateAddress(),
-//			},
-//			Errs: []error{storage.ErrNoStateValidatorInfo},
-//			Fn: func(c *testmodels.TestCase) {
-//				v := c.TestData.(testmodels.TestData)
-//				call(t, processor, v.Caller, v.AddrTo, nil, msg, c.Errs)
-//			},
-//		},
-//		{
-//			CaseName: "Deactivate: not activated validator",
-//			TestData: testmodels.TestData{
-//				Caller: vm.AccountRef(from),
-//				AddrTo: to,
-//			},
-//			Errs: []error{ErrNotActivatedValidator},
-//			Fn: func(c *testmodels.TestCase) {
-//				v := c.TestData.(testmodels.TestData)
-//
-//				validator := storage.NewValidator(pubKey, testmodels.Addr4, &withdrawalAddress)
-//
-//				err = processor.Storage().SetValidator(processor.state, validator)
-//				testutils.AssertNoError(t, err)
-//
-//				call(t, processor, v.Caller, v.AddrTo, value, msg, c.Errs)
-//			},
-//		},
-//		{
-//			CaseName: "Deactivate: validator is exited",
-//			TestData: testmodels.TestData{
-//				Caller: vm.AccountRef(from),
-//				AddrTo: to,
-//			},
-//			Errs: []error{ErrValidatorIsOut},
-//			Fn: func(c *testmodels.TestCase) {
-//				v := c.TestData.(testmodels.TestData)
-//
-//				validator := storage.NewValidator(pubKey, testmodels.Addr4, &withdrawalAddress)
-//				validator.ActivationEra = 0
-//				validator.ExitEra = procEpoch
-//
-//				err = processor.Storage().SetValidator(processor.state, validator)
-//				testutils.AssertNoError(t, err)
-//
-//				call(t, processor, v.Caller, v.AddrTo, value, msg, c.Errs)
-//			},
-//		},
-//		{
-//			CaseName: "Deactivate: OK",
-//			TestData: testmodels.TestData{
-//				Caller: vm.AccountRef(withdrawalAddress),
-//				AddrTo: to,
-//			},
-//			Errs: []error{nil},
-//			Fn: func(c *testmodels.TestCase) {
-//				v := c.TestData.(testmodels.TestData)
-//
-//				validator := storage.NewValidator(pubKey, testmodels.Addr4, &withdrawalAddress)
-//				validator.ActivationEra = 0
-//
-//				err = processor.Storage().SetValidator(processor.state, validator)
-//				testutils.AssertNoError(t, err)
-//
-//				call(t, processor, v.Caller, v.AddrTo, value, msg, c.Errs)
-//
-//				val, err := processor.storage.GetValidator(processor.state, testmodels.Addr4)
-//				testutils.AssertNoError(t, err)
-//
-//				testutils.AssertEqual(t, uint64(7), val.GetExitEra())
-//			},
-//		},
-//		{
-//			CaseName: "Deactivate: read era from db",
-//			TestData: testmodels.TestData{
-//				Caller: vm.AccountRef(from),
-//				AddrTo: to,
-//			},
-//			Errs: []error{},
-//			Fn: func(c *testmodels.TestCase) {
-//				v := c.TestData.(testmodels.TestData)
-//
-//				validator := storage.NewValidator(pubKey, testmodels.Addr4, &withdrawalAddress)
-//				validator.ActivationEra = 0
-//				err = processor.Storage().SetValidator(processor.state, validator)
-//				testutils.AssertNoError(t, err)
-//
-//				val, err := processor.storage.GetValidator(processor.state, testmodels.Addr4)
-//				testutils.AssertNoError(t, err)
-//
-//				processor.ctx.Era = 3
-//				rawdb.WriteEra(db, 3, era.Era{
-//					Number: 3,
-//					From:   50,
-//					To:     80,
-//					Root:   common.BytesToHash(testutils.RandomStringInBytes(32)),
-//				})
-//
-//				call(t, processor, v.Caller, v.AddrTo, value, msg, c.Errs)
-//
-//				val, err = processor.storage.GetValidator(processor.state, testmodels.Addr4)
-//				testutils.AssertNoError(t, err)
-//
-//				testutils.AssertEqual(t, uint64(7), val.GetExitEra())
-//			},
-//		},
-//		{
-//			CaseName: "Deactivate: epoch in transition period",
-//			TestData: testmodels.TestData{
-//				Caller: vm.AccountRef(from),
-//				AddrTo: to,
-//			},
-//			Errs: []error{},
-//			Fn: func(c *testmodels.TestCase) {
-//				v := c.TestData.(testmodels.TestData)
-//
-//				validator := storage.NewValidator(pubKey, testmodels.Addr4, &withdrawalAddress)
-//				validator.ActivationEra = 0
-//				validator.ExitEra = math.MaxUint64
-//				err = processor.Storage().SetValidator(processor.state, validator)
-//				testutils.AssertNoError(t, err)
-//
-//				val, err := processor.storage.GetValidator(processor.state, testmodels.Addr4)
-//				testutils.AssertNoError(t, err)
-//
-//				processor.ctx.Slot = 2790
-//				processor.ctx.Era = 3
-//				rawdb.WriteEra(db, 3, era.Era{
-//					Number: 3,
-//					From:   44,
-//					To:     66,
-//					Root:   common.BytesToHash(testutils.RandomStringInBytes(32)),
-//				})
-//				rawdb.WriteEra(db, 4, era.Era{
-//					Number: 4,
-//					From:   66,
-//					To:     88,
-//					Root:   common.BytesToHash(testutils.RandomStringInBytes(32)),
-//				})
-//
-//				call(t, processor, v.Caller, v.AddrTo, value, msg, c.Errs)
-//
-//				val, err = processor.storage.GetValidator(processor.state, testmodels.Addr4)
-//				testutils.AssertNoError(t, err)
-//
-//				testutils.AssertEqual(t, uint64(7), val.GetExitEra())
-//			},
-//		},
-//	}
-//
-//	for _, c := range cases {
-//		t.Run(c.CaseName, func(t *testing.T) {
-//			c.Fn(c)
-//		})
-//	}
-//}
-//
-//func TestProcessorWithdrawal(t *testing.T) {
-//	ctrl = gomock.NewController(t)
-//	defer ctrl.Finish()
-//	msg := NewMockmessage(ctrl)
-//
-//	bc := NewMockblockchain(ctrl)
-//	bc.EXPECT().Config().Return(testmodels.TestChainConfig)
-//
-//	processor := NewProcessor(ctx, stateDb, bc)
-//	to := processor.GetValidatorsStateAddress()
-//
-//	withdrawalOperation, err := operation.NewWithdrawalOperation(testmodels.Addr5, value)
-//	testutils.AssertNoError(t, err)
-//
-//	opData, err := operation.EncodeToBytes(withdrawalOperation)
-//	testutils.AssertNoError(t, err)
-//	msg.EXPECT().Data().AnyTimes().Return(opData)
-//
-//	cases := []*testmodels.TestCase{
-//		{
-//			CaseName: "Withdrawal: invalid address to",
-//			TestData: testmodels.TestData{
-//				Caller: vm.AccountRef(from),
-//				AddrTo: testmodels.Addr1,
-//			},
-//			Errs: []error{ErrInvalidToAddress},
-//			Fn: func(c *testmodels.TestCase) {
-//				v := c.TestData.(testmodels.TestData)
-//				call(t, processor, v.Caller, v.AddrTo, nil, msg, c.Errs)
-//			},
-//		},
-//		{
-//			CaseName: "Withdrawal: invalid address from",
-//			TestData: testmodels.TestData{
-//				Caller: vm.AccountRef(from),
-//				AddrTo: to,
-//			},
-//			Errs: []error{ErrInvalidFromAddresses},
-//			Fn: func(c *testmodels.TestCase) {
-//				v := c.TestData.(testmodels.TestData)
-//
-//				validator := storage.NewValidator(pubKey, testmodels.Addr5, &withdrawalAddress)
-//
-//				err = processor.Storage().SetValidator(processor.state, validator)
-//				testutils.AssertNoError(t, err)
-//
-//				call(t, processor, v.Caller, v.AddrTo, nil, msg, c.Errs)
-//			},
-//		},
-//		{
-//			CaseName: "Withdrawal: not activated validator",
-//			TestData: testmodels.TestData{
-//				Caller: vm.AccountRef(withdrawalAddress),
-//				AddrTo: to,
-//			},
-//			Errs: []error{ErrNotActivatedValidator},
-//			Fn: func(c *testmodels.TestCase) {
-//				v := c.TestData.(testmodels.TestData)
-//
-//				validator := storage.NewValidator(pubKey, testmodels.Addr5, &withdrawalAddress)
-//
-//				err = processor.Storage().SetValidator(processor.state, validator)
-//				testutils.AssertNoError(t, err)
-//
-//				call(t, processor, v.Caller, v.AddrTo, value, msg, c.Errs)
-//			},
-//		},
-//		{
-//			CaseName: "Withdrawal: insufficient funds",
-//			TestData: testmodels.TestData{
-//				Caller: vm.AccountRef(withdrawalAddress),
-//				AddrTo: to,
-//			},
-//			Errs: []error{ErrInsufficientFundsForOp},
-//			Fn: func(c *testmodels.TestCase) {
-//				v := c.TestData.(testmodels.TestData)
-//
-//				validator := storage.NewValidator(pubKey, testmodels.Addr5, &withdrawalAddress)
-//				validator.ActivationEra = 0
-//
-//				err = processor.Storage().SetValidator(processor.state, validator)
-//				testutils.AssertNoError(t, err)
-//
-//				call(t, processor, v.Caller, v.AddrTo, value, msg, c.Errs)
-//			},
-//		},
-//		{
-//			CaseName: "Withdrawal: OK",
-//			TestData: testmodels.TestData{
-//				Caller: vm.AccountRef(withdrawalAddress),
-//				AddrTo: to,
-//			},
-//			Errs: []error{nil},
-//			Fn: func(c *testmodels.TestCase) {
-//				v := c.TestData.(testmodels.TestData)
-//
-//				validator := storage.NewValidator(pubKey, testmodels.Addr5, &withdrawalAddress)
-//				validator.ActivationEra = 0
-//
-//				err = processor.Storage().SetValidator(processor.state, validator)
-//				testutils.AssertNoError(t, err)
-//
-//				call(t, processor, v.Caller, v.AddrTo, value, msg, c.Errs)
-//			},
-//		},
-//	}
-//
-//	for _, c := range cases {
-//		t.Run(c.CaseName, func(t *testing.T) {
-//			c.Fn(c)
-//		})
-//	}
-//}
-//
-//func TestProcessorUpdateBalance(t *testing.T) {
-//	updateBalanceOperation, err := operation.NewValidatorSyncOperation(initTxHash, types.UpdateBalance, procEpoch, 0, testmodels.Addr6, value, &withdrawalAddress)
-//	testutils.AssertNoError(t, err)
-//
-//	ctrl = gomock.NewController(t)
-//	defer ctrl.Finish()
-//
-//	msg := NewMockmessage(ctrl)
-//
-//	bc := NewMockblockchain(ctrl)
-//	bc.EXPECT().Config().Return(testmodels.TestChainConfig)
-//	bc.EXPECT().GetSlotInfo().AnyTimes().Return(&types.SlotInfo{
-//		GenesisTime:    uint64(time.Now().Unix()),
-//		SecondsPerSlot: testmodels.TestChainConfig.SecondsPerSlot,
-//		SlotsPerEpoch:  testmodels.TestChainConfig.SlotsPerEpoch,
-//	})
-//	bc.EXPECT().GetValidatorSyncData(
-//		gomock.AssignableToTypeOf(common.Address{}),
-//		gomock.AssignableToTypeOf(types.UpdateBalance)).
-//		AnyTimes().Return(&types.ValidatorSync{
-//		OpType:     updateBalanceOperation.OpType(),
-//		ProcEpoch:  updateBalanceOperation.ProcEpoch(),
-//		Index:      updateBalanceOperation.Index(),
-//		Creator:    updateBalanceOperation.Creator(),
-//		Amount:     updateBalanceOperation.Amount(),
-//		InitTxHash: common.Hash{1, 2, 3},
-//	})
-//	bc.EXPECT().EpochToEra(uint64(100)).AnyTimes().Return(&testmodels.TestEra)
-//
-//	processor := NewProcessor(ctx, stateDb, bc)
-//	to := processor.GetValidatorsStateAddress()
-//
-//	opData, err := operation.EncodeToBytes(updateBalanceOperation)
-//	testutils.AssertNoError(t, err)
-//	msg.EXPECT().Data().AnyTimes().Return(opData)
-//	msg.EXPECT().TxHash().AnyTimes().Return(common.Hash{})
-//
-//	cases := []*testmodels.TestCase{
-//		{
-//			CaseName: "UpdateBalance: unknown validator",
-//			TestData: testmodels.TestData{
-//				Caller: vm.AccountRef(from),
-//				AddrTo: to,
-//			},
-//			Errs: []error{storage.ErrNoStateValidatorInfo},
-//			Fn: func(c *testmodels.TestCase) {
-//				v := c.TestData.(testmodels.TestData)
-//
-//				call(t, processor, v.Caller, v.AddrTo, nil, msg, c.Errs)
-//			},
-//		},
-//		{
-//			CaseName: "UpdateBalance: not activated validator",
-//			TestData: testmodels.TestData{
-//				Caller: vm.AccountRef(withdrawalAddress),
-//				AddrTo: to,
-//			},
-//			Errs: []error{ErrNotActivatedValidator},
-//			Fn: func(c *testmodels.TestCase) {
-//				v := c.TestData.(testmodels.TestData)
-//
-//				validator := storage.NewValidator(pubKey, testmodels.Addr6, &withdrawalAddress)
-//
-//				err = processor.Storage().SetValidator(processor.state, validator)
-//				testutils.AssertNoError(t, err)
-//
-//				call(t, processor, v.Caller, v.AddrTo, value, msg, c.Errs)
-//			},
-//		},
-//		{
-//			CaseName: "UpdateBalance: no exit request",
-//			TestData: testmodels.TestData{
-//				Caller: vm.AccountRef(withdrawalAddress),
-//				AddrTo: to,
-//			},
-//			Errs: []error{ErrNoExitRequest},
-//			Fn: func(c *testmodels.TestCase) {
-//				v := c.TestData.(testmodels.TestData)
-//
-//				validator := storage.NewValidator(pubKey, testmodels.Addr6, &withdrawalAddress)
-//				validator.ActivationEra = 0
-//
-//				err = processor.Storage().SetValidator(processor.state, validator)
-//				testutils.AssertNoError(t, err)
-//
-//				call(t, processor, v.Caller, v.AddrTo, value, msg, c.Errs)
-//			},
-//		},
-//		{
-//			CaseName: "UpdateBalance: OK",
-//			TestData: testmodels.TestData{
-//				Caller: vm.AccountRef(withdrawalAddress),
-//				AddrTo: to,
-//			},
-//			Errs: []error{nil},
-//			Fn: func(c *testmodels.TestCase) {
-//				v := c.TestData.(testmodels.TestData)
-//
-//				validator := storage.NewValidator(pubKey, testmodels.Addr6, &withdrawalAddress)
-//				validator.ActivationEra = 0
-//				validator.ExitEra = procEpoch
-//
-//				err = processor.Storage().SetValidator(processor.state, validator)
-//				testutils.AssertNoError(t, err)
-//
-//				call(t, processor, v.Caller, v.AddrTo, value, msg, c.Errs)
-//			},
-//		},
-//	}
-//
-//	for _, c := range cases {
-//		t.Run(c.CaseName, func(t *testing.T) {
-//			c.Fn(c)
-//		})
-//	}
-//}
-//
-//func TestProcessorValidatorSyncProcessing(t *testing.T) {
-//	ctrl = gomock.NewController(t)
-//	defer ctrl.Finish()
-//
-//	valSyncData := types.ValidatorSync{
-//		OpType:     0,
-//		ProcEpoch:  procEpoch,
-//		Index:      index,
-//		Creator:    creatorAddress,
-//		Amount:     amount,
-//		TxHash:     nil,
-//		InitTxHash: common.Hash{1, 2, 3},
-//	}
-//
-//	msg := NewMockmessage(ctrl)
-//
-//	bc := NewMockblockchain(ctrl)
-//	bc.EXPECT().Config().AnyTimes().Return(testmodels.TestChainConfig)
-//	bc.EXPECT().GetSlotInfo().AnyTimes().Return(&types.SlotInfo{
-//		GenesisTime:    168752223,
-//		SecondsPerSlot: 4,
-//		SlotsPerEpoch:  32,
-//	})
-//
-//	processor := NewProcessor(ctx, stateDb, bc)
-//
-//	activateOperation, err := operation.NewValidatorSyncOperation(initTxHash, types.Activate, procEpoch, index, creatorAddress, big.NewInt(123), &withdrawalAddress)
-//	testutils.AssertNoError(t, err)
-//
-//	opData, err := operation.EncodeToBytes(activateOperation)
-//	testutils.AssertNoError(t, err)
-//	msg.EXPECT().Data().AnyTimes().Return(opData)
-//	txHash := crypto.Keccak256Hash(opData)
-//	msg.EXPECT().TxHash().AnyTimes().Return(txHash)
-//	cases := []*testmodels.TestCase{
-//		{
-//			CaseName: "ErrInvalidOpEpoch",
-//			TestData: testmodels.TestData{
-//				Caller: vm.AccountRef(from),
-//				AddrTo: processor.GetValidatorsStateAddress(),
-//			},
-//			Errs: []error{ErrInvalidOpEpoch},
-//			Fn: func(c *testmodels.TestCase) {
-//				v := c.TestData.(testmodels.TestData)
-//				valSyncData.Amount = nil
-//				bc.EXPECT().GetValidatorSyncData(creatorAddress, valSyncData.OpType).Return(&valSyncData)
-//				processor.ctx.Slot = math.MaxUint64
-//				call(t, processor, v.Caller, v.AddrTo, value, msg, c.Errs)
-//				processor.ctx.Slot = 0
-//			},
-//		},
-//		{
-//			CaseName: "ErrNoSavedValSyncOp",
-//			TestData: testmodels.TestData{
-//				Caller: vm.AccountRef(from),
-//				AddrTo: processor.GetValidatorsStateAddress(),
-//			},
-//			Errs: []error{ErrNoSavedValSyncOp},
-//			Fn: func(c *testmodels.TestCase) {
-//				v := c.TestData.(testmodels.TestData)
-//				bc.EXPECT().GetValidatorSyncData(creatorAddress, valSyncData.OpType).Return(nil)
-//				call(t, processor, v.Caller, v.AddrTo, value, msg, c.Errs)
-//			},
-//		},
-//		{
-//			CaseName: "ErrMismatchTxHashes",
-//			TestData: testmodels.TestData{
-//				Caller: vm.AccountRef(from),
-//				AddrTo: processor.GetValidatorsStateAddress(),
-//			},
-//			Errs: []error{ErrMismatchTxHashes},
-//			Fn: func(c *testmodels.TestCase) {
-//				v := c.TestData.(testmodels.TestData)
-//				hash := common.BytesToHash(testutils.RandomStringInBytes(32))
-//				valSyncData.TxHash = &hash
-//				bc.EXPECT().GetValidatorSyncData(creatorAddress, valSyncData.OpType).Return(&valSyncData)
-//				call(t, processor, v.Caller, v.AddrTo, value, msg, c.Errs)
-//				valSyncData.TxHash = &txHash
-//			},
-//		},
-//		{
-//			CaseName: "ErrMismatchValSyncOp: different op type",
-//			TestData: testmodels.TestData{
-//				Caller: vm.AccountRef(from),
-//				AddrTo: processor.GetValidatorsStateAddress(),
-//			},
-//			Errs: []error{ErrMismatchValSyncOp},
-//			Fn: func(c *testmodels.TestCase) {
-//				v := c.TestData.(testmodels.TestData)
-//				valSyncData.OpType = types.Deactivate
-//				bc.EXPECT().GetValidatorSyncData(creatorAddress, types.Activate).Return(&valSyncData)
-//				call(t, processor, v.Caller, v.AddrTo, value, msg, c.Errs)
-//				valSyncData.OpType = types.Activate
-//			},
-//		},
-//		{
-//			CaseName: "ErrMismatchValSyncOp: different creator",
-//			TestData: testmodels.TestData{
-//				Caller: vm.AccountRef(from),
-//				AddrTo: processor.GetValidatorsStateAddress(),
-//			},
-//			Errs: []error{ErrMismatchValSyncOp},
-//			Fn: func(c *testmodels.TestCase) {
-//				v := c.TestData.(testmodels.TestData)
-//				valSyncData.Creator = withdrawalAddress
-//				bc.EXPECT().GetValidatorSyncData(creatorAddress, valSyncData.OpType).Return(&valSyncData)
-//				call(t, processor, v.Caller, v.AddrTo, value, msg, c.Errs)
-//				valSyncData.Creator = creatorAddress
-//			},
-//		},
-//		{
-//			CaseName: "ErrMismatchValSyncOp: different index",
-//			TestData: testmodels.TestData{
-//				Caller: vm.AccountRef(from),
-//				AddrTo: processor.GetValidatorsStateAddress(),
-//			},
-//			Errs: []error{ErrMismatchValSyncOp},
-//			Fn: func(c *testmodels.TestCase) {
-//				v := c.TestData.(testmodels.TestData)
-//				valSyncData.Index = index + 1
-//				bc.EXPECT().GetValidatorSyncData(creatorAddress, valSyncData.OpType).Return(&valSyncData)
-//				call(t, processor, v.Caller, v.AddrTo, value, msg, c.Errs)
-//				valSyncData.Index = index
-//			},
-//		},
-//		{
-//			CaseName: "ErrMismatchValSyncOp: different process epoch",
-//			TestData: testmodels.TestData{
-//				Caller: vm.AccountRef(from),
-//				AddrTo: processor.GetValidatorsStateAddress(),
-//			},
-//			Errs: []error{ErrMismatchValSyncOp},
-//			Fn: func(c *testmodels.TestCase) {
-//				v := c.TestData.(testmodels.TestData)
-//				valSyncData.ProcEpoch = procEpoch + 1
-//				bc.EXPECT().GetValidatorSyncData(creatorAddress, valSyncData.OpType).Return(&valSyncData)
-//				call(t, processor, v.Caller, v.AddrTo, value, msg, c.Errs)
-//				valSyncData.ProcEpoch = procEpoch
-//			},
-//		},
-//		{
-//			CaseName: "ErrMismatchValSyncOp: different amount",
-//			TestData: testmodels.TestData{
-//				Caller: vm.AccountRef(from),
-//				AddrTo: processor.GetValidatorsStateAddress(),
-//			},
-//			Errs: []error{ErrMismatchValSyncOp},
-//			Fn: func(c *testmodels.TestCase) {
-//				v := c.TestData.(testmodels.TestData)
-//				valSyncData.Amount = amount.Add(amount, amount)
-//				bc.EXPECT().GetValidatorSyncData(creatorAddress, valSyncData.OpType).Return(&valSyncData)
-//				call(t, processor, v.Caller, v.AddrTo, value, msg, c.Errs)
-//			},
-//		},
-//	}
-//
-//	for _, c := range cases {
-//		t.Run(c.CaseName, func(t *testing.T) {
-//			c.Fn(c)
-//		})
-//	}
-//}
-//
-//func call(t *testing.T, processor *Processor, Caller Ref, addrTo common.Address, value *big.Int, msg message, Errs []error) []byte {
-//	res, err := processor.Call(Caller, addrTo, value, msg)
-//	if !testutils.CheckError(err, Errs) {
-//		t.Fatalf("Case failed\nwant errors: %s\nhave errors: %s", Errs, err)
-//	}
-//
-//	return res
-//}
-=======
 import (
 	"fmt"
 	"math"
@@ -3658,5 +2567,4 @@
 	}
 
 	return res
-}
->>>>>>> 25fd4c57
+}