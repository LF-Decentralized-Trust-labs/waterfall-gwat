package validator

import (
	"bytes"
	"errors"
	"fmt"
	"math"
	"math/big"

	"gitlab.waterfall.network/waterfall/protocol/gwat/common"
	"gitlab.waterfall.network/waterfall/protocol/gwat/core/state"
	"gitlab.waterfall.network/waterfall/protocol/gwat/core/types"
	"gitlab.waterfall.network/waterfall/protocol/gwat/core/vm"
	"gitlab.waterfall.network/waterfall/protocol/gwat/crypto"
	"gitlab.waterfall.network/waterfall/protocol/gwat/ethdb"
	"gitlab.waterfall.network/waterfall/protocol/gwat/log"
	"gitlab.waterfall.network/waterfall/protocol/gwat/params"
	"gitlab.waterfall.network/waterfall/protocol/gwat/validator/era"
	"gitlab.waterfall.network/waterfall/protocol/gwat/validator/operation"
	valStore "gitlab.waterfall.network/waterfall/protocol/gwat/validator/storage"
)

var (
	// errors
	ErrTooLowDepositValue = errors.New("deposit value is too low")
	// ErrInsufficientFundsForTransfer is returned if the transaction sender doesn't
	// have enough funds for transfer(topmost call only).
	ErrInsufficientFundsForTransfer = errors.New("insufficient funds for transfer")
	ErrInvalidFromAddresses         = errors.New("withdrawal and sender addresses are mismatch")
	ErrUnknownValidator             = errors.New("unknown validator")
	ErrNoWithdrawalCred             = errors.New("no withdrawal credentials")
	ErrMismatchPulicKey             = errors.New("validators public key mismatch")
	ErrNotActivatedValidator        = errors.New("validator not activated yet")
	ErrValidatorIsOut               = errors.New("validator is exited")
	ErrInvalidToAddress             = errors.New("address to must be validators state address")
	ErrNoExitRequest                = errors.New("exit request is require before withdrawal operation")
	ErrTargetEraNotFound            = errors.New("target era not found")
	ErrNoSavedValSyncOp             = errors.New("no coordinated confirmation of validator sync data")
	ErrMismatchTxHashes             = errors.New("validator sync tx already exists")
	ErrMismatchValSyncOp            = errors.New("validator sync tx data is not conforms to coordinated confirmation data")
	ErrInvalidOpEpoch               = errors.New("epoch to apply tx is not acceptable")
	ErrTxNF                         = errors.New("tx not found")
	ErrReceiptNF                    = errors.New("receipt not found")
	ErrInvalidReceiptStatus         = errors.New("receipt status is failed")
	ErrInvalidOpCode                = errors.New("invalid operation code")
	ErrInvalidCreator               = errors.New("invalid creator address")
	ErrInvalidAmount                = errors.New("invalid amount")
)

const (
	// 1024 bytes
	MetadataMaxSize = 1 << 10

	// Common fields
	pubkeyLogType    = "pubkey"
	signatureLogType = "signature"
	addressLogType   = "address"
	uint256LogType   = "uint256"
	boolLogType      = "bool"
	postpone         = 2
)

var (
	// minimal value - 1000 wat
	MinDepositVal, _ = new(big.Int).SetString("1000000000000000000000", 10)

	//Events signatures.
	EvtDepositLogSignature    = crypto.Keccak256Hash([]byte("DepositLog"))
	EvtExitReqLogSignature    = crypto.Keccak256Hash([]byte("ExitRequestLog"))
	EvtWithdrawalLogSignature = crypto.Keccak256Hash([]byte("WithdrawaRequestLog"))
)

// Ref represents caller of the validator processor
type Ref interface {
	Address() common.Address
}

type blockchain interface {
	era.Blockchain
	EpochToEra(epoch uint64) *era.Era
	GetSlotInfo() *types.SlotInfo
	GetEraInfo() *era.EraInfo
	Config() *params.ChainConfig
	Database() ethdb.Database
	GetValidatorSyncData(InitTxHash common.Hash) *types.ValidatorSync
	GetTransaction(txHash common.Hash) (tx *types.Transaction, blHash common.Hash, index uint64)
	GetTransactionReceipt(txHash common.Hash) (rc *types.Receipt, blHash common.Hash, index uint64)
	GetLastCoordinatedCheckpoint() *types.Checkpoint
	ValidatorStorage() valStore.Storage
	StateAt(root common.Hash) (*state.StateDB, error)
	GetBlock(hash common.Hash) *types.Block
	GetEpoch(epoch uint64) common.Hash
}

type message interface {
	TxHash() common.Hash
	Data() []byte
}

// Processor is a processor of all validator related operations.
// All transaction related operations that mutates state of the validator are called using Call method.
// Methods of the operation name are used for getting state of the validator.
type Processor struct {
	state        vm.StateDB
	ctx          vm.BlockContext
	eventEmmiter *EventEmmiter
	storage      valStore.Storage
	blockchain   blockchain
}

// NewProcessor creates new validator processor
func NewProcessor(blockCtx vm.BlockContext, stateDb vm.StateDB, bc blockchain) *Processor {
	return &Processor{
		ctx:          blockCtx,
		state:        stateDb,
		eventEmmiter: NewEventEmmiter(stateDb),
		storage:      valStore.NewStorage(bc.Config()),
		blockchain:   bc,
	}
}

func (p *Processor) getDepositCount() uint64 {
	return p.Storage().GetDepositCount(p.state)
}

func (p *Processor) incrDepositCount() {
	p.Storage().IncrementDepositCount(p.state)
}

func (p *Processor) GetValidatorsStateAddress() common.Address {
	valAddress := p.Storage().GetValidatorsStateAddress()
	if valAddress == nil {
		return common.Address{}
	}

	return *valAddress
}

func (p *Processor) Storage() valStore.Storage {
	return p.storage
}

func (p *Processor) Db() ethdb.Database {
	return p.blockchain.Database()
}

// IsValidatorOp returns true if tx is validator operation
func (p *Processor) IsValidatorOp(addrTo *common.Address) bool {
	if addrTo == nil {
		return false
	}

	return *addrTo == p.GetValidatorsStateAddress()
}

// Call performs all transaction related operations that mutates state of the validator and validators state
//
// The only following operations can be performed using the method:
//   - validator: Deposit
//   - coordinating node: Activate
//   - validator: RequestExit
//   - coordinating node: Deactivate
//
// It returns byte representation of the return value of an operation.
func (p *Processor) Call(caller Ref, toAddr common.Address, value *big.Int, msg message) (ret []byte, err error) {
	op, err := operation.DecodeBytes(msg.Data())
	if err != nil {
		return nil, err
	}

	nonce := p.state.GetNonce(caller.Address())
	p.state.SetNonce(caller.Address(), nonce+1)

	snapshot := p.state.Snapshot()

	ret = nil
	switch v := op.(type) {
	case operation.Deposit:
		ret, err = p.validatorDeposit(caller, toAddr, value, v)
		if err != nil {
			log.Error("Validator deposit: err",
				"opCode", op.OpCode(),
				"tx", msg.TxHash().Hex(),
				"amount", value.String(),
				"from", caller.Address(),
				"creator", v.CreatorAddress().Hex(),
				"withdrawalAddress", v.WithdrawalAddress().Hex(),
				"pubKey", v.PubKey().Hex(),
				"err", err,
			)
		} else {
			log.Info("Validator deposit: success",
				"opCode", op.OpCode(),
				"tx", msg.TxHash().Hex(),
				"amount", value.String(),
				"from", caller.Address(),
				"creator", v.CreatorAddress().Hex(),
				"withdrawalAddress", v.WithdrawalAddress().Hex(),
				"pubKey", v.PubKey().Hex(),
			)
		}
	case operation.ValidatorSync:
		ret, err = p.syncOpProcessing(v, msg)
		if err != nil {
			log.Error("Validator sync: err",
				"opCode", op.OpCode(),
				"initTx", v.InitTxHash().Hex(),
				"creator", v.Creator().Hex(),
				"procEpoch", v.ProcEpoch(),
				"err", err,
			)
		} else {
			log.Info("Validator sync: success",
				"opCode", op.OpCode(),
				"initTx", v.InitTxHash().Hex(),
				"creator", v.Creator().Hex(),
				"procEpoch", v.ProcEpoch(),
			)
		}
	case operation.Exit:
		ret, err = p.validatorExit(caller, toAddr, v)
		if err != nil {
			log.Error("Validator exit: err",
				"opCode", op.OpCode(),
				"tx", msg.TxHash().Hex(),
				"creator", v.CreatorAddress().Hex(),
				"exitAfterEpoch", fmt.Sprintf("%d", v.ExitAfterEpoch()),
				"err", err,
			)
		} else {
			log.Info("Validator exit: success",
				"opCode", op.OpCode(),
				"tx", msg.TxHash().Hex(),
				"creator", v.CreatorAddress().Hex(),
				"exitAfterEpoch", fmt.Sprintf("%d", v.ExitAfterEpoch()),
			)
		}
	case operation.Withdrawal:
		ret, err = p.validatorWithdrawal(caller, toAddr, v)
		if err != nil {
			log.Error("Validator withdrawal: err",
				"opCode", op.OpCode(),
				"tx", msg.TxHash().Hex(),
				"amount", v.Amount().String(),
				"creator", v.CreatorAddress().Hex(),
				"err", err,
			)
		} else {
			log.Info("Validator withdrawal: success",
				"opCode", op.OpCode(),
				"tx", msg.TxHash().Hex(),
				"amount", v.Amount().String(),
				"creator", v.CreatorAddress().Hex(),
			)
		}
	}

	if err != nil {
		p.state.RevertToSnapshot(snapshot)
	}

	return ret, err
}

func (p *Processor) validatorDeposit(caller Ref, toAddr common.Address, value *big.Int, op operation.Deposit) (_ []byte, err error) {
	if !p.IsValidatorOp(&toAddr) {
		return nil, ErrInvalidToAddress
	}

	// check amount can add to log
	if !common.BnCanCastToUint64(new(big.Int).Div(value, common.BigGwei)) {
		return nil, ErrInvalidAmount
	}

	from := caller.Address()

	if value == nil || value.Cmp(MinDepositVal) < 0 {
		return nil, ErrTooLowDepositValue
	}
	balanceFrom := p.state.GetBalance(from)
	if balanceFrom.Cmp(value) < 0 {
		return nil, fmt.Errorf("%w: address %v", ErrInsufficientFundsForTransfer, from.Hex())
	}

	withdrawalAddress := op.WithdrawalAddress()

	validator := valStore.NewValidator(op.PubKey(), op.CreatorAddress(), &withdrawalAddress)

	// if validator already exist
	currValidator, _ := p.Storage().GetValidator(p.state, op.CreatorAddress())

	if currValidator != nil {
		if currValidator.ActivationEra < math.MaxUint64 {
			return nil, errors.New("validator deposit failed (validator already activated)")
		}

		if currValidator.PubKey != op.PubKey() {
			return nil, errors.New("validator deposit failed (mismatch public key)")
		}
	}

	validator.AddStake(from, value)

	err = p.Storage().SetValidator(p.state, validator)
	if err != nil {
		return nil, err
	}

	logData := PackDepositLogData(op.PubKey(), op.CreatorAddress(), op.WithdrawalAddress(), value, op.Signature(), p.getDepositCount())
	p.eventEmmiter.Deposit(toAddr, logData)
	p.incrDepositCount()
	// burn value from sender balance
	p.state.SubBalance(from, value)

	return value.FillBytes(make([]byte, 32)), nil
}

func (p *Processor) validatorExit(caller Ref, toAddr common.Address, op operation.Exit) ([]byte, error) {
	if !p.IsValidatorOp(&toAddr) {
		return nil, ErrInvalidToAddress
	}

	from := caller.Address()
	validator, err := p.Storage().GetValidator(p.state, op.CreatorAddress())
	if err != nil {
		return nil, err
	}

	if validator == nil {
		return nil, ErrUnknownValidator
	}

	if validator.GetPubKey() != op.PubKey() {
		return nil, ErrMismatchPulicKey
	}

	if op.ExitAfterEpoch() == nil {
		exitAftEpoch := p.blockchain.GetSlotInfo().SlotToEpoch(p.blockchain.GetSlotInfo().CurrentSlot()) + 1
		op.SetExitAfterEpoch(&exitAftEpoch)
	}

	if validator.GetActivationEra() > p.blockchain.GetEraInfo().Number() {
		return nil, ErrNotActivatedValidator
	}

	if validator.GetExitEra() != math.MaxUint64 {
		return nil, ErrValidatorIsOut
	}

	if from != *validator.GetWithdrawalAddress() {
		return nil, ErrInvalidFromAddresses
	}

	logData := PackExitRequestLogData(op.PubKey(), op.CreatorAddress(), validator.GetIndex(), op.ExitAfterEpoch())
	p.eventEmmiter.ExitRequest(toAddr, logData)

	return op.CreatorAddress().Bytes(), nil
}

func (p *Processor) validatorWithdrawal(caller Ref, toAddr common.Address, op operation.Withdrawal) ([]byte, error) {
	if !p.IsValidatorOp(&toAddr) {
		return nil, ErrInvalidToAddress
	}

	// check amount can add to log
	if !common.BnCanCastToUint64(new(big.Int).Div(op.Amount(), common.BigGwei)) {
		return nil, ErrInvalidAmount
	}

	from := caller.Address()
	validator, err := p.Storage().GetValidator(p.state, op.CreatorAddress())
	if err != nil {
		return nil, err
	}

	if validator == nil {
		return nil, ErrUnknownValidator
	}
	if from != *validator.GetWithdrawalAddress() {
		return nil, ErrInvalidFromAddresses
	}

<<<<<<< HEAD
	amtGwei := new(big.Int).Div(op.Amount(), common.BigGwei).Uint64()

	logData := PackWithdrawalLogData(validator.GetPubKey(), op.CreatorAddress(), validator.GetIndex(), amtGwei)
=======
	if validator.GetActivationEra() == math.MaxUint64 {
		stake := validator.TotalStake()
		if stake.Cmp(op.Amount()) == -1 {
			return nil, ErrInsufficientFundsForTransfer
		}

		// Compare the stake with the effective balance to determine the activation status of the validator
		switch stake.Cmp(p.blockchain.Config().EffectiveBalance) {
		case 0, 1: // currentBalance >= effectiveBalance - wait for activation
			return nil, ErrNotActivatedValidator
		case -1: // currentBalance < effectiveBalance - withdraw before activation
			log.Info("validatorWithdrawal before activation and sum < effectiveBalance")

			stakeByAddr := validator.StakeByAddress(from)
			if stakeByAddr != nil && stakeByAddr.Cmp(op.Amount()) >= 0 {
				// Subtract the withdrawal amount from the stake associated with the address
				sum, err := validator.SubtractStake(from, op.Amount())
				if err != nil {
					log.Error("Invalid withdraw operation", "op", op, "error", err)
					return nil, err
				} else {
					log.Info("validatorWithdrawal before activation", "creator", op.CreatorAddress(),
						"address", from,
						"total", stake,
						"amount", op.Amount(),
						"stakeByAddr", stakeByAddr,
						"balance", sum,
					)
				}
			}
		}
	} else {
		// If the validator is activated, check if the withdrawal amount is more than the validator's balance
		if validator.Balance.Cmp(op.Amount()) == -1 {
			return nil, ErrInsufficientFundsForTransfer
		}

		// Subtract the withdrawal amount from the validator's balance
		validator.SetBalance(new(big.Int).Sub(validator.Balance, op.Amount()))
	}

	err = p.Storage().SetValidator(p.state, validator)
	if err != nil {
		return nil, err
	}
>>>>>>> 863efacf

	p.eventEmmiter.WithdrawalRequest(toAddr, logData)

	return op.CreatorAddress().Bytes(), nil
}

func (p *Processor) syncOpProcessing(op operation.ValidatorSync, msg message) (ret []byte, err error) {
	if err = ValidateValidatorSyncOp(p.blockchain, op, p.ctx.Slot, msg.TxHash()); err != nil {
		log.Error("Invalid validator sync op",
			"error", err,
			"OpType", op.OpType(),
			"OpCode", op.OpCode(),
			"Creator", op.Creator().Hex(),
			"InitTxHash", op.InitTxHash().Hex(),
		)
		return nil, err
	}

	switch op.OpCode() {
	case operation.ActivateCode:
		ret, err = p.validatorActivate(op)
	case operation.DeactivateCode:
		ret, err = p.validatorDeactivate(op)
	case operation.UpdateBalanceCode:
		ret, err = p.validatorUpdateBalance(op)
	}

	return ret, err
}

func (p *Processor) validatorActivate(op operation.ValidatorSync) ([]byte, error) {
	validator, err := p.Storage().GetValidator(p.state, op.Creator())
	if err != nil {
		return nil, err
	}
	if validator == nil {
		return nil, ErrUnknownValidator
	}

	opEra := p.blockchain.EpochToEra(op.ProcEpoch())

	validator.SetActivationEra(opEra.Number + postpone)
	validator.SetIndex(op.Index())
	validator.UnsetStake()
	err = p.Storage().SetValidator(p.state, validator)
	if err != nil {
		return nil, err
	}

	p.Storage().AddValidatorToList(p.state, op.Index(), op.Creator())

	return op.Creator().Bytes(), nil
}

func (p *Processor) validatorDeactivate(op operation.ValidatorSync) ([]byte, error) {
	validator, err := p.Storage().GetValidator(p.state, op.Creator())
	if err != nil {
		return nil, err
	}
	if validator == nil {
		return nil, ErrUnknownValidator
	}
	if validator.GetExitEra() != math.MaxUint64 {
		return nil, ErrValidatorIsOut
	}

	opEra := p.blockchain.EpochToEra(op.ProcEpoch())
	if validator.GetActivationEra() >= opEra.Number {
		return nil, ErrNotActivatedValidator
	}

	exitEra := opEra.Number + postpone
	validator.SetExitEra(exitEra)
	err = p.Storage().SetValidator(p.state, validator)
	if err != nil {
		return nil, err
	}
	return op.Creator().Bytes(), nil
}

func (p *Processor) validatorUpdateBalance(op operation.ValidatorSync) ([]byte, error) {
	valAddress := op.Creator()
	validator, err := p.Storage().GetValidator(p.state, valAddress)
	if err != nil {
		return nil, err
	}
	if validator == nil {
		return nil, ErrUnknownValidator
	}
	// transfer amount to withdrawal address
	wAdr := validator.GetWithdrawalAddress()
	if wAdr == nil {
		return nil, ErrNoWithdrawalCred
	}
	p.state.AddBalance(*wAdr, op.Amount())

	return op.Creator().Bytes(), nil
}

type logEntry struct {
	name      string
	entryType string
	indexed   bool
	data      []byte
}

func newDataLogEntry(data []byte) logEntry {
	return logEntry{
		indexed: false,
		data:    data,
	}
}

func newIndexedPubkeyLogEntry(name string, data []byte) logEntry {
	return logEntry{
		name:      name,
		entryType: pubkeyLogType,
		indexed:   true,
		data:      data,
	}
}
func newIndexedSignatureLogEntry(name string, data []byte) logEntry {
	return logEntry{
		name:      name,
		entryType: signatureLogType,
		indexed:   true,
		data:      data,
	}
}

func newIndexedAddressLogEntry(name string, data []byte) logEntry {
	return logEntry{
		name:      name,
		entryType: addressLogType,
		indexed:   true,
		data:      data,
	}
}

func newUint256LogEntry(name string, data []byte) logEntry {
	return logEntry{
		name:      name,
		entryType: uint256LogType,
		indexed:   false,
		data:      data,
	}
}

func newBoolLogEntry(name string, data []byte) logEntry {
	return logEntry{
		name:      name,
		entryType: boolLogType,
		indexed:   false,
		data:      data,
	}
}

type EventEmmiter struct {
	state vm.StateDB
}

func NewEventEmmiter(state vm.StateDB) *EventEmmiter {
	return &EventEmmiter{state: state}
}

func (e *EventEmmiter) Deposit(evtAddr common.Address, data []byte) {
	e.addLog(
		evtAddr,
		EvtDepositLogSignature,
		data,
	)
}

func (e *EventEmmiter) ExitRequest(evtAddr common.Address, data []byte) {
	e.addLog(evtAddr, EvtExitReqLogSignature, data)
}

func (e *EventEmmiter) WithdrawalRequest(evtAddr common.Address, data []byte) {
	e.addLog(evtAddr, EvtWithdrawalLogSignature, data)
}

func (e *EventEmmiter) addLog(targetAddr common.Address, signature common.Hash, data []byte, logsEntries ...logEntry) {
	//var data []byte
	topics := []common.Hash{signature}

	for _, entry := range logsEntries {
		if entry.indexed {
			topics = append(topics, common.BytesToHash(entry.data))
		} else {
			data = append(data, entry.data...)
		}
	}

	e.state.AddLog(&types.Log{
		Address: targetAddr,
		Topics:  topics,
		Data:    data,
	})
}

// ValidateValidatorSyncOp validate validator sync op data with context of apply.
func ValidateValidatorSyncOp(bc blockchain, valSyncOp operation.ValidatorSync, applySlot uint64, txHash common.Hash) error {
	savedValSync := bc.GetValidatorSyncData(valSyncOp.InitTxHash())
	if savedValSync == nil {
		return ErrNoSavedValSyncOp
	}

	blockEpoch := bc.GetSlotInfo().SlotToEpoch(applySlot)
	if blockEpoch > valSyncOp.ProcEpoch() {
		return ErrInvalidOpEpoch
	}
	if !CompareValSync(savedValSync, valSyncOp) {
		return ErrMismatchValSyncOp
	}
	if savedValSync.TxHash != nil && *savedValSync.TxHash != txHash {
		return ErrMismatchTxHashes
	}

	// check is op initialised by slashing
	if bytes.Equal(valSyncOp.InitTxHash().Bytes()[:common.AddressLength], valSyncOp.Creator().Bytes()) {
		return nil
	}

	// check initial tx
	initTx, _, _ := bc.GetTransaction(valSyncOp.InitTxHash())
	if initTx == nil {
		return ErrTxNF
	}
	// check init tx data
	iop, err := operation.DecodeBytes(initTx.Data())
	if err != nil {
		log.Error("can`t unmarshal validator sync operation from tx data", "err", err)
		return err
	}
	switch initTxData := iop.(type) {
	case operation.Deposit:
		if valSyncOp.OpCode() == operation.DepositCode {
			return ErrInvalidOpCode
		}
		if initTxData.CreatorAddress() != valSyncOp.Creator() {
			return ErrInvalidCreator
		}
	case operation.Exit:
		if valSyncOp.OpCode() == operation.ExitCode {
			return ErrInvalidOpCode
		}
		if initTxData.CreatorAddress() != valSyncOp.Creator() {
			return ErrInvalidCreator
		}
		if initTxData.ExitAfterEpoch() != nil && *initTxData.ExitAfterEpoch() < valSyncOp.ProcEpoch() {
			return ErrInvalidOpEpoch
		}
	case operation.Withdrawal:
		if valSyncOp.OpCode() == operation.WithdrawalCode {
			return ErrInvalidOpCode
		}
		if initTxData.CreatorAddress() != valSyncOp.Creator() {
			return ErrInvalidCreator
		}
	default:
		return ErrInvalidOpCode
	}

	// check initial tx status
	rc, _, _ := bc.GetTransactionReceipt(valSyncOp.InitTxHash())
	if rc == nil {
		return ErrReceiptNF
	}
	if rc.Status != types.ReceiptStatusSuccessful {
		return ErrInvalidReceiptStatus
	}

	return nil
}

func CompareValSync(saved *types.ValidatorSync, input operation.ValidatorSync) bool {
	if saved.InitTxHash != input.InitTxHash() {
		log.Warn("check validator sync failed: InitTxHash", "s.InitTxHash", saved.InitTxHash.Hex(), "i.InitTxHash", input.InitTxHash().Hex())
		return false
	}

	if saved.OpType != input.OpType() {
		log.Warn("check validator sync failed: OpType", "s.OpType", saved.OpType, "i.OpType", input.OpType())
		return false
	}

	if saved.Creator != input.Creator() {
		log.Warn("check validator sync failed: Creator",
			"s.Creator", fmt.Sprintf("%#x", saved.Creator),
			"i.Creator", fmt.Sprintf("%#x", input.Creator()))
		return false
	}

	if saved.Index != input.Index() {
		log.Warn("check validator sync failed: Index", "s.Index", saved.Index, "i.Index", input.Index())
		return false
	}

	if saved.ProcEpoch != input.ProcEpoch() {
		log.Warn("check validator sync failed: ProcEpoch", "s.ProcEpoch", saved.ProcEpoch, "i.ProcEpoch", input.ProcEpoch())
		return false
	}

	if saved.Amount != nil && input.Amount() != nil && saved.Amount.Cmp(input.Amount()) != 0 {
		log.Warn("check validator sync failed: Amount", "s.Amount", saved.Amount.String(), "i.Amount", input.Amount().String())
		return false
	}

	if saved.Amount != nil && input.Amount() == nil || saved.Amount == nil && input.Amount() != nil {
		log.Warn("check validator sync failed: Amount nil", "s.Amount", saved.Amount, "i.Amount", input.Amount())
		return false
	}

	return true
}<|MERGE_RESOLUTION|>--- conflicted
+++ resolved
@@ -380,11 +380,7 @@
 		return nil, ErrInvalidFromAddresses
 	}
 
-<<<<<<< HEAD
-	amtGwei := new(big.Int).Div(op.Amount(), common.BigGwei).Uint64()
-
-	logData := PackWithdrawalLogData(validator.GetPubKey(), op.CreatorAddress(), validator.GetIndex(), amtGwei)
-=======
+	// TODO CHECK
 	if validator.GetActivationEra() == math.MaxUint64 {
 		stake := validator.TotalStake()
 		if stake.Cmp(op.Amount()) == -1 {
@@ -430,7 +426,13 @@
 	if err != nil {
 		return nil, err
 	}
->>>>>>> 863efacf
+
+	// TODO CHECK^^^^^^^^^^^^^^^^^
+
+
+	amtGwei := new(big.Int).Div(op.Amount(), common.BigGwei).Uint64()
+
+	logData := PackWithdrawalLogData(validator.GetPubKey(), op.CreatorAddress(), validator.GetIndex(), amtGwei)
 
 	p.eventEmmiter.WithdrawalRequest(toAddr, logData)
 
