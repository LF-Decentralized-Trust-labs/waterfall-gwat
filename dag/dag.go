//Package dag implements:
//- consensus functionality
//- finalizing process
//- block creation process

package dag

import (
	"errors"
	"fmt"
	"sync/atomic"
	"time"

	"gitlab.waterfall.network/waterfall/protocol/gwat/accounts"
	"gitlab.waterfall.network/waterfall/protocol/gwat/common"
	"gitlab.waterfall.network/waterfall/protocol/gwat/consensus"
	"gitlab.waterfall.network/waterfall/protocol/gwat/core"
	"gitlab.waterfall.network/waterfall/protocol/gwat/core/rawdb"
	"gitlab.waterfall.network/waterfall/protocol/gwat/core/state"
	"gitlab.waterfall.network/waterfall/protocol/gwat/core/types"
	"gitlab.waterfall.network/waterfall/protocol/gwat/dag/creator"
	"gitlab.waterfall.network/waterfall/protocol/gwat/dag/finalizer"
	"gitlab.waterfall.network/waterfall/protocol/gwat/dag/headsync"
	"gitlab.waterfall.network/waterfall/protocol/gwat/dag/slotticker"
	"gitlab.waterfall.network/waterfall/protocol/gwat/eth/downloader"
	"gitlab.waterfall.network/waterfall/protocol/gwat/ethdb"
	"gitlab.waterfall.network/waterfall/protocol/gwat/event"
	"gitlab.waterfall.network/waterfall/protocol/gwat/log"
	"gitlab.waterfall.network/waterfall/protocol/gwat/params"
	"gitlab.waterfall.network/waterfall/protocol/gwat/validator/era"
	valStore "gitlab.waterfall.network/waterfall/protocol/gwat/validator/storage"
)

var errWrongInputSlot = errors.New("input slot is greater that current slot")

// Backend wraps all methods required for block creation.
type Backend interface {
	BlockChain() *core.BlockChain
	TxPool() *core.TxPool
	Downloader() *downloader.Downloader
	Etherbase() (eb common.Address, err error)
	SetEtherbase(etherbase common.Address)
	CreatorAuthorize(creator common.Address) error
	IsDevMode() bool
	AccountManager() *accounts.Manager
	TriggerSync()
}

type blockChain interface {
	SetLastCoordinatedCheckpoint(cp *types.Checkpoint)
	GetLastCoordinatedCheckpoint() *types.Checkpoint
	AppendNotProcessedValidatorSyncData(valSyncData []*types.ValidatorSync)
	GetLastFinalizedHeader() *types.Header
	GetHeaderByHash(hash common.Hash) *types.Header
	WriteLastCoordinatedHash(hash common.Hash)
	GetBlock(hash common.Hash) *types.Block
	GetLastFinalizedBlock() *types.Block
	GetTips() types.Tips
	Database() ethdb.Database
	GetSlotInfo() *types.SlotInfo
	SetSlotInfo(si *types.SlotInfo) error
	Config() *params.ChainConfig
	GetEraInfo() *era.EraInfo
	SetNewEraInfo(newEra era.Era)
	EnterNextEra(root common.Hash) *era.Era
	StartTransitionPeriod()
	SyncEraToSlot(slot uint64)
	ValidatorStorage() valStore.Storage
	StateAt(root common.Hash) (*state.StateDB, error)
	DagMuLock()
	DagMuUnlock()
	SetOptimisticSpinesToCache(slot uint64, spines common.HashArray)
	GetOptimisticSpinesFromCache(slot uint64) common.HashArray
}

type ethDownloader interface {
	Synchronising() bool
}

type Dag struct {
	chainConfig *params.ChainConfig

	// events
	mux *event.TypeMux

<<<<<<< HEAD
	eth Backend
	bc  *core.BlockChain
=======
	consensusInfoFeed event.Feed

	eth        Backend
	bc         blockChain
	downloader ethDownloader
>>>>>>> 8b63d906

	//creator
	creator *creator.Creator
	//finalizer
	finalizer *finalizer.Finalizer
	//headsync
	headsync *headsync.Headsync

	busy int32

	exitChan chan struct{}
	errChan  chan error
}

// New creates new instance of Dag
func New(eth Backend, chainConfig *params.ChainConfig, mux *event.TypeMux, creatorConfig *creator.Config, engine consensus.Engine) *Dag {
	fin := finalizer.New(chainConfig, eth, mux)
	d := &Dag{
		chainConfig: chainConfig,
		eth:         eth,
		mux:         mux,
		bc:          eth.BlockChain(),
		downloader:  eth.Downloader(),
		creator:     creator.New(creatorConfig, chainConfig, engine, eth, mux),
		finalizer:   fin,
		headsync:    headsync.New(chainConfig, eth, mux, fin),
		exitChan:    make(chan struct{}),
		errChan:     make(chan error),
	}
	atomic.StoreInt32(&d.busy, 0)
	return d
}

// Creator get current creator
func (d *Dag) Creator() *creator.Creator {
	return d.creator
}

// HandleFinalize run blocks finalization procedure
func (d *Dag) HandleFinalize(data *types.FinalizationParams) *types.FinalizationResult {
	//skip if synchronising
	if d.downloader.Synchronising() {
		errStr := creator.ErrSynchronization.Error()
		return &types.FinalizationResult{
			Error: &errStr,
		}
	}

	d.bc.DagMuLock()
	defer d.bc.DagMuUnlock()

	if data.BaseSpine != nil {
		log.Info("Handle Finalize: start",
			"baseSpine", fmt.Sprintf("%#x", data.BaseSpine),
			"spines", data.Spines,
			"cp.Epoch", data.Checkpoint.Epoch,
			"cp.Spine", fmt.Sprintf("%#x", data.Checkpoint.Spine),
			"cp.Roor", fmt.Sprintf("%#x", data.Checkpoint.Root),
			"ValSyncData", data.ValSyncData,
			"\u2692", params.BuildId)
	} else {
		log.Info("Handle Finalize: start",
			"baseSpine", nil,
			"spines", data.Spines,
			"cp.Epoch", data.Checkpoint.Epoch,
			"cp.Spine", fmt.Sprintf("%#x", data.Checkpoint.Spine),
			"cp.Spine", fmt.Sprintf("%#x", data.Checkpoint.Spine),
			"ValSyncData", data.ValSyncData,
			"\u2692", params.BuildId)
	}

	if data.ValSyncData != nil {
		for _, vs := range data.ValSyncData {
			log.Info("received validator sync",
				"OpType", vs.OpType,
				"Index", vs.Index,
				"Creator", vs.Creator.Hash(),
				"ProcEpoch", vs.ProcEpoch,
				"Amount", vs.Amount,
			)
		}
	}

	res := &types.FinalizationResult{
		Error: nil,
	}
	// finalization
	if len(data.Spines) > 0 {
		if err := d.finalizer.Finalize(&data.Spines, data.BaseSpine, false); err != nil {
			if err == core.ErrInsertUncompletedDag || err == finalizer.ErrSpineNotFound {
				// Start syncing if spine or parent is unloaded
				d.synchronizeUnloadedBlocks(data.Spines)
			}
			e := err.Error()
			res.Error = &e
		} else {
			d.bc.SetLastCoordinatedCheckpoint(data.Checkpoint)
		}
	} else {
		d.bc.SetLastCoordinatedCheckpoint(data.Checkpoint)
	}

	// handle validator sync data
	d.bc.AppendNotProcessedValidatorSyncData(data.ValSyncData)

	lfHeader := d.bc.GetLastFinalizedHeader()
	if lfHeader.Height != lfHeader.Nr() {
		err := fmt.Sprintf("☠ bad last finalized block: mismatch nr=%d and height=%d", lfHeader.Nr(), lfHeader.Height)
		if res.Error == nil {
			res.Error = &err
		} else {
			mrg := fmt.Sprintf("error[0]=%s\nerror[1]: %s", *res.Error, err)
			res.Error = &mrg
		}
	} else {
		d.bc.WriteLastCoordinatedHash(lfHeader.Hash())
	}
	lfHash := lfHeader.Hash()
	res.LFSpine = &lfHash

	if cp := d.bc.GetLastCoordinatedCheckpoint(); cp != nil {
		res.CpEpoch = &cp.Epoch
		res.CpRoot = &cp.Root
	}

	log.Info("Handle Finalize: response", "result", res)
	return res
}

// unloadedBlocks composes unloaded spines and parents hashes array
func (d *Dag) unloadedBlocks(spines common.HashArray) common.HashArray {
	unloaded := common.HashArray{}
	for _, spine := range spines {
		sb := d.bc.GetBlockByHash(spine)
		if sb == nil {
			unloaded = append(unloaded, spine)
			continue
		}
		parents := d.bc.GetBlocksByHashes(spines)
		for h, b := range parents {
			if b == nil {
				unloaded = append(unloaded, h)
			}
		}
	}

	return unloaded
}

func (d *Dag) synchronizeUnloadedBlocks(spines common.HashArray) {
	lastFinNr := d.bc.GetLastFinalizedNumber()
	unloaded := d.unloadedBlocks(spines)
	log.Warn("Finalize blocks: unloaded blocks detected. start sync", "unknown", unloaded)
	for len(unloaded) != 0 {
		for _, p := range d.eth.Downloader().GetPeers().AllPeers() {
			err := d.eth.Downloader().Synchronise(p.Id(), unloaded, lastFinNr, downloader.FullSync, true)
			if err != nil {
				log.Debug("Synchronise failed", "reason", err)
				unloaded = d.unloadedBlocks(spines)
			}
		}
	}
}

// HandleCoordinatedState return coordinated state
func (d *Dag) HandleCoordinatedState() *types.FinalizationResult {
	//skip if synchronising
	if d.downloader.Synchronising() {
		errStr := creator.ErrSynchronization.Error()
		return &types.FinalizationResult{
			Error: &errStr,
		}
	}

	d.bc.DagMuLock()
	defer d.bc.DagMuUnlock()

	lfHeader := d.bc.GetLastFinalizedHeader()
	lfHash := lfHeader.Hash()
	res := &types.FinalizationResult{
		Error:   nil,
		LFSpine: &lfHash,
	}
	var cpepoch uint64
	if cp := d.bc.GetLastCoordinatedCheckpoint(); cp != nil {
		res.CpEpoch = &cp.Epoch
		res.CpRoot = &cp.Root
		cpepoch = cp.Epoch
	}
	log.Info("Handle CoordinatedState: response", "epoch", cpepoch, "result", res)
	return res
}

// HandleGetCandidates collect next finalization candidates
func (d *Dag) HandleGetCandidates(slot uint64) *types.CandidatesResult {
	//skip if synchronising
	if d.downloader.Synchronising() {
		errStr := creator.ErrSynchronization.Error()
		return &types.CandidatesResult{
			Error: &errStr,
		}
	}

	d.bc.DagMuLock()
	defer d.bc.DagMuUnlock()

	tstart := time.Now()

	// collect next finalization candidates
	candidates, err := d.finalizer.GetFinalizingCandidates(&slot)
	if len(candidates) == 0 {
		log.Info("No candidates for tips", "tips", d.bc.GetTips().Print())
	}
	log.Info("Handle GetCandidates: get finalizing candidates", "err", err, "candidates", candidates, "elapsed", common.PrettyDuration(time.Since(tstart)), "\u2692", params.BuildId)
	res := &types.CandidatesResult{
		Error:      nil,
		Candidates: candidates,
	}
	if err != nil {
		estr := err.Error()
		res.Error = &estr
	}
	log.Info("Handle GetCandidates: response", "result", res, "\u2692", params.BuildId)
	return res
}

<<<<<<< HEAD
=======
func (d *Dag) HandleGetOptimisticSpines(lastFinSpine common.Hash) *types.OptimisticSpinesResult {
	spineBlock := d.bc.GetBlock(lastFinSpine)
	spineSlot := spineBlock.Slot()
	//skip if synchronising
	if d.downloader.Synchronising() {
		errStr := creator.ErrSynchronization.Error()
		return &types.OptimisticSpinesResult{
			Error: &errStr,
		}
	}

	d.bc.DagMuLock()
	defer d.bc.DagMuUnlock()

	tstart := time.Now()

	// collect optimistic spines
	spines, err := d.GetOptimisticSpines(spineSlot)
	if len(spines) == 0 {
		log.Info("No spines for tips", "tips", d.bc.GetTips().Print())
	}

	log.Info("Handle GetOptimisticSpines: get finalizing spines", "err", err, "spines", spines, "elapsed", common.PrettyDuration(time.Since(tstart)), "\u2692", params.BuildId)
	res := &types.OptimisticSpinesResult{
		Error: nil,
		Data:  spines,
	}
	if err != nil {
		estr := err.Error()
		res.Error = &estr
	}
	log.Info("Handle GetOptimisticSpines: response", "result", res, "\u2692", params.BuildId)
	return res
}

func (d *Dag) GetOptimisticSpines(gtSlot uint64) ([]common.HashArray, error) {
	currentSlot := d.bc.GetSlotInfo().CurrentSlot()
	if currentSlot <= gtSlot {
		return []common.HashArray{}, errWrongInputSlot
	}

	var err error
	optimisticSpines := make([]common.HashArray, 0)

	for i := gtSlot + 1; i <= currentSlot; i++ {
		slotSpines := d.bc.GetOptimisticSpinesFromCache(i)
		if slotSpines == nil {
			slotBlocks := make(types.Blocks, 0)
			slotBlocksHashes := rawdb.ReadSlotBlocksHashes(d.bc.Database(), i)
			for _, hash := range slotBlocksHashes {
				block := d.bc.GetBlock(hash)
				slotBlocks = append(slotBlocks, block)
			}
			slotSpines, err = types.CalculateOptimisticSpines(slotBlocks)
			if err != nil {
				return []common.HashArray{}, err
			}

			d.bc.SetOptimisticSpinesToCache(i, slotSpines)
		}

		optimisticSpines = append(optimisticSpines, slotSpines)
	}

	return optimisticSpines, nil
}

// HandleHeadSyncReady set initial state to start head sync with coordinating network.
func (d *Dag) HandleHeadSyncReady(checkpoint *types.ConsensusInfo) (bool, error) {
	d.bc.DagMuLock()
	defer d.bc.DagMuUnlock()

	log.Info("Handle Head Sync Ready", "checkpoint", checkpoint)
	return d.headsync.SetReadyState(checkpoint)
}

>>>>>>> 8b63d906
// HandleSyncSlotInfo set initial state to start head sync with coordinating network.
func (d *Dag) HandleSyncSlotInfo(slotInfo types.SlotInfo) (bool, error) {
	d.bc.DagMuLock()
	defer d.bc.DagMuUnlock()

	log.Info("Handle Sync Slot info", "params", slotInfo)
	si := d.bc.GetSlotInfo()
	if si == nil {
		err := d.bc.SetSlotInfo(&slotInfo)
		if err != nil {
			return false, err
		}
		return true, nil
	} else if si.GenesisTime == slotInfo.GenesisTime &&
		si.SecondsPerSlot == slotInfo.SecondsPerSlot &&
		si.SlotsPerEpoch == slotInfo.SlotsPerEpoch {
		return true, nil
	} else if d.eth.IsDevMode() {
		err := d.bc.SetSlotInfo(&slotInfo)
		if err != nil {
			return false, err
		}
		return true, nil
	}
	return false, nil
}

<<<<<<< HEAD
=======
// HandleHeadSync run head sync with coordinating network.
func (d *Dag) HandleHeadSync(data []types.ConsensusInfo) (bool, error) {
	d.bc.DagMuLock()
	defer d.bc.DagMuUnlock()

	log.Info("Handle Head Sync", "len(data)", len(data), "data", data)
	return d.headsync.Sync(data)
}

>>>>>>> 8b63d906
// HandleValidateSpines collect next finalization candidates
func (d *Dag) HandleValidateSpines(spines common.HashArray) (bool, error) {
	d.bc.DagMuLock()
	defer d.bc.DagMuUnlock()

	log.Info("Handle Validate Spines", "spines", spines, "\u2692", params.BuildId)
	return d.finalizer.IsValidSequenceOfSpines(spines)
}

<<<<<<< HEAD
=======
// SubscribeConsensusInfoEvent registers a subscription for consensusInfo updated event
func (d *Dag) SubscribeConsensusInfoEvent(ch chan<- types.Tips) event.Subscription {
	return d.consensusInfoFeed.Subscribe(ch)
}

>>>>>>> 8b63d906
func (d *Dag) StartWork(accounts []common.Address) {
	startTicker := time.NewTicker(2000 * time.Millisecond)

	tickSec := 0
	for {
		si := d.bc.GetSlotInfo()
		currentTime := time.Now()
		if si != nil {
			genesisTime := time.Unix(int64(d.bc.GetSlotInfo().GenesisTime), 0)

			if currentTime.Before(genesisTime) {
				if tickSec != currentTime.Second() && currentTime.Second()%5 == 0 {
					timeRemaining := genesisTime.Sub(currentTime)
					log.Info("Time before start", "hour", timeRemaining.Truncate(time.Second))
				}
			} else {
				log.Info("Chain genesis time reached")
				startTicker.Stop()
				go d.workLoop(accounts)

				return
			}
			tickSec = currentTime.Second()
		} else {
			lcp := d.bc.GetLastCoordinatedCheckpoint()
			// revert to LastCoordinatedCheckpoint
			if lcp.Spine != d.bc.GetLastFinalizedHeader().Hash() {
				spineBlock := d.bc.GetBlock(lcp.Spine)
				if err := d.finalizer.SetSpineState(&lcp.Spine, spineBlock.Nr()); err != nil {
					log.Error("Revert to checkpoint spine error", "error", err)
				}
			}

			log.Info("Waiting for slot info from coordinator")
		}

		<-startTicker.C
	}
}

func (d *Dag) workLoop(accounts []common.Address) {
	secPerSlot := d.bc.GetSlotInfo().SecondsPerSlot
	genesisTime := time.Unix(int64(d.bc.GetSlotInfo().GenesisTime), 0)
	slotTicker := slotticker.NewSlotTicker(genesisTime, secPerSlot)

	for {
		select {
		case <-d.exitChan:
			close(d.exitChan)
			close(d.errChan)
			slotTicker.Done()
			return
		case err := <-d.errChan:
			close(d.errChan)
			close(d.exitChan)
			slotTicker.Done()
			log.Error("dag worker has error", "error", err)
			return
		case slot := <-slotTicker.C():
			if slot == 0 {
				newEra := era.NewEra(0, 0, d.bc.Config().EpochsPerEra-1, common.Hash{})
				d.bc.SetNewEraInfo(*newEra)
				continue
			}
			var (
				err      error
				creators []common.Address
			)

			transitionSlot, err := d.bc.GetSlotInfo().SlotOfEpochStart(d.bc.GetEraInfo().ToEpoch() - d.chainConfig.TransitionPeriod)
			if err != nil {
				log.Error("Error calculating transition slot", "error", err)
				return
			}

			log.Info("New slot",
				"slot", slot,
				"epoch", d.bc.GetSlotInfo().SlotToEpoch(slot),
				"era", d.bc.GetEraInfo().Number(),
				"transEpoch", d.bc.GetEraInfo().ToEpoch()-d.chainConfig.TransitionPeriod,
				"transSlot", transitionSlot)

			d.handleEra(slot)

			// TODO: uncomment this code for subnetwork support, add subnet and get it to the creators getter (line 253)
			//if d.bc.Config().IsForkSlotSubNet1(currentSlot) {
			//	creators, err = d.bc.ValidatorStorage().GetCreatorsBySlot(d.bc, currentSlot,subnet)
			//	if err != nil {
			//		d.errChan <- err
			//	}
			//} else {}
			// TODO: move it to else condition

			creators, err = d.bc.ValidatorStorage().GetCreatorsBySlot(d.bc, slot)
			if err != nil {
				d.errChan <- err
			}

			d.work(slot, creators, accounts)
		}
	}
}

func (d *Dag) work(slot uint64, creators, accounts []common.Address) {
	//skip if synchronising
	if d.downloader.Synchronising() {
		return
	}

	d.bc.DagMuLock()
	defer d.bc.DagMuUnlock()

	errs := map[string]string{}

	var (
		err error
	)
	// create block
	tips := d.bc.GetTips()
	dagSlots := d.countDagSlots(&tips)
	log.Info("Creator processing: create condition",
		"condition", d.creator.IsRunning() && len(errs) == 0 && dagSlots != -1 && dagSlots <= finalizer.CreateDagSlotsLimit,
		"IsRunning", d.creator.IsRunning(),
		"errs", errs,
		"dagSlots", dagSlots,
	)

	if d.creator.IsRunning() && len(errs) == 0 && dagSlots != -1 && dagSlots <= finalizer.CreateDagSlotsLimit {
		assigned := &creator.Assignment{
			Slot:     slot,
			Creators: creators,
		}

		crtStart := time.Now()
		crtInfo := map[string]string{}
		for _, creator := range assigned.Creators {
			// if received next slot

<<<<<<< HEAD
			// TODO: may be drop consensusInfo field from blockchain because we don`t write value to it
			//if d.consensusInfo != nil && d.consensusInfo.Slot > assigned.Slot {
			//	break
			//}

			//d.eth.BlockChain().DagMu.Lock()
			//defer d.eth.BlockChain().DagMu.Unlock()

=======
>>>>>>> 8b63d906
			coinbase := common.Address{}
			for _, acc := range accounts {
				if creator == acc {
					coinbase = creator
					break
				}
			}
			if coinbase == (common.Address{}) {
				return
			}

			d.eth.SetEtherbase(coinbase)
			if err = d.eth.CreatorAuthorize(coinbase); err != nil {
				log.Error("Creator authorize err", "err", err, "creator", coinbase)
				return
			}
			log.Info("Creator assigned", "creator", coinbase)

			block, crtErr := d.creator.CreateBlock(assigned, &tips)
			if crtErr != nil {
				crtInfo["error"] = crtErr.Error()
			}

			if block != nil {
				crtInfo["newBlock"] = block.Hash().Hex()
			}

			log.Info("Creator processing: create block", "dagSlots", dagSlots, "IsRunning", d.creator.IsRunning(), "crtInfo", crtInfo, "elapsed", common.PrettyDuration(time.Since(crtStart)))
		}
	}
}

// countDagSlots count number of slots in dag chain
// if error returns  -1
func (d *Dag) countDagSlots(tips *types.Tips) int {
	candidates, err := d.finalizer.GetFinalizingCandidates(nil)
	if err != nil {
		return -1
	}
	return len(candidates)
}

func (d *Dag) handleEra(slot uint64) {
	currentEpoch := d.bc.GetSlotInfo().SlotToEpoch(slot)
	newEpoch := d.bc.GetSlotInfo().IsEpochStart(slot)

	if newEpoch {
		// New era
		if d.bc.GetEraInfo().ToEpoch()+1 == currentEpoch {
			// Checkpoint
			checkpoint := d.bc.GetLastCoordinatedCheckpoint()
			spineRoot := common.Hash{}
			if checkpoint != nil {
				header := d.bc.GetHeaderByHash(checkpoint.Spine)
				spineRoot = header.Root
			} else {
				log.Error("Invalid checkpoint: write new era error")
			}

			d.bc.EnterNextEra(spineRoot)

			return
		}

		// Transition period
		if d.bc.GetEraInfo().IsTransitionPeriodStartSlot(d.bc, slot) {
			d.bc.StartTransitionPeriod()
		}
	}

	// Sync era to current slot
	if currentEpoch > (d.bc.GetEraInfo().ToEpoch()-d.chainConfig.TransitionPeriod) && !d.bc.GetEraInfo().IsTransitionPeriodStartSlot(d.bc, slot) {
		d.bc.SyncEraToSlot(slot)
	}
}<|MERGE_RESOLUTION|>--- conflicted
+++ resolved
@@ -83,16 +83,9 @@
 	// events
 	mux *event.TypeMux
 
-<<<<<<< HEAD
-	eth Backend
-	bc  *core.BlockChain
-=======
-	consensusInfoFeed event.Feed
-
 	eth        Backend
 	bc         blockChain
 	downloader ethDownloader
->>>>>>> 8b63d906
 
 	//creator
 	creator *creator.Creator
@@ -319,8 +312,6 @@
 	return res
 }
 
-<<<<<<< HEAD
-=======
 func (d *Dag) HandleGetOptimisticSpines(lastFinSpine common.Hash) *types.OptimisticSpinesResult {
 	spineBlock := d.bc.GetBlock(lastFinSpine)
 	spineSlot := spineBlock.Slot()
@@ -388,6 +379,7 @@
 	return optimisticSpines, nil
 }
 
+// TODO: delete
 // HandleHeadSyncReady set initial state to start head sync with coordinating network.
 func (d *Dag) HandleHeadSyncReady(checkpoint *types.ConsensusInfo) (bool, error) {
 	d.bc.DagMuLock()
@@ -397,7 +389,6 @@
 	return d.headsync.SetReadyState(checkpoint)
 }
 
->>>>>>> 8b63d906
 // HandleSyncSlotInfo set initial state to start head sync with coordinating network.
 func (d *Dag) HandleSyncSlotInfo(slotInfo types.SlotInfo) (bool, error) {
 	d.bc.DagMuLock()
@@ -425,8 +416,7 @@
 	return false, nil
 }
 
-<<<<<<< HEAD
-=======
+// TODO: delete
 // HandleHeadSync run head sync with coordinating network.
 func (d *Dag) HandleHeadSync(data []types.ConsensusInfo) (bool, error) {
 	d.bc.DagMuLock()
@@ -436,7 +426,6 @@
 	return d.headsync.Sync(data)
 }
 
->>>>>>> 8b63d906
 // HandleValidateSpines collect next finalization candidates
 func (d *Dag) HandleValidateSpines(spines common.HashArray) (bool, error) {
 	d.bc.DagMuLock()
@@ -446,14 +435,12 @@
 	return d.finalizer.IsValidSequenceOfSpines(spines)
 }
 
-<<<<<<< HEAD
-=======
+// TODO: delete
 // SubscribeConsensusInfoEvent registers a subscription for consensusInfo updated event
 func (d *Dag) SubscribeConsensusInfoEvent(ch chan<- types.Tips) event.Subscription {
 	return d.consensusInfoFeed.Subscribe(ch)
 }
 
->>>>>>> 8b63d906
 func (d *Dag) StartWork(accounts []common.Address) {
 	startTicker := time.NewTicker(2000 * time.Millisecond)
 
@@ -592,17 +579,6 @@
 		for _, creator := range assigned.Creators {
 			// if received next slot
 
-<<<<<<< HEAD
-			// TODO: may be drop consensusInfo field from blockchain because we don`t write value to it
-			//if d.consensusInfo != nil && d.consensusInfo.Slot > assigned.Slot {
-			//	break
-			//}
-
-			//d.eth.BlockChain().DagMu.Lock()
-			//defer d.eth.BlockChain().DagMu.Unlock()
-
-=======
->>>>>>> 8b63d906
 			coinbase := common.Address{}
 			for _, acc := range accounts {
 				if creator == acc {
