package creator

import (
	"errors"
	"fmt"
	"math/big"
	"sync"
	"sync/atomic"
	"time"

	"gitlab.waterfall.network/waterfall/protocol/gwat/accounts"
	"gitlab.waterfall.network/waterfall/protocol/gwat/accounts/keystore"
	"gitlab.waterfall.network/waterfall/protocol/gwat/common"
	"gitlab.waterfall.network/waterfall/protocol/gwat/common/hexutil"
	"gitlab.waterfall.network/waterfall/protocol/gwat/consensus/misc"
	"gitlab.waterfall.network/waterfall/protocol/gwat/core"
	"gitlab.waterfall.network/waterfall/protocol/gwat/core/state"
	"gitlab.waterfall.network/waterfall/protocol/gwat/core/types"
	"gitlab.waterfall.network/waterfall/protocol/gwat/eth/downloader"
	"gitlab.waterfall.network/waterfall/protocol/gwat/event"
	"gitlab.waterfall.network/waterfall/protocol/gwat/log"
	"gitlab.waterfall.network/waterfall/protocol/gwat/params"
	"gitlab.waterfall.network/waterfall/protocol/gwat/trie"
	"gitlab.waterfall.network/waterfall/protocol/gwat/validator/validatorsync"
)

// Backend wraps all methods required for block creation.
type Backend interface {
	BlockChain() *core.BlockChain
	TxPool() *core.TxPool
	Downloader() *downloader.Downloader
	CreatorAuthorize(creator common.Address) error
	AccountManager() *accounts.Manager
}

// Config is the configuration parameters of block creation.
type Config struct {
	Etherbase   common.Address `toml:",omitempty"` // Public address for block creation rewards (default = first account)
	PasswordDir string         // Keystore password directory
	Notify      []string       `toml:",omitempty"` // HTTP URL list to be notified of new work packages (only useful in ethash).
	NotifyFull  bool           `toml:",omitempty"` // Notify with pending block headers instead of work packages
	ExtraData   hexutil.Bytes  `toml:",omitempty"` // Block extra data set by the miner
	GasFloor    uint64         // Target gas floor for mined blocks.
	GasCeil     uint64         // Target gas ceiling for mined blocks.
	GasPrice    *big.Int       // Minimum gas price for mining a transaction
	Recommit    time.Duration  // The time interval for creator to re-create block creation work.
	Noverify    bool           // Disable remote block creation solution verification(only useful in ethash).
}

// environment is the Creator's current environment and holds all of the current state information.
type environment struct {
	signer   types.Signer
	keystore *keystore.KeyStore

	gasPool *core.GasPool // available gas used to pack transactions

	txsMu *sync.Mutex
	txs   map[common.Address]*txsWithCumulativeGas
}

type txsWithCumulativeGas struct {
	cumulativeGas uint64
	txs           types.Transactions
}

// Creator is the main object which takes care of submitting new work to consensus engine
// and gathering the sealing result.
type Creator struct {
	config  *Config
	backend Backend
	bc      *core.BlockChain

	// Feeds
	pendingLogsFeed event.Feed

	// Subscriptions
	mux *event.TypeMux

	current *environment // An environment for current running cycle.

	mu    sync.RWMutex // The lock used to protect the coinbase and extra fields
	extra []byte

	snapshotMu       sync.RWMutex // The lock used to protect the snapshots below
	snapshotBlock    *types.Block
	snapshotReceipts types.Receipts

	// atomic status counters
	running int32 // The indicator whether the consensus engine is running or not.

	nodeCreators map[common.Address]struct{}
}

// New creates new Creator instance
func New(config *Config, backend Backend, mux *event.TypeMux) *Creator {
	creator := &Creator{
		config:       config,
		backend:      backend,
		mux:          mux,
		bc:           backend.BlockChain(),
		nodeCreators: make(map[common.Address]struct{}),
	}

	creator.SetNodeCreators(backend.AccountManager().Accounts())

	return creator
}

// API

// Start prepare to create new blocks
// sets the running status as 1
func (c *Creator) Start() {
	atomic.StoreInt32(&c.running, 1)
}

// Stop sets the running status as 0.
func (c *Creator) Stop() {
	atomic.StoreInt32(&c.running, 0)
}

// IsRunning returns an indicator whether Creator is running or not.
func (c *Creator) IsRunning() bool {
	return atomic.LoadInt32(&c.running) == 1
}

// Pending returns the currently pending block and associated state.
func (c *Creator) Pending() (*types.Block, *state.StateDB) {
	// return a snapshot to avoid contention on currentMu mutex
	block := c.bc.GetLastFinalizedBlock()
	state, err := c.bc.StateAt(block.Root())
	if err != nil {
		log.Error("Get pending block and state failed", "err", err)
		return nil, nil
	}
	return block, state.Copy()
}

// PendingBlock returns the currently pending block.
//
// Note, to access both the pending block and the pending state
// simultaneously, please use Pending(), as the pending state can
// change between multiple method calls
func (c *Creator) PendingBlock() *types.Block {
	// return a snapshot to avoid contention on currentMu mutex
	c.snapshotMu.RLock()
	defer c.snapshotMu.RUnlock()
	return c.snapshotBlock
}

// PendingBlockAndReceipts returns the currently pending block and corresponding receipts.
func (c *Creator) PendingBlockAndReceipts() (*types.Block, types.Receipts) {
	// return a snapshot to avoid contention on currentMu mutex
	c.snapshotMu.RLock()
	defer c.snapshotMu.RUnlock()
	return c.snapshotBlock, c.snapshotReceipts
}

// SubscribePendingLogs starts delivering logs from pending transactions
// to the given channel.
func (c *Creator) SubscribePendingLogs(ch chan<- []*types.Log) event.Subscription {
	return c.pendingLogsFeed.Subscribe(ch)
}

// SetExtra sets the content used to initialize the block extra field.
func (c *Creator) SetExtra(extra []byte) error {
	if uint64(len(extra)) > params.MaximumExtraDataSize {
		return fmt.Errorf("extra exceeds max length. %d > %v", len(extra), params.MaximumExtraDataSize)
	}
	c.mu.Lock()
	defer c.mu.Unlock()
	c.extra = extra
	return nil
}

// SetGasCeil sets the gaslimit to strive for when block creation post 1559.
// For pre-1559 blocks, it sets the ceiling.
func (c *Creator) SetGasCeil(ceil uint64) {
	c.mu.Lock()
	defer c.mu.Unlock()
	c.config.GasCeil = ceil
}

// RunBlockCreation starts process of block creation
func (c *Creator) RunBlockCreation(slot uint64,
	slotCreators []common.Address,
	tips types.Tips,
	checkpoint *types.Checkpoint,
) error {
	if c.isSyncing() {
		log.Warn("Creator skipping due to synchronization")
		return errors.New("synchronization")
	}

	c.mu.RLock()
	defer c.mu.RUnlock()

	assigned := &Assignment{
		Slot:     slot,
		Creators: slotCreators,
	}

	tipsBlocks, err := c.reorgTips(assigned.Slot, tips)
	if err != nil {
		return err
	}

	header, err := c.prepareBlockHeader(assigned, tipsBlocks, tips, checkpoint)
	if err != nil {
		return err
	}

	// Could potentially happen if starting to mine in an odd state.
	err = c.makeCurrent()
	if err != nil {
		log.Error("Failed to make block creation context", "err", err)
		return err
	}

	wg := new(sync.WaitGroup)
	for _, account := range assigned.Creators {
		var needEmptyBlock bool
		if c.IsCreatorActive(account) {
			if account == assigned.Creators[0] {
				needEmptyBlock, err = c.needEmptyBlock(slot)
				if err != nil {
					return err
				}
			}
			wg.Add(1)
			c.current.txsMu.Lock()
			c.current.txs[account] = &txsWithCumulativeGas{}
			c.current.txsMu.Unlock()
			go c.createNewBlock(account, assigned.Creators, types.CopyHeader(header), wg, needEmptyBlock)
		}
	}
	wg.Wait()

	return nil
}

func (c *Creator) needEmptyBlock(slot uint64) (bool, error) {
	slotEpoch := c.bc.GetSlotInfo().SlotToEpoch(slot)

	currentEpochStartSlot, err := c.bc.GetSlotInfo().SlotOfEpochStart(slotEpoch)
	if err != nil {
		log.Error("error while calculating epoch start slot", "error", err)
		return false, err
	}

	if slot == currentEpochStartSlot {
		have, err := c.bc.HaveEpochBlocks(slotEpoch - 1)
		if err != nil {
			log.Error("error while check previous epoch blocks", "error", err)
			return false, err
		}

		if !have {
			return true, nil
		}
	}

	return false, nil
}

func (c *Creator) prepareBlockHeader(assigned *Assignment, tipsBlocks types.BlockMap, tips types.Tips, checkpoint *types.Checkpoint) (*types.Header, error) {
	// if max slot of parents is less or equal to last finalized block slot
	// - add last finalized block to parents
	lastFinBlock := c.bc.GetLastFinalizedBlock()
	maxParentSlot := uint64(0)
	for _, blk := range tipsBlocks {
		if blk.Slot() > maxParentSlot {
			maxParentSlot = blk.Slot()
		}
	}
	if maxParentSlot <= lastFinBlock.Slot() {
		tipsBlocks[lastFinBlock.Hash()] = lastFinBlock
	}

	parentHashes := tipsBlocks.Hashes().Sort()

	cpHeader := c.bc.GetHeader(checkpoint.Spine)
	newHeight, err := c.bc.CalcBlockHeightByTips(tips, cpHeader.Hash())
	if err != nil {
		log.Error("Failed to make block creation context", "err", err)
		return nil, err
	}

	log.Info("Creator calculate block height", "newHeight", newHeight)

	era := c.bc.GetEraInfo().Number()
	if c.bc.GetSlotInfo().SlotToEpoch(c.bc.GetSlotInfo().CurrentSlot()) >= c.bc.GetEraInfo().NextEraFirstEpoch() {
		era++
	}

	header := &types.Header{
		ParentHashes: parentHashes,
		Slot:         assigned.Slot,
		Era:          era,
		Height:       newHeight,
		GasLimit:     core.CalcGasLimit(tipsBlocks.AvgGasLimit(), c.config.GasCeil),
		Time:         uint64(time.Now().Unix()),
		// Checkpoint spine block
		CpHash:        cpHeader.Hash(),
		CpNumber:      cpHeader.Nr(),
		CpBaseFee:     cpHeader.BaseFee,
		CpBloom:       cpHeader.Bloom,
		CpGasUsed:     cpHeader.GasUsed,
		CpReceiptHash: cpHeader.ReceiptHash,
		CpRoot:        cpHeader.Root,
	}

	// Get active validators number
	creatorsPerSlotCount := c.bc.Config().ValidatorsPerSlot
	if creatorsPerSlot, err := c.bc.ValidatorStorage().GetCreatorsBySlot(c.bc, header.Slot); err == nil {
		creatorsPerSlotCount = uint64(len(creatorsPerSlot))
	}
	validators, _ := c.bc.ValidatorStorage().GetValidators(c.bc, header.Slot, true, false, "RunBlockCreation")
	header.BaseFee = misc.CalcSlotBaseFee(c.bc.Config(), creatorsPerSlotCount, uint64(len(validators)), c.bc.Genesis().GasLimit())

	return header, nil
}

func (c *Creator) reorgTips(slot uint64, tips types.Tips) (types.BlockMap, error) {
	genesis := c.bc.Genesis().Hash()

	tipsBlocks := c.bc.GetBlocksByHashes(tips.GetHashes())
	for _, block := range tipsBlocks {
		if block.Slot() >= slot {
			for _, hash := range block.ParentHashes() {
				dagBlock := c.bc.GetBlockDag(hash)
				if dagBlock == nil {
					parentBlock := c.bc.GetHeader(hash)
					cpHeader := c.bc.GetHeader(parentBlock.CpHash)
					if parentBlock == nil {
						log.Warn("Creator reorg tips failed: bad parent in dag", "slot", block.Slot(), "height", block.Height(), "hash", block.Hash().Hex(), "parent", hash.Hex())
						continue
					}
					//if block not finalized
					log.Warn("Creator reorg tips: active BlockDag not found", "parent", hash.Hex(), "parent.slot", parentBlock.Slot, "parent.height", parentBlock.Height, "slot", block.Slot(), "height", block.Height(), "hash", block.Hash().Hex())
					isCpAncestor, ancestors, unloaded, err := c.bc.CollectAncestorsAftCpByParents(block.ParentHashes(), block.CpHash())
					if err != nil {
						return nil, err
					}
					if len(unloaded) > 0 {
						log.Error("Creator reorg tips: should never happen",
							"err", core.ErrInsertUncompletedDag,
							"parent", hash.Hex(),
							"parent.slot", parentBlock.Slot,
							"parent.height", parentBlock.Height,
							"slot", block.Slot(),
							"height", block.Height(),
							"hash", block.Hash().Hex(),
						)
						return nil, core.ErrInsertUncompletedDag
					}
					if !isCpAncestor {
						log.Error("Creator reorg tips: should never happen",
							"err", core.ErrCpIsnotAncestor,
							"parent", hash.Hex(),
							"parent.slot", parentBlock.Slot,
							"parent.height", parentBlock.Height,
							"slot", block.Slot(),
							"height", block.Height(),
							"hash", block.Hash().Hex(),
						)
						return nil, core.ErrCpIsnotAncestor
					}
					delete(ancestors, cpHeader.Hash())
					dagBlock = &types.BlockDAG{
						Hash:                   hash,
						Height:                 parentBlock.Height,
						Slot:                   parentBlock.Slot,
						CpHash:                 parentBlock.CpHash,
						CpHeight:               cpHeader.Height,
						OrderedAncestorsHashes: ancestors.Hashes(),
					}
				}
				dagBlock.OrderedAncestorsHashes = dagBlock.OrderedAncestorsHashes.Difference(common.HashArray{genesis})
				tips.Add(dagBlock)
			}
			delete(tips, block.Hash())
			log.Info("Creator reorg tips", "blSlot", block.Slot(), "blHeight", block.Height(), "blHash", block.Hash().Hex(), "tips", tips.Print())
		}
	}
	tipsBlocks = c.bc.GetBlocksByHashes(tips.GetHashes())

	// check tips in ancestors other tips [a->b->c , c->...]
	for _, th := range tips.GetHashes() {
		block := tipsBlocks[th]
		if block == nil {
			continue
		}
		for _, ancestor := range tips.GetHashes() {
			if block.Hash() == ancestor {
				continue
			}
			isAncestor, err := c.bc.IsAncestorByTips(block.Header(), ancestor)
			if err != nil {
				return nil, err
			}
			if isAncestor {
				log.Warn("Creator remove ancestor tips",
					"block", block.Hash().Hex(),
					"ancestor", ancestor.Hex(),
					"tips", tips.Print(),
				)
				tips.Remove(ancestor)
				delete(tipsBlocks, ancestor)
				c.bc.RemoveTips(common.HashArray{ancestor})
			}
		}
	}

	return tipsBlocks, nil
}

func (c *Creator) createNewBlock(coinbase common.Address, creators []common.Address, header *types.Header, wg *sync.WaitGroup, needEmptyBlock bool) {
	log.Info("Try to create new block", "slot", header.Slot, "coinbase", coinbase.Hex())
	defer wg.Done()

	if coinbase == (common.Address{}) {
		log.Error("Refusing to create without etherbase")
		return
	}
	header.Coinbase = coinbase

	// Fill the block with all available pending transactions.
	pendingTxs := c.getPending(coinbase, creators)

	syncData := validatorsync.GetPendingValidatorSyncData(c.bc)
	if len(syncData) > 0 || len(pendingTxs) > 0 || needEmptyBlock {
		ks, err := fetchKeystore(c.backend.AccountManager())
		if err != nil {
			log.Error("Failed to fetch keystore", "error", err)
			return
		}

		c.current.keystore = ks
		acc := accounts.Account{Address: coinbase}
		if !ks.IsUnlocked(acc) {
			if err := c.unlockAccount(ks, acc.Address.String()); err != nil {
				log.Warn("Can`t unlock account", "error", err)
				return
			}
		}
	}

	//syncData log
	for _, sd := range syncData {
		amt := new(big.Int)
		if sd.Amount != nil {
			amt.Set(sd.Amount)
		}
		log.Info("Creator: validator sync data",
			"OpType", sd.OpType,
			"ProcEpoch", sd.ProcEpoch,
			"Index", sd.Index,
			"Creator", fmt.Sprintf("%#x", sd.Creator),
			"amount", amt.String(),
			"TxHash", fmt.Sprintf("%#x", sd.TxHash),
		)
	}

	log.Info("Block creation: assigned txs", "len(pendingTxs)", len(pendingTxs), "len(syncData)", len(syncData))

	// Short circuit if no pending transactions
	if len(pendingTxs) == 0 && len(syncData) == 0 {
		if needEmptyBlock {
			c.create(header, true)
			log.Info("Create empty block", "creator", header.Coinbase.Hex(), "slot", header.Slot)

			return
		}
		pendAddr, queAddr, _ := c.backend.TxPool().StatsByAddrs()
		log.Warn("Skipping block creation: no assigned txs (short circuit)", "creator", coinbase, "pendAddr", pendAddr, "queAddr", queAddr)
		return
	}

	txs := types.NewTransactionsByPriceAndNonce(c.current.signer, pendingTxs, header.BaseFee)
	if c.appendTransactions(txs, header) {
		if len(syncData) > 0 && c.isAddressAssigned(coinbase, *c.bc.Config().ValidatorsStateAddress, creators) {
			if err := c.processValidatorTxs(syncData, header); err != nil {
				log.Warn("Skipping block creation: processing validator txs err 0", "creator", coinbase, "err", err)
				return
			}

			c.create(header, true)

			return
		}
		pendAddr, queAddr, _ := c.backend.TxPool().StatsByAddrs()
		log.Warn("Skipping block creation: no assigned txs", "creator", coinbase, "pendAddr", pendAddr, "queAddr", queAddr)
		return
	}

	if len(syncData) > 0 && c.isAddressAssigned(coinbase, *c.bc.Config().ValidatorsStateAddress, creators) {
		if err := c.processValidatorTxs(syncData, header); err != nil {
			log.Warn("Skipping block creation: processing validator txs err 1", "creator", coinbase, "err", err)
			return
		}
	}

	c.create(header, true)
}

func (c *Creator) create(header *types.Header, update bool) {
	block := types.NewStatelessBlock(
		header,
		c.getUnhandledTxs(header.Coinbase),
		trie.NewStackTrie(nil),
	)

	// Short circuit when receiving empty result.
	if block == nil {
		log.Error("Created block is nil")
		return
	}
	// Short circuit when receiving duplicate result caused by resubmitting.
	if c.bc.HasBlock(block.Hash()) {
		log.Error("Created block is already creating")
		return
	}

	signedBlock, err := c.current.keystore.SignBlock(header.Coinbase, block)
	if err != nil {
		log.Error("Failed to sign block", "coinbase", header.Coinbase.Hex(), "blockHash", block.Hash().Hex(), "err", err)
		return
	}

	// Commit block to database.
	_, err = c.bc.WriteCreatedDagBlock(signedBlock)
	if err != nil {
		log.Error("Failed write dag block", "err", err)
		return
	}
	// Broadcast the block and announce bc insertion event
	err = c.mux.Post(core.NewMinedBlockEvent{Block: block})
	if err != nil {
		log.Error("Failed broadcast the block and announce bc insertion event", "error", err)
		return
	}
	// Insert the block into the set of pending ones to resultLoop for confirmations
	log.Info("🔨 created dag block",
		"slot", block.Slot(),
		"epoch", c.bc.GetSlotInfo().SlotToEpoch(block.Slot()),
		"era", block.Era(),
		"height", block.Height(),
		"hash", block.Hash().Hex(),
		"creator", block.Coinbase().Hex(),
		"parents", block.ParentHashes(),
		"CpHash", block.CpHash().Hex(),
		"CpNumber", block.CpNumber(),
	)

	if update {
		c.updateSnapshot(header)
	}
	return
}

// isSyncing returns tru while sync pocess
func (c *Creator) isSyncing() bool {
	if badTips := c.bc.GetUnsynchronizedTipsHashes(); len(badTips) > 0 {
		return true
	}
	if c.backend.Downloader().Synchronising() {
		return true
	}
	return false
}

func (c *Creator) getUnhandledTxs(coinbase common.Address) types.Transactions {
	c.current.txsMu.Lock()
	defer c.current.txsMu.Unlock()
	return c.current.txs[coinbase].txs
}

// makeCurrent creates a new environment for the current cycle.
func (c *Creator) makeCurrent() error {
	// Retrieve the stable state to execute on top and start a prefetcher for
	// the miner to speed block sealing up a bit

	env := &environment{
		signer: types.MakeSigner(c.bc.Config()),
		txs:    make(map[common.Address]*txsWithCumulativeGas),
		txsMu:  new(sync.Mutex),
	}

	c.current = env
	return nil
}

// updateSnapshot updates pending snapshot block and state.
// Note this function assumes the current variable is thread safe.
func (c *Creator) updateSnapshot(header *types.Header) {
	c.snapshotMu.Lock()
	defer c.snapshotMu.Unlock()

	c.snapshotBlock = types.NewBlock(
		header,
		c.getUnhandledTxs(header.Coinbase),
		nil,
		trie.NewStackTrie(nil),
	)
}

func (c *Creator) appendTransaction(tx *types.Transaction, header *types.Header, isValidatorOp bool) error {
	if isValidatorOp {
		c.current.txs[header.Coinbase].txs = append(c.current.txs[header.Coinbase].txs, tx)
		return nil
	}

	signer := types.MakeSigner(c.bc.Config())
	msg, err := tx.AsMessage(signer, header.BaseFee)
	gas, err := c.bc.EstimateGas(msg, header)
	if err != nil {
		log.Error("Failed to estimate gas for the transaction", "err", err)
		return err
	}

	expectedGas := c.current.txs[header.Coinbase].cumulativeGas + gas
	if expectedGas <= header.GasLimit {
		c.current.txs[header.Coinbase].txs = append(c.current.txs[header.Coinbase].txs, tx)
	}
	c.current.txs[header.Coinbase].cumulativeGas = expectedGas
	return nil
}

func (c *Creator) appendTransactions(txs *types.TransactionsByPriceAndNonce, header *types.Header) bool {
	c.current.txsMu.Lock()
	defer c.current.txsMu.Unlock()

	// Short circuit if current is nil
	if c.current == nil {
		log.Warn("Skipping block creation: no current environment", "env", c.current)
		return true
	}

	gasLimit := header.GasLimit
	if c.current.gasPool == nil {
		c.current.gasPool = new(core.GasPool).AddGas(gasLimit)
	}

	defer func(tStart time.Time) {
		log.Info("^^^^^^^^^^^^ TIME",
			"elapsed", common.PrettyDuration(time.Since(tStart)),
			"func:", "appendTransactions",
			"txs", len(c.current.txs[header.Coinbase].txs),
		)
	}(time.Now())

	var coalescedLogs []*types.Log

	for {
		// If we don't have enough gas for any further transactions then we're done
		if c.current.gasPool.Gas() < params.TxGas || c.current.txs[header.Coinbase].cumulativeGas > header.GasLimit {
			log.Warn("Not enough gas for further transactions",
				"have", c.current.gasPool,
				"want", params.TxGas,
				"cumulativeGas", header.GasLimit,
				"GasLimit", gasLimit,
			)
			break
		}
		// Retrieve the next transaction and abort if all done
		tx := txs.Peek()
		if tx == nil {
			log.Info("Creator: adding txs to block end", "coinbase", header.Coinbase, "txs", len(c.current.txs[header.Coinbase].txs))
			break
		}
		// Error may be ignored here. The error has already been checked
		// during transaction acceptance is the transaction pool.
		//
		// We use the eip155 signer regardless of the current hf.
		from, _ := types.Sender(c.current.signer, tx)

		err := c.appendTransaction(tx, header, false)

		switch {
		case errors.Is(err, core.ErrGasLimitReached):
			// Pop the current out-of-gas transaction without shifting in the next from the account
			log.Error("Gas limit exceeded for current block while create", "sender", from, "hash", tx.Hash().Hex())
			txs.Pop()

		case errors.Is(err, nil):
			// Everything ok, shift in the next transaction from the same account
			log.Debug("Tx added",
				"hash", tx.Hash().Hex(),
				"gasLimit", gasLimit,
				"cumulativeGas", c.current.txs[header.Coinbase].cumulativeGas,
			)
			txs.Shift()

		default:
			// Strange error, discard the transaction and get the next in line (note, the
			// nonce-too-high clause will prevent us from executing in vain).
			log.Info("Tx failed, account skipped while create", "hash", tx.Hash().Hex(), "err", err)
			txs.Shift()
		}
	}

	if len(c.current.txs[header.Coinbase].txs) == 0 {
		log.Warn("Skipping block creation: no txs", "count", len(c.current.txs[header.Coinbase].txs))
		return true
	}

	if !c.IsRunning() && len(coalescedLogs) > 0 {
		// We don't push the pendingLogsEvent while we are creating. The reason is that
		// when we are creating, the Creator will regenerate a created block every 3 seconds.
		// In order to avoid pushing the repeated pendingLog, we disable the pending log pushing.

		// make a copy, the state caches the logs and these logs get "upgraded" from pending to mined
		// logs by filling in the block hash when the block was mined by the local miner. This can
		// cause a race condition if a log was "upgraded" before the PendingLogsEvent is processed.
		cpy := make([]*types.Log, len(coalescedLogs))
		for i, l := range coalescedLogs {
			cpy[i] = new(types.Log)
			*cpy[i] = *l
		}
		c.pendingLogsFeed.Send(cpy)
	}
	return false
}

// isCreatorActive returns true if creator is assigned to create blocks in current slot.
func (c *Creator) IsCreatorActive(coinbase common.Address) bool {
	_, ok := c.nodeCreators[coinbase]

	return ok
}

// getPending returns all pending transactions for current miner
func (c *Creator) getPending(coinbase common.Address, creators []common.Address) map[common.Address]types.Transactions {
	pending := c.backend.TxPool().Pending(true)

	for address := range pending {
		for _, creator := range creators {
			if address == creator && creator != coinbase {
				delete(pending, address)
			}
		}
	}

	for fromAdr, txs := range pending {
		_txs := types.Transactions{}
		if c.isAddressAssigned(coinbase, fromAdr, creators) || fromAdr == coinbase {
			_txs = txs
		}
		if len(_txs) > 0 {
			pending[fromAdr] = _txs
		} else {
			delete(pending, fromAdr)
		}
	}
	return pending
}

// isAddressAssigned checks if miner is allowed to add transaction from that address
func (c *Creator) isAddressAssigned(coinbase common.Address, address common.Address, creators []common.Address) bool {
	var creatorNr = int64(-1)

	if len(creators) == 0 {
		return false
	}
	for i, creator := range creators {
		if creator == coinbase {
			creatorNr = int64(i)
			break
		}
	}

	if creatorNr < 0 {
		return false
	}

	return core.IsAddressAssigned(address, creators, creatorNr)
}

func (c *Creator) processValidatorTxs(syncData map[common.Hash]*types.ValidatorSync, header *types.Header) error {
	nonce := c.backend.TxPool().Nonce(header.Coinbase)
	for _, validatorSync := range syncData {
		if validatorSync.ProcEpoch <= c.bc.GetSlotInfo().SlotToEpoch(c.bc.GetSlotInfo().CurrentSlot()) {
			valSyncTx, err := validatorsync.CreateValidatorSyncTx(c.backend, header.CpHash, header.Coinbase, validatorSync, nonce)
			if err != nil {
				log.Error("failed to create validator sync tx", "error", err)
				continue
			}
			c.current.txsMu.Lock()
			err = c.appendTransaction(valSyncTx, header, true)
			if err != nil {
				log.Error("can`t create validator sync tx", "error", err)
				return err
			}
			c.current.txsMu.Unlock()
			nonce++
		}
	}

	return nil
}

func (c *Creator) SetNodeCreators(accounts []common.Address) {
	if c.nodeCreators == nil {
		c.nodeCreators = make(map[common.Address]struct{})
	}

	for _, account := range accounts {
		c.nodeCreators[account] = struct{}{}
	}
}

// unlockAccount unlocks a specified account.
func (c *Creator) unlockAccount(ks *keystore.KeyStore, targetAddress string) error {
	passwords := c.getPasswords()
	keystoreAccounts := ks.Accounts()

	// Find the position of the target account.
	position := findAccountPosition(keystoreAccounts, targetAddress)

<<<<<<< HEAD
	// Unlock the account.
=======
	// Unlock the account.log.Warn("Referring to accounts by order in the keystore folder is dangerous!")
>>>>>>> bba33eb5
	return unlockAccount(ks, targetAddress, position, passwords)
}

// getPasswords returns a list of passwords from the password directory.
func (c *Creator) getPasswords() []string {
	return makePasswordList(c.config.PasswordDir)
}<|MERGE_RESOLUTION|>--- conflicted
+++ resolved
@@ -818,11 +818,7 @@
 	// Find the position of the target account.
 	position := findAccountPosition(keystoreAccounts, targetAddress)
 
-<<<<<<< HEAD
-	// Unlock the account.
-=======
 	// Unlock the account.log.Warn("Referring to accounts by order in the keystore folder is dangerous!")
->>>>>>> bba33eb5
 	return unlockAccount(ks, targetAddress, position, passwords)
 }
 
