package creator

import (
	"errors"
	"fmt"
	"math/big"
	"sync"
	"sync/atomic"
	"time"

	"gitlab.waterfall.network/waterfall/protocol/gwat/common"
	"gitlab.waterfall.network/waterfall/protocol/gwat/common/hexutil"
	"gitlab.waterfall.network/waterfall/protocol/gwat/consensus"
	"gitlab.waterfall.network/waterfall/protocol/gwat/core"
	"gitlab.waterfall.network/waterfall/protocol/gwat/core/state"
	"gitlab.waterfall.network/waterfall/protocol/gwat/core/types"
	"gitlab.waterfall.network/waterfall/protocol/gwat/eth/downloader"
	"gitlab.waterfall.network/waterfall/protocol/gwat/event"
	"gitlab.waterfall.network/waterfall/protocol/gwat/log"
	"gitlab.waterfall.network/waterfall/protocol/gwat/params"
	"gitlab.waterfall.network/waterfall/protocol/gwat/trie"
)

const (
	// txChanSize is the size of channel listening to NewTxsEvent.
	// The number is referenced from the size of tx pool.
	txChanSize = 4096

	// chainSideChanSize is the size of channel listening to ChainSideEvent.
	chainSideChanSize = 10

	// miningLogAtDepth is the number of confirmations before logging successful block creation.
	miningLogAtDepth = 7
)

// Backend wraps all methods required for block creation.
type Backend interface {
	BlockChain() *core.BlockChain
	TxPool() *core.TxPool
	Downloader() *downloader.Downloader
}

// Config is the configuration parameters of block creation.
type Config struct {
	Etherbase  common.Address `toml:",omitempty"` // Public address for block creation rewards (default = first account)
	Notify     []string       `toml:",omitempty"` // HTTP URL list to be notified of new work packages (only useful in ethash).
	NotifyFull bool           `toml:",omitempty"` // Notify with pending block headers instead of work packages
	ExtraData  hexutil.Bytes  `toml:",omitempty"` // Block extra data set by the miner
	GasFloor   uint64         // Target gas floor for mined blocks.
	GasCeil    uint64         // Target gas ceiling for mined blocks.
	GasPrice   *big.Int       // Minimum gas price for mining a transaction
	Recommit   time.Duration  // The time interval for creator to re-create block creation work.
	Noverify   bool           // Disable remote block creation solution verification(only useful in ethash).
}

// environment is the Creator's current environment and holds all of the current state information.
type environment struct {
	signer types.Signer

	tcount        int           // tx count in cycle
	cumutativeGas uint64        // tx count in cycle
	gasPool       *core.GasPool // available gas used to pack transactions

	header *types.Header
	txs    []*types.Transaction
}

// task contains all information for consensus engine sealing and result submitting.
type task struct {
	tips      *types.Tips
	block     *types.Block
	createdAt time.Time
}

// newWorkReq represents a request for new sealing work submitting with relative interrupt notifier.
type newWorkReq struct {
	tips      types.Tips
	timestamp int64
}

// Creator is the main object which takes care of submitting new work to consensus engine
// and gathering the sealing result.
type Creator struct {
	config      *Config
	chainConfig *params.ChainConfig
	engine      consensus.Engine
	eth         Backend
	chain       *core.BlockChain

	// Feeds
	pendingLogsFeed event.Feed

	// Subscriptions
	mux    *event.TypeMux
	txsCh  chan core.NewTxsEvent
	txsSub event.Subscription

	chainSideCh  chan core.ChainSideEvent
	chainSideSub event.Subscription

	// Channels
	newWorkCh    chan *newWorkReq
	taskCh       chan *task
	resultCh     chan *types.Block
	finishWorkCh chan *types.Block
	errWorkCh    chan *error
	exitCh       chan struct{}

	current *environment // An environment for current running cycle.

	unconfirmed *unconfirmedBlocks // A set of locally mined blocks pending canonicalness confirmations.

	mu       sync.RWMutex // The lock used to protect the coinbase and extra fields
	coinbase common.Address
	extra    []byte

	pendingMu    sync.RWMutex
	pendingTasks map[common.Hash]*task

	snapshotMu       sync.RWMutex // The lock used to protect the snapshots below
	snapshotBlock    *types.Block
	snapshotReceipts types.Receipts
	snapshotState    *state.StateDB

	// atomic status counters
	running int32 // The indicator whether the consensus engine is running or not.
	newTxs  int32 // New arrival transaction count since last sealing work submitting.

	// Test hooks
	newTaskHook  func(*task)                        // Method to call upon receiving a new sealing task.
	skipSealHook func(*task) bool                   // Method to decide whether skipping the sealing.
	fullTaskHook func()                             // Method to call before pushing the full sealing task.
	resubmitHook func(time.Duration, time.Duration) // Method to call upon updating resubmitting interval.

	cacheAssignment *Assignment

	canStart    bool
	shouldStart bool
}

// New creates new Creator instance
func New(config *Config, chainConfig *params.ChainConfig, engine consensus.Engine, eth Backend, mux *event.TypeMux) *Creator {
	creator := &Creator{
		config:      config,
		chainConfig: chainConfig,
		engine:      engine,
		eth:         eth,
		mux:         mux,
		chain:       eth.BlockChain(),

		unconfirmed:  newUnconfirmedBlocks(eth.BlockChain(), miningLogAtDepth),
		pendingTasks: make(map[common.Hash]*task),
		txsCh:        make(chan core.NewTxsEvent, txChanSize),
		chainSideCh:  make(chan core.ChainSideEvent, chainSideChanSize),
		newWorkCh:    make(chan *newWorkReq),
		taskCh:       make(chan *task),
		resultCh:     make(chan *types.Block),
		finishWorkCh: make(chan *types.Block),
		errWorkCh:    make(chan *error),
		exitCh:       make(chan struct{}),

		cacheAssignment: nil,
		canStart:        true,
		shouldStart:     false,
	}
	// Subscribe NewTxsEvent for tx pool
	creator.txsSub = eth.TxPool().SubscribeNewTxsEvent(creator.txsCh)

	// Subscribe events for blockchain
	creator.chainSideSub = eth.BlockChain().SubscribeChainSideEvent(creator.chainSideCh)

	go creator.mainLoop()
	go creator.resultLoop()
	go creator.taskLoop()

	return creator
}

// API

// Start prepare to create new blocks
// sets the running status as 1
func (c *Creator) Start(coinbase common.Address) {
	c.SetEtherbase(coinbase)
	if c.canStart {
		atomic.StoreInt32(&c.running, 1)
	}
	c.shouldStart = true
}

// Stop sets the running status as 0.
func (c *Creator) Stop() {
	atomic.StoreInt32(&c.running, 0)
	c.shouldStart = false
	c.cacheAssignment = nil
}

// IsRunning returns an indicator whether Creator is running or not.
func (c *Creator) IsRunning() bool {
	return atomic.LoadInt32(&c.running) == 1
}

// Pending returns the currently pending block and associated state.
func (c *Creator) Pending() (*types.Block, *state.StateDB) {
	// return a snapshot to avoid contention on currentMu mutex
	c.snapshotMu.RLock()
	defer c.snapshotMu.RUnlock()
	if c.snapshotState == nil {
		return nil, nil
	}
	return c.snapshotBlock, c.snapshotState.Copy()
}

// PendingBlock returns the currently pending block.
//
// Note, to access both the pending block and the pending state
// simultaneously, please use Pending(), as the pending state can
// change between multiple method calls
func (c *Creator) PendingBlock() *types.Block {
	// return a snapshot to avoid contention on currentMu mutex
	c.snapshotMu.RLock()
	defer c.snapshotMu.RUnlock()
	return c.snapshotBlock
}

// PendingBlockAndReceipts returns the currently pending block and corresponding receipts.
func (c *Creator) PendingBlockAndReceipts() (*types.Block, types.Receipts) {
	// return a snapshot to avoid contention on currentMu mutex
	c.snapshotMu.RLock()
	defer c.snapshotMu.RUnlock()
	return c.snapshotBlock, c.snapshotReceipts
}

// SubscribePendingLogs starts delivering logs from pending transactions
// to the given channel.
func (c *Creator) SubscribePendingLogs(ch chan<- []*types.Log) event.Subscription {
	return c.pendingLogsFeed.Subscribe(ch)
}

// Hashrate retrieve current hashrate
func (c *Creator) Hashrate() uint64 {
	if pow, ok := c.engine.(consensus.PoW); ok {
		return uint64(pow.Hashrate())
	}
	return 0
}

// SetEtherbase sets the etherbase used to initialize the block coinbase field.
func (c *Creator) SetEtherbase(addr common.Address) {
	c.mu.Lock()
	defer c.mu.Unlock()
	c.coinbase = addr
}

// SetExtra sets the content used to initialize the block extra field.
func (c *Creator) SetExtra(extra []byte) error {
	if uint64(len(extra)) > params.MaximumExtraDataSize {
		return fmt.Errorf("extra exceeds max length. %d > %v", len(extra), params.MaximumExtraDataSize)
	}
	c.mu.Lock()
	defer c.mu.Unlock()
	c.extra = extra
	return nil
}

// SetGasCeil sets the gaslimit to strive for when block creation post 1559.
// For pre-1559 blocks, it sets the ceiling.
func (c *Creator) SetGasCeil(ceil uint64) {
	c.mu.Lock()
	defer c.mu.Unlock()
	c.config.GasCeil = ceil
}

// isSyncing returns tru while sync pocess
func (c *Creator) isSyncing() bool {
	//check tips
	if tips := c.chain.GetTips(); len(tips) == 0 {
		return true
	}
	if badTips := c.chain.GetUnsynchronizedTipsHashes(); len(badTips) > 0 {
		return true
	}
	if c.eth.Downloader().Synchronising() {
		return true
	}
	return false
}

// isSlotLocked compare incoming epoch/slot with the latest epoch/slot of chain.
func (c *Creator) isSlotLocked(info *Assignment) bool {
	// check epoch/slot info of tips and lastFinalized block
	// if epoch/slot >= in chain
	// - rewind to correct position
	assig := c.getAssignment()
	if assig.Slot > info.Slot {
		return true
	}
	if assig.Slot == info.Slot {
		tips := c.chain.GetTips()
		blTips := c.chain.GetBlocksByHashes(tips.GetHashes())
		//  if current creator have created block in current slot
		for _, bl := range blTips {
			if bl.Slot() == assig.Slot && bl.Coinbase() == c.coinbase {
				return true
			}
		}
	}
	return false
}

// CreateBlock starts process of block creation
func (c *Creator) CreateBlock(assigned *Assignment, tips *types.Tips) (*types.Block, error) {
	if !c.IsRunning() {
		log.Warn("Creator stopped")
		return nil, ErrCreatorStopped
	}

	if c.isSlotLocked(assigned) {
		log.Warn("Creator skipping due to slot locked", "Slot", assigned.Slot, "lastSlot", c.getAssignment().Slot)
		return nil, ErrSlotLocked
	}

	if c.isSyncing() {
		log.Warn("Creator skipping due to synchronization")
		return nil, ErrSynchronization
	}

	if c.canStart {
		c.setAssignment(assigned)
		if !c.isCreatorActive(assigned) {
			log.Info("Creator skipping due to not active")
			return nil, ErrCreatorNotActive
		}
		c.canStart = false
		c.newWorkCh <- &newWorkReq{tips: tips.Copy(), timestamp: time.Now().Unix()}
		for {
			select {
			case block := <-c.finishWorkCh:
				c.canStart = true
				return block, nil
			case err := <-c.errWorkCh:
				c.canStart = true
				return nil, *err
			case <-c.exitCh:
				c.canStart = true
				return nil, ErrCreatorStopped
			}
		}
	}
	return nil, ErrCreatorStopped
}

// close terminates all background threads maintained by the Creator.
// Note the Creator does not support being closed multiple times.
func (c *Creator) close() {
	atomic.StoreInt32(&c.running, 0)
	close(c.exitCh)
}

// mainLoop is a standalone goroutine to regenerate the sealing task based on the received event.
func (c *Creator) mainLoop() {
	defer c.txsSub.Unsubscribe()
	defer c.chainSideSub.Unsubscribe()

	for {
		select {
		case req := <-c.newWorkCh:
			c.commitNewWork(req.tips, req.timestamp)
		case <-c.chainSideCh:
		case <-c.txsCh:
			// Apply transactions to the pending state if we're not creator.
			//
			// Note all transactions received may not be continuous with transactions
			// already included in the current creating block. These transactions will
			// be automatically eliminated.
			continue

		// System stopped
		case <-c.exitCh:
			return
		case err := <-c.txsSub.Err():
			c.errWorkCh <- &err
			return
		case err := <-c.chainSideSub.Err():
			c.errWorkCh <- &err
			return
		}
	}
}

// taskLoop is a standalone goroutine to fetch sealing task from the generator and
// push them to consensus engine.
func (c *Creator) taskLoop() {
	var (
		stopCh chan struct{}
		//prev   common.Hash
	)

	// interrupt aborts the in-flight sealing task.
	interrupt := func() {
		if stopCh != nil {
			close(stopCh)
			stopCh = nil
		}
	}
	for {
		select {
		case task := <-c.taskCh:
			log.Info("Creator start", "c.newTaskHook", c.newTaskHook != nil, "c.skipSealHook", c.skipSealHook != nil)
			if c.newTaskHook != nil {
				c.newTaskHook(task)
			}
			// Reject duplicate sealing work due to resubmitting.
			//sealHash := c.engine.SealHash(task.block.Header())

			//if sealHash == prev {
			//	continue
			//}

			// Interrupt previous sealing operation
			interrupt()
			//stopCh, prev = make(chan struct{}), sealHash

			//if c.skipSealHook != nil && c.skipSealHook(task) {
			//	continue
			//}
			// TODO: resultCh
			c.pendingMu.Lock()
			//c.pendingTasks[sealHash] = task
			c.pendingMu.Unlock()
			//if err := c.engine.Seal(c.chain, task.block, c.resultCh, stopCh); err != nil {
			//	log.Warn("Block sealing failed", "err", err)
			//	c.errWorkCh <- &err
			//}

		case <-c.exitCh:
			interrupt()
			return
		}
	}
}

// resultLoop is a standalone goroutine to handle sealing result submitting
// and flush relative data to the database.
func (c *Creator) resultLoop() {
	for {
		select {
		case block := <-c.resultCh:
			c.resultHandler(block)
			c.finishWorkCh <- block
		case <-c.exitCh:
			return
		}
	}
}

func (c *Creator) resultHandler(block *types.Block) {
	// Short circuit when receiving empty result.
	if block == nil {
		return
	}
	// Short circuit when receiving duplicate result caused by resubmitting.
	if c.chain.HasBlock(block.Hash()) {
		return
	}
	var (
		hash = block.Hash()
	)

	c.pendingMu.RLock()
	c.pendingMu.RUnlock()

	//// Commit block and state to database.
	_, err := c.chain.WriteMinedBlock(block) // TODO: delete delete receipts
	if err != nil {
		log.Error("Failed writing block to chain", "err", err)
		return
	}

	//update state of tips

	//1. remove stale tips
	//c.chain.RemoveTips(block.ParentHashes()) // TODO test not remove
	//2. create for new blockDag
<<<<<<< HEAD

	tmpDagChainHashes := c.chain.GetTips().GetOrderedDagChainHashes()
=======
	tips := task.tips.Copy()
	tmpDagChainHashes := tips.GetOrderedDagChainHashes()
	finDag := tips.GetFinalizingDag()

	// after reorg tips can content hashes of finalized blocks
	finHashes := common.HashArray{}
	for _, h := range tmpDagChainHashes.Copy() {
		blk := c.eth.BlockChain().GetBlock(h)
		finNr := blk.Number()
		if finNr != nil {
			finHashes = append(finHashes, h)
		}
	}
	if len(finHashes) > 0 {
		tmpDagChainHashes = tmpDagChainHashes.Difference(finHashes)
	}
	if finDag.Hash == c.chain.Genesis().Hash() {
		tmpDagChainHashes = tmpDagChainHashes.Difference(common.HashArray{c.chain.Genesis().Hash()})
	}
>>>>>>> 51bb8161

	newBlockDag := &types.BlockDAG{
		Hash:                block.Hash(),
		Height:              block.Height(),
		Slot:                block.Slot(),
		LastFinalizedHash:   block.LFHash(),
		LastFinalizedHeight: block.LFNumber(),
		DagChainHashes:      tmpDagChainHashes,
	}
	c.chain.AddTips(newBlockDag)
	c.chain.WriteCurrentTips()

	log.Info("Creator: end tips", "tips", c.chain.GetTips().Print())

	c.chain.MoveTxsToProcessing(types.Blocks{block})

	// Broadcast the block and announce chain insertion event
	c.mux.Post(core.NewMinedBlockEvent{Block: block})

	// Insert the block into the set of pending ones to resultLoop for confirmations
	log.Info("🔨 created dag block", "slot", block.Slot(), "height", block.Height(),
		"hash", hash.Hex(), "parents", block.ParentHashes(), "LFHash", block.LFHash(), "LFNumber", block.LFNumber())
}

func (c *Creator) getUnhandledTxs() []*types.Transaction {
	return c.current.txs
}

// makeCurrent creates a new environment for the current cycle.
func (c *Creator) makeCurrent(header *types.Header, state *state.StateDB, recommitBlocks []*types.Block) error {
	// Retrieve the stable state to execute on top and start a prefetcher for
	// the miner to speed block sealing up a bit

<<<<<<< HEAD
=======
	state.StartPrefetcher("miner")

>>>>>>> 51bb8161
	env := &environment{
		signer: types.MakeSigner(c.chainConfig),
		header: header,
		txs:    []*types.Transaction{},
	}

	// Keep track of transactions which return errors so they can be removed
	env.tcount = 0

	c.current = env
	return nil
}

// updateSnapshot updates pending snapshot block and state.
// Note this function assumes the current variable is thread safe.
func (c *Creator) updateSnapshot() {
	c.snapshotMu.Lock()
	defer c.snapshotMu.Unlock()

	/// SLOT INFO
	log.Info(" >>>>>>>>>>> Tips creator 611 hashes: ", "tips", c.chain.GetTips().GetOrderedDagChainHashes())
	/// SLOT INFO

	txs := c.getUnhandledTxs()
	//receipts := c.getUnhandledReceipts()

	c.snapshotBlock = types.NewBlock(
		c.current.header,
		txs,
		nil,
		trie.NewStackTrie(nil),
	)
}

func (c *Creator) appendTransaction(tx *types.Transaction, coinbase common.Address) ([]*types.Log, error) {
	// TODO:
	// estimateGas estimategaslimit
	// DoEstimategas
	gas, err := core.IntrinsicGas(tx.Data(), tx.AccessList(), false)
	if err != nil {
		log.Error("Failed to compute the intrinsic gas", "err", err)
		return nil, err
	}

	expectedGas := c.current.cumutativeGas + gas
	if expectedGas <= c.current.header.GasLimit {
		c.current.cumutativeGas = expectedGas
		c.current.txs = append(c.current.txs, tx)
	}

	return nil, nil
}

func (c *Creator) commitTransactions(txs *types.TransactionsByPriceAndNonce, coinbase common.Address) bool {
	// Short circuit if current is nil
	if c.current == nil {
		return true
	}

	gasLimit := c.current.header.GasLimit
	if c.current.gasPool == nil {
		c.current.gasPool = new(core.GasPool).AddGas(gasLimit)
	}

	var coalescedLogs []*types.Log

	for {
		// If we don't have enough gas for any further transactions then we're done
		if c.current.gasPool.Gas() < params.TxGas || c.current.cumutativeGas > c.current.header.GasLimit {
			log.Trace("Not enough gas for further transactions", "have", c.current.gasPool, "want", params.TxGas)
			break
		}
		// Retrieve the next transaction and abort if all done
		tx := txs.Peek()
		if tx == nil {
			break
		}
		// Error may be ignored here. The error has already been checked
		// during transaction acceptance is the transaction pool.
		//
		// We use the eip155 signer regardless of the current hf.
		from, _ := types.Sender(c.current.signer, tx)

		logs, err := c.appendTransaction(tx, coinbase)

		switch {
		case errors.Is(err, core.ErrGasLimitReached):
			// Pop the current out-of-gas transaction without shifting in the next from the account
			log.Error("Gas limit exceeded for current block while create", "sender", from, "hash", tx.Hash().Hex())
			txs.Pop()

		case errors.Is(err, core.ErrNonceTooLow):
			// New head notification data race between the transaction pool and miner, shift
			log.Trace("Skipping tx with low nonce while create", "sender", from, "nonce", tx.Nonce(), "hash", tx.Hash().Hex())
			txs.Shift()

		case errors.Is(err, core.ErrNonceTooHigh):
			// Reorg notification data race between the transaction pool and miner, skip account =
			log.Error("Skipping account with hight nonce while create", "sender", from, "nonce", tx.Nonce(), "hash", tx.Hash().Hex())
			txs.Pop()

		case errors.Is(err, nil):
			// Everything ok, collect the logs and shift in the next transaction from the same account
			coalescedLogs = append(coalescedLogs, logs...)
			c.current.tcount++
			txs.Shift()

		case errors.Is(err, core.ErrTxTypeNotSupported):
			// Pop the unsupported transaction without shifting in the next from the account
			log.Error("Skipping unsupported tx type while create", "sender", from, "type", tx.Type(), "hash", tx.Hash().Hex())
			txs.Pop()

		default:
			// Strange error, discard the transaction and get the next in line (note, the
			// nonce-too-high clause will prevent us from executing in vain).
			log.Info("Tx failed, account skipped while create", "hash", tx.Hash().Hex(), "err", err)
			txs.Shift()
		}
	}

	if c.current.tcount == 0 {
		return true
	}

	if !c.IsRunning() && len(coalescedLogs) > 0 {
		// We don't push the pendingLogsEvent while we are creating. The reason is that
		// when we are creating, the Creator will regenerate a created block every 3 seconds.
		// In order to avoid pushing the repeated pendingLog, we disable the pending log pushing.

		// make a copy, the state caches the logs and these logs get "upgraded" from pending to mined
		// logs by filling in the block hash when the block was mined by the local miner. This can
		// cause a race condition if a log was "upgraded" before the PendingLogsEvent is processed.
		cpy := make([]*types.Log, len(coalescedLogs))
		for i, l := range coalescedLogs {
			cpy[i] = new(types.Log)
			*cpy[i] = *l
		}
		c.pendingLogsFeed.Send(cpy)
	}
	return false
}

// commitNewWork generates several new sealing tasks based on the parent block.
func (c *Creator) commitNewWork(tips types.Tips, timestamp int64) {
	c.mu.RLock()
	defer c.mu.RUnlock()

	genesis := c.eth.BlockChain().Genesis().Hash()
	tstart := time.Now()

	slotInfo := c.getAssignment()
	tipsBlocks := c.chain.GetBlocksByHashes(tips.GetHashes())
	blocks := c.eth.BlockChain().GetBlocksByHashes(tipsBlocks.Hashes())
	expCache := core.ExploreResultMap{}
	for _, bl := range blocks {
		if bl.Slot() >= slotInfo.Slot {
			for _, ph := range bl.ParentHashes() {
				_dag := c.eth.BlockChain().ReadBockDag(ph)
				if _dag == nil {
					parentBlock := c.eth.BlockChain().GetBlock(ph)
					if parentBlock == nil {
						log.Warn("Creator reorg tips failed: bad parent in dag", "slot", bl.Slot(), "height", bl.Height(), "hash", bl.Hash().Hex(), "parent", ph.Hex())
						continue
					}
					dagChainHashes := common.HashArray{}
					//if block not finalized
					if parentBlock.Height() > 0 && parentBlock.Nr() == 0 {
						log.Warn("Creator reorg tips: active BlockDag not found", "parent", ph.Hex(), "parent.slot", parentBlock.Slot(), "parent.height", parentBlock.Height(), "slot", bl.Slot(), "height", bl.Height(), "hash", bl.Hash().Hex())
						_, loaded, _, _, exc, _ := c.eth.BlockChain().ExploreChainRecursive(bl.Hash(), expCache)
						expCache = exc
						dagChainHashes = loaded
					}
					_dag = &types.BlockDAG{
						Hash:                ph,
						Height:              parentBlock.Height(),
						Slot:                parentBlock.Slot(),
						LastFinalizedHash:   parentBlock.LFHash(),
						LastFinalizedHeight: parentBlock.LFNumber(),
						DagChainHashes:      dagChainHashes,
					}
				}
				_dag.DagChainHashes = _dag.DagChainHashes.Difference(common.HashArray{genesis})
				tips.Add(_dag)
			}
			delete(tips, bl.Hash())
			log.Info("Creator reorg tips", "blSlot", bl.Slot(), "blHeight", bl.Height(), "blHash", bl.Hash().Hex(), "tips", tips.Print())
		}
	}
	tipsBlocks = c.chain.GetBlocksByHashes(tips.GetHashes())

	// check tips in ancestors other tips [a->b->c , c->...]
	for _, th := range tips.GetHashes() {
		block := tipsBlocks[th]
		for _, ancestor := range tips.GetHashes() {
			if block == nil || block.Hash() == ancestor { // TODO temp panic fix
				continue
			}
			if c.chain.IsAncestorRecursive(block, ancestor) {
				log.Warn("Creator remove ancestor tips",
					"block", block.Hash().Hex(),
					"ancestor", ancestor.Hex(),
					"tips", tips.Print(),
				)
				delete(tips, ancestor) // TODO check sometimes panic
				delete(tipsBlocks, ancestor)
			}
		}
	}

	if maxTipsTs := tipsBlocks.GetMaxTime(); maxTipsTs >= uint64(timestamp) {
		timestamp = int64(maxTipsTs + 1)
	}

	finDag := tips.GetFinalizingDag()
	if finDag == nil {
		log.Error("Tips empty, skipping block creation", "Initial", c.chain.GetTips().Print(), "uncompleted", c.chain.GetUnsynchronizedTipsHashes())
		err := errors.New("tips empty, skipping block creation")
		c.errWorkCh <- &err
		return
	}
	log.Info("Creator: start tips", "tips", tips.Print())

	//calc new block height
	lastFinBlock := c.chain.GetLastFinalizedBlock()

	// if max slot of parents is less or equal to last finalized block slot
	// - add last finalized block to parents
	maxParentSlot := uint64(0)
	for _, blk := range tipsBlocks {
		if blk.Slot() > maxParentSlot {
			maxParentSlot = blk.Slot()
		}
	}
	if maxParentSlot <= lastFinBlock.Slot() {
		tipsBlocks[lastFinBlock.Hash()] = lastFinBlock
	}

<<<<<<< HEAD
	// Base fields for hash calculation during block creation.
	// Hash value is a block identifier.
	header := &types.Header{
		ParentHashes:  tipsBlocks.Hashes().Sort(),
		Slot:          slotInfo.Slot,
		Height:        newHeight,
		GasLimit:      core.CalcGasLimit(tipsBlocks.AvgGasLimit(), c.config.GasCeil),
		Extra:         c.extra,
		Time:          uint64(timestamp),
		LFHash:        lastFinBlock.Hash(),
		LFNumber:      lastFinBlock.Nr(),
		LFBaseFee:     lastFinBlock.BaseFee(),
		LFBloom:       lastFinBlock.Bloom(),
		LFGasUsed:     lastFinBlock.GasUsed(),
		LFReceiptHash: lastFinBlock.ReceiptHash(),
		LFRoot:        lastFinBlock.Root(),
=======
	parentHashes := tipsBlocks.Hashes().Sort()

	//calc new block height
	state, stateBlock, recommitBlocks, newHeight, stateErr := c.chain.CollectStateDataByParents(parentHashes)
	if stateErr != nil {
		log.Error("Failed to make block creation context", "err", stateErr)
		c.errWorkCh <- &stateErr
		return
	}

	log.Info("Creator calculate block height", "newHeight", newHeight,
		"recommitsCount", len(recommitBlocks),
		"baseHeight", stateBlock.Height(),
		"baseHash", stateBlock.Hash(),
	)

	header := &types.Header{
		ParentHashes: parentHashes,
		Slot:         slotInfo.Slot,
		Height:       newHeight,
		GasLimit:     core.CalcGasLimit(tipsBlocks.AvgGasLimit(), c.config.GasCeil),
		Extra:        c.extra,
		Time:         uint64(timestamp),
		LFHash:       lastFinBlock.FinalizedHash(),
		LFNumber:     lastFinBlock.Nr(),
>>>>>>> 51bb8161
	}

	// Only set the coinbase if our consensus engine is running (avoid spurious block rewards)
	if c.IsRunning() {
		if c.coinbase == (common.Address{}) {
			log.Error("Refusing to create without etherbase")
			err := errors.New("refusing to create without etherbase")
			c.errWorkCh <- &err
			return
		}
		header.Coinbase = c.coinbase
	}

	//todo fix c.engine.Prepare
	if err := c.engine.Prepare(c.chain, header); err != nil {
		log.Error("Failed to prepare header for creating block", "err", err)
		c.errWorkCh <- &err
		return
	}

	// Could potentially happen if starting to mine in an odd state.
	err := c.makeCurrent(header, state, recommitBlocks)
	if err != nil {
		log.Error("Failed to make block creation context", "err", err)
		c.errWorkCh <- &err
		return
	}

	// Fill the block with all available pending transactions.
	pending := c.getPending()

	//Short circuit if no pending transactions
	if len(pending) == 0 {
		pendAddr, queAddr, _ := c.eth.TxPool().StatsByAddrs()
		log.Warn("Skipping block creation: no assigned txs", "creator", c.coinbase, "pendAddr", pendAddr, "queAddr", queAddr)
		c.errWorkCh <- &ErrNoTxs
		return
	}

	if len(pending) > 0 {
		txs := types.NewTransactionsByPriceAndNonce(c.current.signer, pending, header.BaseFee)
		if c.commitTransactions(txs, c.coinbase) {
			pendAddr, queAddr, _ := c.eth.TxPool().StatsByAddrs()
			log.Warn("Skipping block creation: no assigned txs", "creator", c.coinbase, "pendAddr", pendAddr, "queAddr", queAddr)
			c.errWorkCh <- &ErrNoTxs
			return
		}
	}
	c.commit(tips, c.fullTaskHook, true, tstart)
}

// commit runs any post-transaction state modifications, assembles the final block
// and commits new work if consensus engine is running.
func (c *Creator) commit(tips types.Tips, interval func(), update bool, start time.Time) error {

	block := types.NewStatelessBlock(
		c.current.header,
		c.getUnhandledTxs(),
		trie.NewStackTrie(nil),
	)

	if c.IsRunning() {
		if interval != nil {
			interval()
		}
		select {

		case c.resultCh <- block:
			log.Info("Commit new block creation work", "sealhash", c.engine.SealHash(block.Header()),
				"txs", c.current.tcount,
				"gas", block.GasUsed(), "fees", c.current.cumutativeGas,
				"tips", tips.GetHashes(),
				"elapsed", common.PrettyDuration(time.Since(start)),
			)

		case <-c.exitCh:
			log.Info("Worker has exited")
		}
	}
	if update {
		c.updateSnapshot()
	}
	return nil
}

// copyReceipts makes a deep copy of the given receipts.
func copyReceipts(receipts []*types.Receipt) []*types.Receipt {
	result := make([]*types.Receipt, len(receipts))
	for i, l := range receipts {
		cpy := *l
		result[i] = &cpy
	}
	return result
}

// postSideBlock fires a side chain event, only use it for testing.
func (c *Creator) postSideBlock(event core.ChainSideEvent) {
	select {
	case c.chainSideCh <- event:
	case <-c.exitCh:
	}
}

// totalFees computes total consumed miner fees in ETH. Block transactions and receipts have to have the same order.
func totalFees(block *types.Block, receipts []*types.Receipt) *big.Float {
	feesWei := new(big.Int)
	for i, tx := range block.Transactions() {
		minerFee, _ := tx.EffectiveGasTip(block.BaseFee())
		feesWei.Add(feesWei, new(big.Int).Mul(new(big.Int).SetUint64(receipts[i].GasUsed), minerFee))
	}
	return new(big.Float).Quo(new(big.Float).SetInt(feesWei), new(big.Float).SetInt(big.NewInt(params.Ether)))
}

// isCreatorActive returns true if creator is assigned to create blocks in current slot.
func (c *Creator) isCreatorActive(assigned *Assignment) bool {
	if assigned == nil {
		return false
	}
	var (
		currMiner = c.coinbase
		creators  = assigned.Creators
	)
	for _, m := range creators {
		if m == currMiner {
			return true
		}
	}
	return false
}

// getPending returns all pending transactions for current miner
func (c *Creator) getPending() map[common.Address]types.Transactions {
	pending := c.eth.TxPool().Pending(true)
	for k, txs := range pending {
		_txs := types.Transactions{}
		if c.isAddressAssigned(k) {
			_txs = txs
		}
		if len(_txs) > 0 {
			pending[k] = _txs
		} else {
			delete(pending, k)
		}
	}
	return pending
}

// isAddressAssigned checks if miner is allowed to add transaction from that address
func (c *Creator) isAddressAssigned(address common.Address) bool {
	var (
		currMiner    = c.coinbase
		creators     = c.getAssignment().Creators
		creatorCount = len(creators)
		creatorNr    = int64(-1)
	)
	if creatorCount == 0 {
		return false
	}
	for i, m := range creators {
		if m == currMiner {
			creatorNr = int64(i)
			break
		}
	}
	return core.IsAddressAssigned(address, creators, creatorNr)
}

// getAssignment returns list of creators and slot
func (c *Creator) getAssignment() Assignment {
	if c.cacheAssignment != nil {
		return *c.cacheAssignment
	}
	var (
		lfb     = c.eth.BlockChain().GetLastFinalizedBlock()
		maxSlot = lfb.Slot()
	)
	tips := c.eth.BlockChain().GetTips()
	if len(tips) > 0 {
		tipsBlocks := c.eth.BlockChain().GetBlocksByHashes(tips.GetHashes())
		for _, bl := range tipsBlocks {
			if bl.Coinbase() != c.coinbase {
				continue
			}
			if maxSlot > bl.Slot() {
				maxSlot = bl.Slot()
				continue
			}
		}
	}
	c.setAssignment(&Assignment{
		Slot:     maxSlot,
		Creators: nil,
	})
	return *c.cacheAssignment
}

// setAssignment
func (c *Creator) setAssignment(assigned *Assignment) {
	c.cacheAssignment = assigned
}<|MERGE_RESOLUTION|>--- conflicted
+++ resolved
@@ -101,7 +101,7 @@
 	// Channels
 	newWorkCh    chan *newWorkReq
 	taskCh       chan *task
-	resultCh     chan *types.Block
+	resultCh     chan *task
 	finishWorkCh chan *types.Block
 	errWorkCh    chan *error
 	exitCh       chan struct{}
@@ -154,7 +154,7 @@
 		chainSideCh:  make(chan core.ChainSideEvent, chainSideChanSize),
 		newWorkCh:    make(chan *newWorkReq),
 		taskCh:       make(chan *task),
-		resultCh:     make(chan *types.Block),
+		resultCh:     make(chan *task),
 		finishWorkCh: make(chan *types.Block),
 		errWorkCh:    make(chan *error),
 		exitCh:       make(chan struct{}),
@@ -445,33 +445,33 @@
 func (c *Creator) resultLoop() {
 	for {
 		select {
-		case block := <-c.resultCh:
-			c.resultHandler(block)
-			c.finishWorkCh <- block
+		case task := <-c.resultCh:
+			c.resultHandler(task)
+			c.finishWorkCh <- task.block
 		case <-c.exitCh:
 			return
 		}
 	}
 }
 
-func (c *Creator) resultHandler(block *types.Block) {
+func (c *Creator) resultHandler(task *task) {
 	// Short circuit when receiving empty result.
-	if block == nil {
+	if task.block == nil {
 		return
 	}
 	// Short circuit when receiving duplicate result caused by resubmitting.
-	if c.chain.HasBlock(block.Hash()) {
+	if c.chain.HasBlock(task.block.Hash()) {
 		return
 	}
 	var (
-		hash = block.Hash()
+		hash = task.block.Hash()
 	)
 
 	c.pendingMu.RLock()
 	c.pendingMu.RUnlock()
 
 	//// Commit block and state to database.
-	_, err := c.chain.WriteMinedBlock(block) // TODO: delete delete receipts
+	_, err := c.chain.WriteMinedBlock(task.block) // TODO: delete delete receipts
 	if err != nil {
 		log.Error("Failed writing block to chain", "err", err)
 		return
@@ -482,12 +482,12 @@
 	//1. remove stale tips
 	//c.chain.RemoveTips(block.ParentHashes()) // TODO test not remove
 	//2. create for new blockDag
-<<<<<<< HEAD
 
 	tmpDagChainHashes := c.chain.GetTips().GetOrderedDagChainHashes()
-=======
+
+	// Merge add v0.6-fix-height-calc-validate
 	tips := task.tips.Copy()
-	tmpDagChainHashes := tips.GetOrderedDagChainHashes()
+	// tmpDagChainHashes := tips.GetOrderedDagChainHashes()
 	finDag := tips.GetFinalizingDag()
 
 	// after reorg tips can content hashes of finalized blocks
@@ -505,14 +505,15 @@
 	if finDag.Hash == c.chain.Genesis().Hash() {
 		tmpDagChainHashes = tmpDagChainHashes.Difference(common.HashArray{c.chain.Genesis().Hash()})
 	}
->>>>>>> 51bb8161
+
+	// Merge add v0.6-fix-height-calc-validate
 
 	newBlockDag := &types.BlockDAG{
-		Hash:                block.Hash(),
-		Height:              block.Height(),
-		Slot:                block.Slot(),
-		LastFinalizedHash:   block.LFHash(),
-		LastFinalizedHeight: block.LFNumber(),
+		Hash:                task.block.Hash(),
+		Height:              task.block.Height(),
+		Slot:                task.block.Slot(),
+		LastFinalizedHash:   task.block.LFHash(),
+		LastFinalizedHeight: task.block.LFNumber(),
 		DagChainHashes:      tmpDagChainHashes,
 	}
 	c.chain.AddTips(newBlockDag)
@@ -520,14 +521,14 @@
 
 	log.Info("Creator: end tips", "tips", c.chain.GetTips().Print())
 
-	c.chain.MoveTxsToProcessing(types.Blocks{block})
+	c.chain.MoveTxsToProcessing(types.Blocks{task.block})
 
 	// Broadcast the block and announce chain insertion event
-	c.mux.Post(core.NewMinedBlockEvent{Block: block})
+	c.mux.Post(core.NewMinedBlockEvent{Block: task.block})
 
 	// Insert the block into the set of pending ones to resultLoop for confirmations
-	log.Info("🔨 created dag block", "slot", block.Slot(), "height", block.Height(),
-		"hash", hash.Hex(), "parents", block.ParentHashes(), "LFHash", block.LFHash(), "LFNumber", block.LFNumber())
+	log.Info("🔨 created dag block", "slot", task.block.Slot(), "height", task.block.Height(),
+		"hash", hash.Hex(), "parents", task.block.ParentHashes(), "LFHash", task.block.LFHash(), "LFNumber", task.block.LFNumber())
 }
 
 func (c *Creator) getUnhandledTxs() []*types.Transaction {
@@ -535,15 +536,12 @@
 }
 
 // makeCurrent creates a new environment for the current cycle.
-func (c *Creator) makeCurrent(header *types.Header, state *state.StateDB, recommitBlocks []*types.Block) error {
+func (c *Creator) makeCurrent(header *types.Header, recommitBlocks []*types.Block) error {
 	// Retrieve the stable state to execute on top and start a prefetcher for
 	// the miner to speed block sealing up a bit
 
-<<<<<<< HEAD
-=======
-	state.StartPrefetcher("miner")
-
->>>>>>> 51bb8161
+	// state.StartPrefetcher("miner") // Merge v0.6-fix-height-calc-validate
+
 	env := &environment{
 		signer: types.MakeSigner(c.chainConfig),
 		header: header,
@@ -781,7 +779,37 @@
 		tipsBlocks[lastFinBlock.Hash()] = lastFinBlock
 	}
 
-<<<<<<< HEAD
+	/// MERGE ADD
+
+	parentHashes := tipsBlocks.Hashes().Sort()
+
+	//calc new block height
+	_, stateBlock, recommitBlocks, newHeight, _ := c.chain.CollectStateDataByParents(parentHashes)
+	// if stateErr != nil {
+	// 	log.Error("Failed to make block creation context", "err", stateErr)
+	// 	c.errWorkCh <- &stateErr
+	// 	return
+	// }
+
+	log.Info("Creator calculate block height", "newHeight", newHeight,
+		"recommitsCount", len(recommitBlocks),
+		"baseHeight", stateBlock.Height(),
+		"baseHash", stateBlock.Hash(),
+	)
+
+	// header := &types.Header{
+	// 	ParentHashes: parentHashes,
+	// 	Slot:         slotInfo.Slot,
+	// 	Height:       newHeight,
+	// 	GasLimit:     core.CalcGasLimit(tipsBlocks.AvgGasLimit(), c.config.GasCeil),
+	// 	Extra:        c.extra,
+	// 	Time:         uint64(timestamp),
+	// 	LFHash:       lastFinBlock.FinalizedHash(),
+	// 	LFNumber:     lastFinBlock.Nr(),
+	// }
+
+	/// MERGE ADD
+
 	// Base fields for hash calculation during block creation.
 	// Hash value is a block identifier.
 	header := &types.Header{
@@ -798,33 +826,6 @@
 		LFGasUsed:     lastFinBlock.GasUsed(),
 		LFReceiptHash: lastFinBlock.ReceiptHash(),
 		LFRoot:        lastFinBlock.Root(),
-=======
-	parentHashes := tipsBlocks.Hashes().Sort()
-
-	//calc new block height
-	state, stateBlock, recommitBlocks, newHeight, stateErr := c.chain.CollectStateDataByParents(parentHashes)
-	if stateErr != nil {
-		log.Error("Failed to make block creation context", "err", stateErr)
-		c.errWorkCh <- &stateErr
-		return
-	}
-
-	log.Info("Creator calculate block height", "newHeight", newHeight,
-		"recommitsCount", len(recommitBlocks),
-		"baseHeight", stateBlock.Height(),
-		"baseHash", stateBlock.Hash(),
-	)
-
-	header := &types.Header{
-		ParentHashes: parentHashes,
-		Slot:         slotInfo.Slot,
-		Height:       newHeight,
-		GasLimit:     core.CalcGasLimit(tipsBlocks.AvgGasLimit(), c.config.GasCeil),
-		Extra:        c.extra,
-		Time:         uint64(timestamp),
-		LFHash:       lastFinBlock.FinalizedHash(),
-		LFNumber:     lastFinBlock.Nr(),
->>>>>>> 51bb8161
 	}
 
 	// Only set the coinbase if our consensus engine is running (avoid spurious block rewards)
@@ -846,7 +847,7 @@
 	}
 
 	// Could potentially happen if starting to mine in an odd state.
-	err := c.makeCurrent(header, state, recommitBlocks)
+	err := c.makeCurrent(header, recommitBlocks)
 	if err != nil {
 		log.Error("Failed to make block creation context", "err", err)
 		c.errWorkCh <- &err
@@ -886,13 +887,19 @@
 		trie.NewStackTrie(nil),
 	)
 
+	task := &task{
+		block:     block,
+		tips:      &tips,
+		createdAt: time.Now(),
+	}
+
 	if c.IsRunning() {
 		if interval != nil {
 			interval()
 		}
 		select {
 
-		case c.resultCh <- block:
+		case c.resultCh <- task:
 			log.Info("Commit new block creation work", "sealhash", c.engine.SealHash(block.Header()),
 				"txs", c.current.tcount,
 				"gas", block.GasUsed(), "fees", c.current.cumutativeGas,
