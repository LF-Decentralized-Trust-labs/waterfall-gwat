// Package headsync implements head synchronising of DAG with coordinating network:

package headsync

import (
	"sync/atomic"
	"time"

	"gitlab.waterfall.network/waterfall/protocol/gwat/core"
	"gitlab.waterfall.network/waterfall/protocol/gwat/core/types"
	"gitlab.waterfall.network/waterfall/protocol/gwat/dag/finalizer"
	"gitlab.waterfall.network/waterfall/protocol/gwat/eth/downloader"
	"gitlab.waterfall.network/waterfall/protocol/gwat/event"
	"gitlab.waterfall.network/waterfall/protocol/gwat/log"
	"gitlab.waterfall.network/waterfall/protocol/gwat/params"
)

// Backend wraps all methods required for finalizing.
type Backend interface {
	BlockChain() *core.BlockChain
	Downloader() *downloader.Downloader
}

const HeadSyncTimeoutSec = 120

type Headsync struct {
	chainConfig *params.ChainConfig
	mux         *event.TypeMux
	eth         Backend
	finalizer   *finalizer.Finalizer
	ready       int32             // The indicator whether the headsync is ready to synck (SetReadyState method has been called).
	mainProc    int32             // The indicator whether the headsync is finalizing blocks.
	checkpoint  *types.Checkpoint // last checkpoint
	timeout     *time.Timer       // reset head sync timer
}

// New create new instance of Headsync
func New(chainConfig *params.ChainConfig, eth Backend, mux *event.TypeMux, finalizer *finalizer.Finalizer) *Headsync {
	f := &Headsync{
		chainConfig: chainConfig,
		eth:         eth,
		finalizer:   finalizer,
		mux:         mux,
		//lastSyncData: nil,
		checkpoint: nil,
	}
	atomic.StoreInt32(&f.ready, 0)
	atomic.StoreInt32(&f.mainProc, 0)

	return f
}

// SetReadyState  set initial state to start head sync with coordinating network.
func (hs *Headsync) SetReadyState(checkpoint *types.Checkpoint) (bool, error) {
	if checkpoint == nil {
		log.Warn("☠ Prepare to head synchronising is skipped (checkpoint is nil)", "checkpoint", checkpoint)
		return false, ErrBadParams
	}
	// TODO: check
	//if len(checkpoint.Spine) == 0 && checkpoint.Epoch > 0 {
	//	log.Warn("☠ Prepare to head synchronising is skipped (spines empty)", "checkpoint", checkpoint)
	//	return false, ErrBadParams
	//}

	//skip if other synchronising type is running
	if hs.eth.Downloader().FinSynchronising() || hs.eth.Downloader().DagSynchronising() {
		log.Warn("⌛ Prepare to head synchronising is skipped (process is locked)")
		return false, ErrLocked
	}
	//skip if head synchronising is running
	if err := hs.HeadSyncSet(); err != nil {
		log.Warn("⌛ Prepare to head synchronising is skipped (process is running)")
		return false, err
	}
	// reset ready state
	atomic.StoreInt32(&hs.ready, 0)

	// if genesis checkpoint -
	if checkpoint.Epoch == 0 {
		log.Info("Prepare to head synchronising set to genesis", "checkpoint", checkpoint)
		atomic.StoreInt32(&hs.ready, 1)
		hs.checkpoint = checkpoint
		return true, nil
	}

	if ok, err := hs.validateCheckpoint(checkpoint); !ok {
		log.Warn("☠ Prepare to head synchronising is skipped (bad checkpoint)", "err", err, "checkpoint", checkpoint)
		hs.headSyncReset()
		return false, err
	}

	//reorg finalized and dag chains in accordance with checkpoint
	bc := hs.eth.BlockChain()
	cpSpineHash := checkpoint.Spine
	cpBlock := bc.GetBlock(cpSpineHash)

	lfNr := bc.GetLastFinalizedNumber()
	blockDagList := []types.BlockDAG{}
	for i := lfNr; i > cpBlock.Nr(); i-- {
		block := bc.GetBlockByNumber(i)
		if block == nil {
			log.Warn("Prepare to head synchronising (rollback block not found)", "finNr", i)
			continue
		}
		blockDagList = append(blockDagList, types.BlockDAG{
			Hash:                block.Hash(),
			Height:              block.Height(),
			Slot:                block.Slot(),
			LastFinalizedHash:   block.LFHash(),
			LastFinalizedHeight: block.LFNumber(),
			DagChainHashes:      block.ParentHashes(),
		})
		err := bc.RollbackFinalization(i)
		if err != nil {
			log.Error("Prepare to head synchronising error (rollback)", "finNr", i, "hash", block.Hash().Hex(), "err", err)
		}
	}
	// update head of finalized chain
	if err := bc.WriteFinalizedBlock(cpBlock.Nr(), cpBlock, nil, nil, nil, true); err != nil {
		hs.headSyncReset()
		return false, err
	}
	// update BlockDags
	expCache := core.ExploreResultMap{}
	for _, bdag := range blockDagList {
		_, loaded, _, _, exc, _ := bc.ExploreChainRecursive(bdag.Hash, expCache)
		expCache = exc
		bdag.DagChainHashes = loaded
		//if dch := graph.GetDagChainHashes(); dch != nil {
		//	bdag.DagChainHashes = *dch
		//}
		bc.WriteBlockDag(&bdag)
	}
	// update tips
	tips := bc.GetTips()
	for _, tip := range tips {
		_, loaded, _, _, exc, _ := bc.ExploreChainRecursive(tip.Hash, expCache)
		expCache = exc
		tip.DagChainHashes = loaded
		//if dch := graph.GetDagChainHashes(); dch != nil {
		//	tip.DagChainHashes = *dch
		//}
		bc.AddTips(tip)
	}
	bc.WriteCurrentTips()

	// update LastCoordinatedHash to checkpoint
	bc.WriteLastCoordinatedHash(cpBlock.Hash())

	// set ready state
	atomic.StoreInt32(&hs.ready, 1)
<<<<<<< HEAD
	hs.checkpoint = checkpoint
=======
	hs.lastSyncData = checkpoint
	return true, nil
}

// Sync run head sync with coordinating network.
func (hs *Headsync) Sync(data []types.ConsensusInfo) (bool, error) {
	//skip if head synchronising is not active
	if !hs.eth.Downloader().HeadSynchronising() {
		log.Warn("⌛ Head synchronising is skipped (not ready)")
		return false, ErrNotReady
	}

	atomic.StoreInt32(&hs.mainProc, 1)
	defer func() {
		atomic.StoreInt32(&hs.mainProc, 0)
		hs.headSyncReset()
	}()

	//check ready state
	if atomic.LoadInt32(&hs.ready) != 1 {
		log.Info("⌛ Head synchronising is skipped (set to checkpoint is not ready)")
		return false, ErrNotReady
	}
	defer atomic.StoreInt32(&hs.ready, 0)

	//sort data by slots
	dataBySlots := map[uint64]types.ConsensusInfo{}
	slots := common.SorterAscU64{}
	for _, d := range data {
		sl := d.Slot
		dataBySlots[sl] = d
		slots = append(slots, sl)
	}
	sort.Sort(slots)
	// apply data
	baseSpine := hs.eth.BlockChain().GetLastFinalizedHeader().Hash()

	for _, slot := range slots {
		d := dataBySlots[slot]
		if len(d.Finalizing) == 0 {
			log.Info("⌛ Head synchronising is skipped (received spines empty)", "slot", slot)
			continue
		}
		// finalize spines
		err := hs.finalizer.Finalize(&d.Finalizing, &baseSpine, true)
		if err != nil {
			log.Warn("☠ Head synchronising failed", "err", err)
			return false, err
		}
		baseSpine = d.Finalizing[len(d.Finalizing)-1]
	}

>>>>>>> 8b63d906
	return true, nil
}

// validateCheckpoint checkpoint validation
func (hs *Headsync) validateCheckpoint(checkpoint *types.Checkpoint) (bool, error) {
	bc := hs.eth.BlockChain()
	cpSpineHash := checkpoint.Spine
	block := bc.GetBlock(cpSpineHash)
	// block exists
	if block == nil {
		log.Info("☠ Handling prepare to head synchronising is skipped (checkpoint not found)")
		return false, ErrUnknownHash
	}
	// block is finalized
	if block.Height() > 0 && block.Nr() == 0 {
		return false, ErrCheckpointNotFin
	}
	// accordance height to number
	if block.Height() > block.Nr() {
		return false, ErrCheckpointBadNr
	}
	// state exists
	state, err := bc.StateAt(block.Root())
	if err != nil {
		return false, err
	}
	if state == nil {
		return false, ErrCheckpointNoState
	}
	return true, nil
}

// HeadSyncSet set status of head sync.
func (hs *Headsync) HeadSyncSet() error {
	//skip if head synchronising is running
	if !hs.eth.Downloader().HeadSyncSet() {
		return ErrLocked
	}

	// set timeout of head sync procedure
	tot := HeadSyncTimeoutSec * time.Second
	if hs.timeout == nil {
		hs.timeout = time.NewTimer(tot)
	} else {
		hs.timeout.Reset(tot)
	}

	go func() {
		select {
		case <-hs.timeout.C:
			log.Warn("Head sync: timeout reset")
			hs.headSyncReset()
			return
		}
	}()
	return nil
}

// headSyncReset reset status of head sync.
func (hs *Headsync) headSyncReset() bool {
	// skip if main process is running
	if atomic.LoadInt32(&hs.mainProc) == 1 {
		log.Warn("⌛ Head synchronising is skipped (is running)")
		return false
	}

	log.Warn("Head sync: reset")
	if hs.timeout != nil {
		hs.timeout.Stop()
	}
	hs.eth.Downloader().HeadSyncReset()
	// set ready state
	atomic.StoreInt32(&hs.ready, 0)
	return true
}<|MERGE_RESOLUTION|>--- conflicted
+++ resolved
@@ -149,13 +149,11 @@
 
 	// set ready state
 	atomic.StoreInt32(&hs.ready, 1)
-<<<<<<< HEAD
-	hs.checkpoint = checkpoint
-=======
 	hs.lastSyncData = checkpoint
 	return true, nil
 }
 
+// TODO: delete
 // Sync run head sync with coordinating network.
 func (hs *Headsync) Sync(data []types.ConsensusInfo) (bool, error) {
 	//skip if head synchronising is not active
@@ -204,7 +202,6 @@
 		baseSpine = d.Finalizing[len(d.Finalizing)-1]
 	}
 
->>>>>>> 8b63d906
 	return true, nil
 }
 
