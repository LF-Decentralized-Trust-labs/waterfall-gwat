--- conflicted
+++ resolved
@@ -395,14 +395,7 @@
 		}
 		//check blockDag record exists
 		if f.bc.GetBlockDag(blockHeader.Hash()) == nil {
-<<<<<<< HEAD
-			_, loaded, _, _ := f.bc.CollectAncestorsAftCpByTips(blockHeader.ParentHashes, blockHeader.CpHash)
-=======
-			_, ancestors, _, _, err := f.bc.CollectAncestorsAftCpByTips(blockHeader.ParentHashes, blockHeader.CpHash)
-			if err != nil {
-				return err
-			}
->>>>>>> 12dc1c91
+			_, ancestors, _, _ := f.bc.CollectAncestorsAftCpByTips(blockHeader.ParentHashes, blockHeader.CpHash)
 			cpHeader := f.bc.GetHeader(blockHeader.CpHash)
 			f.bc.SaveBlockDag(&types.BlockDAG{
 				Hash:                   blockHeader.Hash(),
