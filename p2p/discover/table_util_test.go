--- conflicted
+++ resolved
@@ -44,11 +44,7 @@
 
 func newTestTable(t transport) (*Table, *enode.DB) {
 	db, _ := enode.OpenDB("")
-<<<<<<< HEAD
-	tab, _ := newTable(t, db, nil, log.Root(), &common.Hash{})
-=======
-	tab, _ := newTable(t, db, nil, log.Root(), 16)
->>>>>>> 658cda34
+	tab, _ := newTable(t, db, nil, log.Root(),16, &common.Hash{})
 	go tab.loop()
 	return tab, db
 }
