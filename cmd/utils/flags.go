--- conflicted
+++ resolved
@@ -221,14 +221,11 @@
 		Name:  "delegating-stake-fork-slot",
 		Usage: "Manually specify delegating stake fork-slot, overriding the bundled setting",
 	}
-<<<<<<< HEAD
 	OverridePrefixFinFlag = cli.Uint64Flag{
 		Name:  "prefix-fin-fork-slot",
 		Usage: "Manually specify prefix finalization fix fork-slot, overriding the bundled setting",
 	}
-=======
 	// TODO: uncomment after light client is implemented
->>>>>>> 0f212ffa
 	// Light server and client settings
 	//LightServeFlag = cli.IntFlag{
 	//	Name:  "light.serve",
