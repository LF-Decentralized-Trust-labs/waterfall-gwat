// Copyright 2015 The go-ethereum Authors
// This file is part of the go-ethereum library.
//
// The go-ethereum library is free software: you can redistribute it and/or modify
// it under the terms of the GNU Lesser General Public License as published by
// the Free Software Foundation, either version 3 of the License, or
// (at your option) any later version.
//
// The go-ethereum library is distributed in the hope that it will be useful,
// but WITHOUT ANY WARRANTY; without even the implied warranty of
// MERCHANTABILITY or FITNESS FOR A PARTICULAR PURPOSE. See the
// GNU Lesser General Public License for more details.
//
// You should have received a copy of the GNU Lesser General Public License
// along with the go-ethereum library. If not, see <http://www.gnu.org/licenses/>.

package eth

import (
	"errors"
	"math"
	"sync"
	"sync/atomic"
	"time"

	"gitlab.waterfall.network/waterfall/protocol/gwat/common"
	"gitlab.waterfall.network/waterfall/protocol/gwat/core"
	"gitlab.waterfall.network/waterfall/protocol/gwat/core/forkid"
	"gitlab.waterfall.network/waterfall/protocol/gwat/core/types"
	"gitlab.waterfall.network/waterfall/protocol/gwat/eth/downloader"
	"gitlab.waterfall.network/waterfall/protocol/gwat/eth/fetcher"
	"gitlab.waterfall.network/waterfall/protocol/gwat/eth/protocols/eth"
	"gitlab.waterfall.network/waterfall/protocol/gwat/eth/protocols/snap"
	"gitlab.waterfall.network/waterfall/protocol/gwat/ethdb"
	"gitlab.waterfall.network/waterfall/protocol/gwat/event"
	"gitlab.waterfall.network/waterfall/protocol/gwat/log"
	"gitlab.waterfall.network/waterfall/protocol/gwat/p2p"
	"gitlab.waterfall.network/waterfall/protocol/gwat/params"
	"gitlab.waterfall.network/waterfall/protocol/gwat/trie"
)

const (
	// txChanSize is the size of channel listening to NewTxsEvent.
	// The number is referenced from the size of tx pool.
	txChanSize = 4096
)

var (
	syncChallengeTimeout = 15 * time.Second // Time allowance for a node to reply to the sync progress challenge
)

// txPool defines the methods needed from a transaction pool implementation to
// support all the operations needed by the Ethereum chain protocols.
type txPool interface {
	// Has returns an indicator whether txpool has a transaction
	// cached with the given hash.
	Has(hash common.Hash) bool

	// Get retrieves the transaction from local txpool with given
	// tx hash.
	Get(hash common.Hash) *types.Transaction

	// AddRemotes should add the given transactions to the pool.
	AddRemotes([]*types.Transaction) []error

	// Pending should return pending transactions.
	// The slice should be modifiable by the caller.
	Pending(enforceTips bool) map[common.Address]types.Transactions

	// SubscribeNewTxsEvent should return an event subscription of
	// NewTxsEvent and send events to the given channel.
	SubscribeNewTxsEvent(chan<- core.NewTxsEvent) event.Subscription
}

// handlerConfig is the collection of initialization parameters to create a full
// node network handler.
type handlerConfig struct {
	Database   ethdb.Database            // Database for direct sync insertions
	Chain      *core.BlockChain          // Blockchain to serve data from
	TxPool     txPool                    // Transaction pool to propagate from
	Network    uint64                    // Network identifier to adfvertise
	Sync       downloader.SyncMode       // Whether to fast or full sync
	BloomCache uint64                    // Megabytes to alloc for fast sync bloom
	EventMux   *event.TypeMux            // Legacy event mux, deprecate for `feed`
	Checkpoint *params.TrustedCheckpoint // Hard coded checkpoint for sync challenges
	Whitelist  map[uint64]common.Hash    // Hard coded whitelist for sync challenged
}

type handler struct {
	networkID  uint64
	forkFilter forkid.Filter // Fork ID filter, constant across the lifetime of the node

	fastSync  uint32 // Flag whether fast sync is enabled (gets disabled if we already have blocks)
	snapSync  uint32 // Flag whether fast sync should operate on top of the snap protocol
	acceptTxs uint32 // Flag whether we're considered synchronised (enables transaction processing)

	checkpointNumber uint64      // Block number for the sync progress validator to cross reference
	checkpointHash   common.Hash // Block hash for the sync progress validator to cross reference

	database ethdb.Database
	txpool   txPool
	chain    *core.BlockChain
	maxPeers int

	downloader   *downloader.Downloader
	stateBloom   *trie.SyncBloom
	blockFetcher *fetcher.BlockFetcher
	txFetcher    *fetcher.TxFetcher
	peers        *peerSet

	eventMux      *event.TypeMux
	txsCh         chan core.NewTxsEvent
	txsSub        event.Subscription
	minedBlockSub *event.TypeMuxSubscription

	whitelist map[uint64]common.Hash

	// channels for fetcher, syncer, txsyncLoop
	quitSync chan struct{}

	chainSync *chainSyncer
	wg        sync.WaitGroup
	peerWG    sync.WaitGroup
}

// newHandler returns a handler for all Ethereum chain management protocol.
func newHandler(config *handlerConfig) (*handler, error) {
	// Create the protocol manager with the base fields
	if config.EventMux == nil {
		config.EventMux = new(event.TypeMux) // Nicety initialization for tests
	}
	h := &handler{
		networkID:  config.Network,
		forkFilter: forkid.NewFilter(config.Chain),
		eventMux:   config.EventMux,
		database:   config.Database,
		txpool:     config.TxPool,
		chain:      config.Chain,
		peers:      newPeerSet(),
		whitelist:  config.Whitelist,
		quitSync:   make(chan struct{}),
	}
	if config.Sync == downloader.FullSync {
		// The database seems empty as the current block is the genesis. Yet the fast
		// block is ahead, so fast sync was enabled for this node at a certain point.
		// The scenarios where this can happen is
		// * if the user manually (or via a bad block) rolled back a fast sync node
		//   below the sync point.
		// * the last fast sync is not finished while user specifies a full sync this
		//   time. But we don't have any recent state for full sync.
		// In these cases however it's safe to reenable fast sync.
		fullBlock, fastBlock := h.chain.GetLastFinalizedBlock(), h.chain.GetLastFinalizedFastBlock()
		if fullBlock.Height() == 0 && fastBlock.Height() > 0 {
			h.fastSync = uint32(1)
			log.Warn("Switch sync mode from full sync to fast sync")
		}
	} else {
		fullBlock := h.chain.GetLastFinalizedBlock()
		if fullBlock.Height() > 0 {
			// Print warning log if database is not empty to run fast sync.
			log.Warn("Switch sync mode from fast sync to full sync")
		} else {
			// If fast sync was requested and our database is empty, grant it
			h.fastSync = uint32(1)
			if config.Sync == downloader.SnapSync {
				h.snapSync = uint32(1)
			}
		}
	}
	// If we have trusted checkpoints, enforce them on the chain
	if config.Checkpoint != nil {
		//h.checkpointNumber = (config.Checkpoint.SectionIndex+1)*params.CHTFrequency - 1
		h.checkpointNumber = (config.Checkpoint.SectionIndex) * params.CHTFrequency
		h.checkpointHash = config.Checkpoint.SectionHead
	}
	// Construct the downloader (long sync) and its backing state bloom if fast
	// sync is requested. The downloader is responsible for deallocating the state
	// bloom when it's done.
	// Note: we don't enable it if snap-sync is performed, since it's very heavy
	// and the heal-portion of the snap sync is much lighter than fast. What we particularly
	// want to avoid, is a 90%-finished (but restarted) snap-sync to begin
	// indexing the entire trie
	if atomic.LoadUint32(&h.fastSync) == 1 && atomic.LoadUint32(&h.snapSync) == 0 {
		h.stateBloom = trie.NewSyncBloom(config.BloomCache, config.Database)
	}
	h.downloader = downloader.New(h.checkpointNumber, config.Database, h.stateBloom, h.eventMux, h.chain, nil, h.removePeer)

	// Construct the fetcher (short sync)
	validator := func(header *types.Header) error {
		return nil
	}
	heighter := func() uint64 {
		return h.chain.GetLastFinalizedNumber()
	}
	inserter := func(peerId string, block *types.Block) error {
		// If sync hasn't reached the checkpoint yet, deny importing weird block.
		//
		// Ideally we would also compare the head block's timestamp and similarly reject
		// the propagated block if the head is too old. Unfortunately there is a corner
		// case when starting new networks, where the genesis might be ancient (0 unix)
		// which would prevent full nodes from accepting it.
		if h.chain.GetLastFinalizedNumber() < h.checkpointNumber {
			log.Warn("Unsynced yet, discarded propagated block", "number", block.Nr(), "hash", block.Hash())
			return nil
		}
		// If fast sync is running, deny importing weird block. This is a problematic
		// clause when starting up a new network, because fast-syncing miners might not
		// accept each other's block until a restart. Unfortunately we haven't figured
		// out a way yet where nodes can decide unilaterally whether the network is new
		// or not. This should be fixed if we figure out a solution.
		if atomic.LoadUint32(&h.fastSync) == 1 {
			log.Warn("Fast syncing, discarded propagated block", "number", block.Nr(), "hash", block.Hash().Hex())
			return nil
		}

		if !h.chain.IsSynced() {
			log.Debug("Propagate block: skip not synced", "slot", block.Slot(), "hash", block.Hash())
			return nil
		}

		log.Info("Propagate block:", "slot", block.Slot(), "hash", block.Hash().Hex(), "txs", len(block.Transactions()), "parents", block.ParentHashes())

		_, err := h.chain.InsertPropagatedBlocks(types.Blocks{block})
		if err == core.ErrInsertUncompletedDag {
			// start sync dag
			h.downloader.SynchroniseDagOnly(peerId)
			return err
		}
		if err == nil {
			atomic.StoreUint32(&h.acceptTxs, 1) // Mark initial sync done on any fetcher import
		}
		return err
	}
	h.blockFetcher = fetcher.NewBlockFetcher(false, nil, h.chain.GetBlockByHash, validator, h.BroadcastBlock, heighter, nil, inserter, h.removePeer)

	fetchTx := func(peer string, hashes []common.Hash) error {
		p := h.peers.peer(peer)
		if p == nil {
			return errors.New("unknown peer")
		}
		return p.RequestTxs(hashes)
	}
	h.txFetcher = fetcher.NewTxFetcher(h.txpool.Has, h.txpool.AddRemotes, fetchTx)
	h.chainSync = newChainSyncer(h)
	return h, nil
}

// runEthPeer registers an eth peer into the joint eth/snap peerset, adds it to
// various subsistems and starts handling messages.
func (h *handler) runEthPeer(peer *eth.Peer, handler eth.Handler) error {
	// If the peer has a `snap` extension, wait for it to connect so we can have
	// a uniform initialization/teardown mechanism
	snap, err := h.peers.waitSnapExtension(peer)
	if err != nil {
		peer.Log().Error("Snapshot extension barrier failed", "err", err)
		return err
	}
	//// TODO(karalabe): Not sure why this is needed
	//if !h.chainSync.handlePeerEvent(peer, evtPeerRun) {
	//	return p2p.DiscQuitting
	//}
	h.peerWG.Add(1)
	defer h.peerWG.Done()

	// Execute the Ethereum handshake
	var (
		genesis                     = h.chain.Genesis()
		lastFinNr                   = h.chain.GetLastFinalizedNumber()
		dag       *common.HashArray = nil
		unsync                      = h.chain.GetUnsynchronizedTipsHashes()
	)
	if len(unsync) == 0 {
		dag = h.chain.GetDagHashes()
	}
	forkID := forkid.NewID(h.chain.Config(), h.chain.Genesis().Hash(), h.chain.GetLastFinalizedBlock().Nr())
	if err := peer.Handshake(h.networkID, lastFinNr, dag, genesis.Hash(), forkID, h.forkFilter); err != nil {
		peer.Log().Error("Gwat handshake failed", "err", err)
		return err
	}
	reject := false // reserved peer slots
	if atomic.LoadUint32(&h.snapSync) == 1 {
		if snap == nil {
			// If we are running snap-sync, we want to reserve roughly half the peer
			// slots for peers supporting the snap protocol.
			// The logic here is; we only allow up to 5 more non-snap peers than snap-peers.
			if all, snp := h.peers.len(), h.peers.snapLen(); all-snp > snp+5 {
				reject = true
			}
		}
	}
	// Ignore maxPeers if this is a trusted peer
	if !peer.Peer.Info().Network.Trusted {
		if reject || h.peers.len() >= h.maxPeers {
			return p2p.DiscTooManyPeers
		}
	}
	peer.Log().Info("Gwat peer connected", "name", peer.Name(), "ID", peer.ID())

	// Register the peer locally
	if err := h.peers.registerPeer(peer, snap); err != nil {
		peer.Log().Error("Gwat peer registration failed", "err", err)
		return err
	}
	defer h.unregisterPeer(peer.ID())

	p := h.peers.peer(peer.ID())
	if p == nil {
		return errors.New("peer dropped during handling")
	}
	// Register the peer in the downloader. If the downloader considers it banned, we disconnect
	if err := h.downloader.RegisterPeer(peer.ID(), peer.Version(), peer); err != nil {
		peer.Log().Error("Failed to register peer in eth syncer", "err", err)
		return err
	}
	if snap != nil {
		if err := h.downloader.SnapSyncer.Register(snap); err != nil {
			peer.Log().Error("Failed to register peer in snap syncer", "err", err)
			return err
		}
	}
	//h.chainSync.handlePeerEvent(peer, evtPeerRun)

	// Propagate existing transactions. new transactions appearing
	// after this will be sent via broadcasts.
	h.syncTransactions(peer)

	// If we have a trusted CHT, reject all peers below that (avoid fast sync eclipse)
	if h.checkpointHash != (common.Hash{}) {
		// Request the peer's checkpoint header for chain height/weight validation
		if err := peer.RequestHeadersByNumber(h.checkpointNumber, 1, 0, false); err != nil {
			return err
		}
		// Start a timer to disconnect if the peer doesn't reply in time
		p.syncDrop = time.AfterFunc(syncChallengeTimeout, func() {
			peer.Log().Warn("Checkpoint challenge timed out, dropping", "addr", peer.RemoteAddr(), "type", peer.Name())
			h.removePeer(peer.ID())
		})
		// Make sure it's cleaned up if the peer dies off
		defer func() {
			if p.syncDrop != nil {
				p.syncDrop.Stop()
				p.syncDrop = nil
			}
		}()
	}
	// If we have any explicit whitelist block hashes, request them
	for number := range h.whitelist {
<<<<<<< HEAD
		peer.Log().Info("Eth peer connected", "name", peer.Name(), "number", number)
		if err := peer.RequestHeadersByNumber(number, 1, 0, false); err != nil {
			peer.Log().Error("Eth peer connected", "name", peer.Name(), "err", err)
=======

		peer.Log().Info("???? Gwat peer connected 111-000", "name", peer.Name(), "number", number)

		if err := peer.RequestHeadersByNumber(number, 1, 0, false); err != nil {

			peer.Log().Info("???? Gwat peer connected 111-000", "name", peer.Name(), "err", err)

>>>>>>> 5dc18d12
			return err
		}
	}
	// Handle incoming messages until the connection is torn down
	return handler(peer)
}

// runSnapExtension registers a `snap` peer into the joint eth/snap peerset and
// starts handling inbound messages. As `snap` is only a satellite protocol to
// `eth`, all subsystem registrations and lifecycle management will be done by
// the main `eth` handler to prevent strange races.
func (h *handler) runSnapExtension(peer *snap.Peer, handler snap.Handler) error {
	h.peerWG.Add(1)
	defer h.peerWG.Done()

	if err := h.peers.registerSnapExtension(peer); err != nil {
		peer.Log().Trace("Snapshot extension registration failed", "err", err)
		return err
	}
	return handler(peer)
}

// removePeer requests disconnection of a peer.
func (h *handler) removePeer(id string) {
	peer := h.peers.peer(id)
	if peer != nil {
		peer.Peer.Disconnect(p2p.DiscUselessPeer)
	}
}

// unregisterPeer removes a peer from the downloader, fetchers and main peer set.
func (h *handler) unregisterPeer(id string) {
	// Create a custom logger to avoid printing the entire id
	var logger log.Logger
	if len(id) < 16 {
		// Tests use short IDs, don't choke on them
		logger = log.New("peer", id)
	} else {
		logger = log.New("peer", id[:8])
	}
	// Abort if the peer does not exist
	peer := h.peers.peer(id)
	if peer == nil {
		logger.Error("Gwat peer removal failed", "err", errPeerNotRegistered)
		return
	}
	// Remove the `eth` peer if it exists
	logger.Debug("Removing Gwat peer", "snap", peer.snapExt != nil)

	// Remove the `snap` extension if it exists
	if peer.snapExt != nil {
		h.downloader.SnapSyncer.Unregister(id)
	}
	h.downloader.UnregisterPeer(id)
	h.txFetcher.Drop(id)

	if err := h.peers.unregisterPeer(id); err != nil {
		logger.Error("Gwat peer removal failed", "err", err)
	}
}

func (h *handler) Start(maxPeers int) {
	h.maxPeers = maxPeers

	// broadcast transactions
	h.wg.Add(1)
	h.txsCh = make(chan core.NewTxsEvent, txChanSize)
	h.txsSub = h.txpool.SubscribeNewTxsEvent(h.txsCh)
	go h.txBroadcastLoop()

	// broadcast mined blocks
	h.wg.Add(1)
	h.minedBlockSub = h.eventMux.Subscribe(core.NewMinedBlockEvent{})
	go h.minedBroadcastLoop()

	// start sync handlers
	h.wg.Add(1)
	go h.chainSync.loop()
}

func (h *handler) Stop() {
	h.txsSub.Unsubscribe()        // quits txBroadcastLoop
	h.minedBlockSub.Unsubscribe() // quits blockBroadcastLoop

	// Quit chainSync and txsync64.
	// After this is done, no new peers will be accepted.
	close(h.quitSync)
	h.wg.Wait()

	// Disconnect existing sessions.
	// This also closes the gate for any new registrations on the peer set.
	// sessions which are already established but not added to h.peers yet
	// will exit when they try to register.
	h.peers.close()
	h.peerWG.Wait()

	log.Info("Gwat protocol stopped")
}

// BroadcastBlock will either propagate a block to a subset of its peers, or
// will only announce its availability (depending what's requested).
func (h *handler) BroadcastBlock(block *types.Block, propagate bool) {
	hash := block.Hash()
	peers := h.peers.peersWithoutBlock(hash)

	// If propagation is requested, send to a subset of the peer
	if propagate {
		//// Send the block to a subset of our peers
		//transfer := peers[:int(math.Sqrt(float64(len(peers))))]
		// temp sent to all peers
		transfer := peers[:]
		for _, peer := range transfer {
			peer.AsyncSendNewBlock(block)
		}
		receivedAt := block.ReceivedAt
		if receivedAt == (time.Time{}) {
			receivedAt = time.Unix(int64(block.Time()), 0)
		}
		log.Trace("Propagated block", "hash", hash, "recipients", len(transfer), "duration", common.PrettyDuration(time.Since(receivedAt)))
		return
	}
	// Otherwise if the block is indeed in out own chain, announce it
	if h.chain.HasBlock(hash) {
		for _, peer := range peers {
			peer.AsyncSendNewBlockHash(block)
		}
		receivedAt := block.ReceivedAt
		if receivedAt == (time.Time{}) {
			receivedAt = time.Unix(int64(block.Time()), 0)
		}
		log.Info("Announced block", "hash", hash.Hex(), "recipients", len(peers), "duration", common.PrettyDuration(time.Since(receivedAt)))
	}
}

// BroadcastTransactions will propagate a batch of transactions
// - To a square root of all peers
// - And, separately, as announcements to all peers which are not known to
// already have the given transaction.
func (h *handler) BroadcastTransactions(txs types.Transactions) {
	var (
		annoCount   int // Count of announcements made
		annoPeers   int
		directCount int // Count of the txs sent directly to peers
		directPeers int // Count of the peers that were sent transactions directly

		txset = make(map[*ethPeer][]common.Hash) // Set peer->hash to transfer directly
		annos = make(map[*ethPeer][]common.Hash) // Set peer->hash to announce

	)
	// Broadcast transactions to a batch of peers not knowing about it
	for _, tx := range txs {
		peers := h.peers.peersWithoutTransaction(tx.Hash())
		// Send the tx unconditionally to a subset of our peers
		numDirect := int(math.Sqrt(float64(len(peers))))
		for _, peer := range peers[:numDirect] {
			txset[peer] = append(txset[peer], tx.Hash())
		}
		// For the remaining peers, send announcement only
		for _, peer := range peers[numDirect:] {
			annos[peer] = append(annos[peer], tx.Hash())
		}
	}
	for peer, hashes := range txset {
		directPeers++
		directCount += len(hashes)
		peer.AsyncSendTransactions(hashes)
	}
	for peer, hashes := range annos {
		annoPeers++
		annoCount += len(hashes)
		peer.AsyncSendPooledTransactionHashes(hashes)
	}
	log.Debug("Transaction broadcast", "txs", len(txs),
		"announce packs", annoPeers, "announced hashes", annoCount,
		"tx packs", directPeers, "broadcast txs", directCount)
}

// minedBroadcastLoop sends mined blocks to connected peers.
func (h *handler) minedBroadcastLoop() {
	defer h.wg.Done()

	for obj := range h.minedBlockSub.Chan() {
		if ev, ok := obj.Data.(core.NewMinedBlockEvent); ok {
			h.BroadcastBlock(ev.Block, true)  // First propagate block to peers
			h.BroadcastBlock(ev.Block, false) // Only then announce to the rest
		}
	}
}

// txBroadcastLoop announces new transactions to connected peers.
func (h *handler) txBroadcastLoop() {
	defer h.wg.Done()
	for {
		select {
		case event := <-h.txsCh:
			h.BroadcastTransactions(event.Txs)
		case <-h.txsSub.Err():
			return
		}
	}
}<|MERGE_RESOLUTION|>--- conflicted
+++ resolved
@@ -345,19 +345,9 @@
 	}
 	// If we have any explicit whitelist block hashes, request them
 	for number := range h.whitelist {
-<<<<<<< HEAD
-		peer.Log().Info("Eth peer connected", "name", peer.Name(), "number", number)
+		peer.Log().Info("Gwat peer connected", "name", peer.Name(), "number", number)
 		if err := peer.RequestHeadersByNumber(number, 1, 0, false); err != nil {
-			peer.Log().Error("Eth peer connected", "name", peer.Name(), "err", err)
-=======
-
-		peer.Log().Info("???? Gwat peer connected 111-000", "name", peer.Name(), "number", number)
-
-		if err := peer.RequestHeadersByNumber(number, 1, 0, false); err != nil {
-
-			peer.Log().Info("???? Gwat peer connected 111-000", "name", peer.Name(), "err", err)
-
->>>>>>> 5dc18d12
+			peer.Log().Error("Gwat peer connected", "name", peer.Name(), "err", err)
 			return err
 		}
 	}
