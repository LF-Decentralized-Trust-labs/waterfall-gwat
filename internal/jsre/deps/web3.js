require=(function e(t,n,r){function s(o,u){if(!n[o]){if(!t[o]){var a=typeof require=="function"&&require;if(!u&&a)return a(o,!0);if(i)return i(o,!0);var f=new Error("Cannot find module '"+o+"'");throw f.code="MODULE_NOT_FOUND",f}var l=n[o]={exports:{}};t[o][0].call(l.exports,function(e){var n=t[o][1][e];return s(n?n:e)},l,l.exports,e,t,n,r)}return n[o].exports}var i=typeof require=="function"&&require;for(var o=0;o<r.length;o++)s(r[o]);return s})({1:[function(require,module,exports){
module.exports=[
  {
    "constant": true,
    "inputs": [
      {
        "name": "_owner",
        "type": "address"
      }
    ],
    "name": "name",
    "outputs": [
      {
        "name": "o_name",
        "type": "bytes32"
      }
    ],
    "type": "function"
  },
  {
    "constant": true,
    "inputs": [
      {
        "name": "_name",
        "type": "bytes32"
      }
    ],
    "name": "owner",
    "outputs": [
      {
        "name": "",
        "type": "address"
      }
    ],
    "type": "function"
  },
  {
    "constant": true,
    "inputs": [
      {
        "name": "_name",
        "type": "bytes32"
      }
    ],
    "name": "content",
    "outputs": [
      {
        "name": "",
        "type": "bytes32"
      }
    ],
    "type": "function"
  },
  {
    "constant": true,
    "inputs": [
      {
        "name": "_name",
        "type": "bytes32"
      }
    ],
    "name": "addr",
    "outputs": [
      {
        "name": "",
        "type": "address"
      }
    ],
    "type": "function"
  },
  {
    "constant": false,
    "inputs": [
      {
        "name": "_name",
        "type": "bytes32"
      }
    ],
    "name": "reserve",
    "outputs": [],
    "type": "function"
  },
  {
    "constant": true,
    "inputs": [
      {
        "name": "_name",
        "type": "bytes32"
      }
    ],
    "name": "subRegistrar",
    "outputs": [
      {
        "name": "",
        "type": "address"
      }
    ],
    "type": "function"
  },
  {
    "constant": false,
    "inputs": [
      {
        "name": "_name",
        "type": "bytes32"
      },
      {
        "name": "_newOwner",
        "type": "address"
      }
    ],
    "name": "transfer",
    "outputs": [],
    "type": "function"
  },
  {
    "constant": false,
    "inputs": [
      {
        "name": "_name",
        "type": "bytes32"
      },
      {
        "name": "_registrar",
        "type": "address"
      }
    ],
    "name": "setSubRegistrar",
    "outputs": [],
    "type": "function"
  },
  {
    "constant": false,
    "inputs": [],
    "name": "Registrar",
    "outputs": [],
    "type": "function"
  },
  {
    "constant": false,
    "inputs": [
      {
        "name": "_name",
        "type": "bytes32"
      },
      {
        "name": "_a",
        "type": "address"
      },
      {
        "name": "_primary",
        "type": "bool"
      }
    ],
    "name": "setAddress",
    "outputs": [],
    "type": "function"
  },
  {
    "constant": false,
    "inputs": [
      {
        "name": "_name",
        "type": "bytes32"
      },
      {
        "name": "_content",
        "type": "bytes32"
      }
    ],
    "name": "setContent",
    "outputs": [],
    "type": "function"
  },
  {
    "constant": false,
    "inputs": [
      {
        "name": "_name",
        "type": "bytes32"
      }
    ],
    "name": "disown",
    "outputs": [],
    "type": "function"
  },
  {
    "anonymous": false,
    "inputs": [
      {
        "indexed": true,
        "name": "_name",
        "type": "bytes32"
      },
      {
        "indexed": false,
        "name": "_winner",
        "type": "address"
      }
    ],
    "name": "AuctionEnded",
    "type": "event"
  },
  {
    "anonymous": false,
    "inputs": [
      {
        "indexed": true,
        "name": "_name",
        "type": "bytes32"
      },
      {
        "indexed": false,
        "name": "_bidder",
        "type": "address"
      },
      {
        "indexed": false,
        "name": "_value",
        "type": "uint256"
      }
    ],
    "name": "NewBid",
    "type": "event"
  },
  {
    "anonymous": false,
    "inputs": [
      {
        "indexed": true,
        "name": "name",
        "type": "bytes32"
      }
    ],
    "name": "Changed",
    "type": "event"
  },
  {
    "anonymous": false,
    "inputs": [
      {
        "indexed": true,
        "name": "name",
        "type": "bytes32"
      },
      {
        "indexed": true,
        "name": "addr",
        "type": "address"
      }
    ],
    "name": "PrimaryChanged",
    "type": "event"
  }
]

},{}],2:[function(require,module,exports){
module.exports=[
  {
    "constant": true,
    "inputs": [
      {
        "name": "_name",
        "type": "bytes32"
      }
    ],
    "name": "owner",
    "outputs": [
      {
        "name": "",
        "type": "address"
      }
    ],
    "type": "function"
  },
  {
    "constant": false,
    "inputs": [
      {
        "name": "_name",
        "type": "bytes32"
      },
      {
        "name": "_refund",
        "type": "address"
      }
    ],
    "name": "disown",
    "outputs": [],
    "type": "function"
  },
  {
    "constant": true,
    "inputs": [
      {
        "name": "_name",
        "type": "bytes32"
      }
    ],
    "name": "addr",
    "outputs": [
      {
        "name": "",
        "type": "address"
      }
    ],
    "type": "function"
  },
  {
    "constant": false,
    "inputs": [
      {
        "name": "_name",
        "type": "bytes32"
      }
    ],
    "name": "reserve",
    "outputs": [],
    "type": "function"
  },
  {
    "constant": false,
    "inputs": [
      {
        "name": "_name",
        "type": "bytes32"
      },
      {
        "name": "_newOwner",
        "type": "address"
      }
    ],
    "name": "transfer",
    "outputs": [],
    "type": "function"
  },
  {
    "constant": false,
    "inputs": [
      {
        "name": "_name",
        "type": "bytes32"
      },
      {
        "name": "_a",
        "type": "address"
      }
    ],
    "name": "setAddr",
    "outputs": [],
    "type": "function"
  },
  {
    "anonymous": false,
    "inputs": [
      {
        "indexed": true,
        "name": "name",
        "type": "bytes32"
      }
    ],
    "name": "Changed",
    "type": "event"
  }
]

},{}],3:[function(require,module,exports){
module.exports=[
  {
    "constant": false,
    "inputs": [
      {
        "name": "from",
        "type": "bytes32"
      },
      {
        "name": "to",
        "type": "address"
      },
      {
        "name": "value",
        "type": "uint256"
      }
    ],
    "name": "transfer",
    "outputs": [],
    "type": "function"
  },
  {
    "constant": false,
    "inputs": [
      {
        "name": "from",
        "type": "bytes32"
      },
      {
        "name": "to",
        "type": "address"
      },
      {
        "name": "indirectId",
        "type": "bytes32"
      },
      {
        "name": "value",
        "type": "uint256"
      }
    ],
    "name": "icapTransfer",
    "outputs": [],
    "type": "function"
  },
  {
    "constant": false,
    "inputs": [
      {
        "name": "to",
        "type": "bytes32"
      }
    ],
    "name": "deposit",
    "outputs": [],
    "payable": true,
    "type": "function"
  },
  {
    "anonymous": false,
    "inputs": [
      {
        "indexed": true,
        "name": "from",
        "type": "address"
      },
      {
        "indexed": false,
        "name": "value",
        "type": "uint256"
      }
    ],
    "name": "AnonymousDeposit",
    "type": "event"
  },
  {
    "anonymous": false,
    "inputs": [
      {
        "indexed": true,
        "name": "from",
        "type": "address"
      },
      {
        "indexed": true,
        "name": "to",
        "type": "bytes32"
      },
      {
        "indexed": false,
        "name": "value",
        "type": "uint256"
      }
    ],
    "name": "Deposit",
    "type": "event"
  },
  {
    "anonymous": false,
    "inputs": [
      {
        "indexed": true,
        "name": "from",
        "type": "bytes32"
      },
      {
        "indexed": true,
        "name": "to",
        "type": "address"
      },
      {
        "indexed": false,
        "name": "value",
        "type": "uint256"
      }
    ],
    "name": "Transfer",
    "type": "event"
  },
  {
    "anonymous": false,
    "inputs": [
      {
        "indexed": true,
        "name": "from",
        "type": "bytes32"
      },
      {
        "indexed": true,
        "name": "to",
        "type": "address"
      },
      {
        "indexed": false,
        "name": "indirectId",
        "type": "bytes32"
      },
      {
        "indexed": false,
        "name": "value",
        "type": "uint256"
      }
    ],
    "name": "IcapTransfer",
    "type": "event"
  }
]

},{}],4:[function(require,module,exports){
var f = require('./formatters');
var SolidityType = require('./type');

/**
 * SolidityTypeAddress is a prootype that represents address type
 * It matches:
 * address
 * address[]
 * address[4]
 * address[][]
 * address[3][]
 * address[][6][], ...
 */
var SolidityTypeAddress = function () {
    this._inputFormatter = f.formatInputInt;
    this._outputFormatter = f.formatOutputAddress;
};

SolidityTypeAddress.prototype = new SolidityType({});
SolidityTypeAddress.prototype.constructor = SolidityTypeAddress;

SolidityTypeAddress.prototype.isType = function (name) {
    return !!name.match(/address(\[([0-9]*)\])?/);
};

module.exports = SolidityTypeAddress;

},{"./formatters":9,"./type":14}],5:[function(require,module,exports){
var f = require('./formatters');
var SolidityType = require('./type');

/**
 * SolidityTypeBool is a prootype that represents bool type
 * It matches:
 * bool
 * bool[]
 * bool[4]
 * bool[][]
 * bool[3][]
 * bool[][6][], ...
 */
var SolidityTypeBool = function () {
    this._inputFormatter = f.formatInputBool;
    this._outputFormatter = f.formatOutputBool;
};

SolidityTypeBool.prototype = new SolidityType({});
SolidityTypeBool.prototype.constructor = SolidityTypeBool;

SolidityTypeBool.prototype.isType = function (name) {
    return !!name.match(/^bool(\[([0-9]*)\])*$/);
};

module.exports = SolidityTypeBool;

},{"./formatters":9,"./type":14}],6:[function(require,module,exports){
var f = require('./formatters');
var SolidityType = require('./type');

/**
 * SolidityTypeBytes is a prototype that represents the bytes type.
 * It matches:
 * bytes
 * bytes[]
 * bytes[4]
 * bytes[][]
 * bytes[3][]
 * bytes[][6][], ...
 * bytes32
 * bytes8[4]
 * bytes[3][]
 */
var SolidityTypeBytes = function () {
    this._inputFormatter = f.formatInputBytes;
    this._outputFormatter = f.formatOutputBytes;
};

SolidityTypeBytes.prototype = new SolidityType({});
SolidityTypeBytes.prototype.constructor = SolidityTypeBytes;

SolidityTypeBytes.prototype.isType = function (name) {
    return !!name.match(/^bytes([0-9]{1,})(\[([0-9]*)\])*$/);
};

module.exports = SolidityTypeBytes;

},{"./formatters":9,"./type":14}],7:[function(require,module,exports){
/*
    This file is part of web3.js.

    web3.js is free software: you can redistribute it and/or modify
    it under the terms of the GNU Lesser General Public License as published by
    the Free Software Foundation, either version 3 of the License, or
    (at your option) any later version.

    web3.js is distributed in the hope that it will be useful,
    but WITHOUT ANY WARRANTY; without even the implied warranty of
    MERCHANTABILITY or FITNESS FOR A PARTICULAR PURPOSE.  See the
    GNU Lesser General Public License for more details.

    You should have received a copy of the GNU Lesser General Public License
    along with web3.js.  If not, see <http://www.gnu.org/licenses/>.
*/
/**
 * @file coder.js
 * @author Marek Kotewicz <marek@ethdev.com>
 * @date 2015
 */

var f = require('./formatters');

var SolidityTypeAddress = require('./address');
var SolidityTypeBool = require('./bool');
var SolidityTypeInt = require('./int');
var SolidityTypeUInt = require('./uint');
var SolidityTypeDynamicBytes = require('./dynamicbytes');
var SolidityTypeString = require('./string');
var SolidityTypeReal = require('./real');
var SolidityTypeUReal = require('./ureal');
var SolidityTypeBytes = require('./bytes');

var isDynamic = function (solidityType, type) {
   return solidityType.isDynamicType(type) ||
          solidityType.isDynamicArray(type);
};

/**
 * SolidityCoder prototype should be used to encode/decode solidity params of any type
 */
var SolidityCoder = function (types) {
    this._types = types;
};

/**
 * This method should be used to transform type to SolidityType
 *
 * @method _requireType
 * @param {String} type
 * @returns {SolidityType}
 * @throws {Error} throws if no matching type is found
 */
SolidityCoder.prototype._requireType = function (type) {
    var solidityType = this._types.filter(function (t) {
        return t.isType(type);
    })[0];

    if (!solidityType) {
        throw Error('invalid solidity type!: ' + type);
    }

    return solidityType;
};

/**
 * Should be used to encode plain param
 *
 * @method encodeParam
 * @param {String} type
 * @param {Object} plain param
 * @return {String} encoded plain param
 */
SolidityCoder.prototype.encodeParam = function (type, param) {
    return this.encodeParams([type], [param]);
};

/**
 * Should be used to encode list of params
 *
 * @method encodeParams
 * @param {Array} types
 * @param {Array} params
 * @return {String} encoded list of params
 */
SolidityCoder.prototype.encodeParams = function (types, params) {
    var solidityTypes = this.getSolidityTypes(types);

    var encodeds = solidityTypes.map(function (solidityType, index) {
        return solidityType.encode(params[index], types[index]);
    });

    var dynamicOffset = solidityTypes.reduce(function (acc, solidityType, index) {
        var staticPartLength = solidityType.staticPartLength(types[index]);
        var roundedStaticPartLength = Math.floor((staticPartLength + 31) / 32) * 32;

        return acc + (isDynamic(solidityTypes[index], types[index]) ?
            32 :
            roundedStaticPartLength);
    }, 0);

    var result = this.encodeMultiWithOffset(types, solidityTypes, encodeds, dynamicOffset);

    return result;
};

SolidityCoder.prototype.encodeMultiWithOffset = function (types, solidityTypes, encodeds, dynamicOffset) {
    var result = "";
    var self = this;

    types.forEach(function (type, i) {
        if (isDynamic(solidityTypes[i], types[i])) {
            result += f.formatInputInt(dynamicOffset).encode();
            var e = self.encodeWithOffset(types[i], solidityTypes[i], encodeds[i], dynamicOffset);
            dynamicOffset += e.length / 2;
        } else {
            // don't add length to dynamicOffset. it's already counted
            result += self.encodeWithOffset(types[i], solidityTypes[i], encodeds[i], dynamicOffset);
        }

        // TODO: figure out nested arrays
    });

    types.forEach(function (type, i) {
        if (isDynamic(solidityTypes[i], types[i])) {
            var e = self.encodeWithOffset(types[i], solidityTypes[i], encodeds[i], dynamicOffset);
            dynamicOffset += e.length / 2;
            result += e;
        }
    });
    return result;
};

// TODO: refactor whole encoding!
SolidityCoder.prototype.encodeWithOffset = function (type, solidityType, encoded, offset) {
    var self = this;
    if (solidityType.isDynamicArray(type)) {
        return (function () {
            // offset was already set
            var nestedName = solidityType.nestedName(type);
            var nestedStaticPartLength = solidityType.staticPartLength(nestedName);
            var result = encoded[0];

            (function () {
                var previousLength = 2; // in int
                if (solidityType.isDynamicArray(nestedName)) {
                    for (var i = 1; i < encoded.length; i++) {
                        previousLength += +(encoded[i - 1])[0] || 0;
                        result += f.formatInputInt(offset + i * nestedStaticPartLength + previousLength * 32).encode();
                    }
                }
            })();

            // first element is length, skip it
            (function () {
                for (var i = 0; i < encoded.length - 1; i++) {
                    var additionalOffset = result / 2;
                    result += self.encodeWithOffset(nestedName, solidityType, encoded[i + 1], offset +  additionalOffset);
                }
            })();

            return result;
        })();

    } else if (solidityType.isStaticArray(type)) {
        return (function () {
            var nestedName = solidityType.nestedName(type);
            var nestedStaticPartLength = solidityType.staticPartLength(nestedName);
            var result = "";


            if (solidityType.isDynamicArray(nestedName)) {
                (function () {
                    var previousLength = 0; // in int
                    for (var i = 0; i < encoded.length; i++) {
                        // calculate length of previous item
                        previousLength += +(encoded[i - 1] || [])[0] || 0;
                        result += f.formatInputInt(offset + i * nestedStaticPartLength + previousLength * 32).encode();
                    }
                })();
            }

            (function () {
                for (var i = 0; i < encoded.length; i++) {
                    var additionalOffset = result / 2;
                    result += self.encodeWithOffset(nestedName, solidityType, encoded[i], offset + additionalOffset);
                }
            })();

            return result;
        })();
    }

    return encoded;
};

/**
 * Should be used to decode bytes to plain param
 *
 * @method decodeParam
 * @param {String} type
 * @param {String} bytes
 * @return {Object} plain param
 */
SolidityCoder.prototype.decodeParam = function (type, bytes) {
    return this.decodeParams([type], bytes)[0];
};

/**
 * Should be used to decode list of params
 *
 * @method decodeParam
 * @param {Array} types
 * @param {String} bytes
 * @return {Array} array of plain params
 */
SolidityCoder.prototype.decodeParams = function (types, bytes) {
    var solidityTypes = this.getSolidityTypes(types);
    var offsets = this.getOffsets(types, solidityTypes);

    return solidityTypes.map(function (solidityType, index) {
        return solidityType.decode(bytes, offsets[index],  types[index], index);
    });
};

SolidityCoder.prototype.getOffsets = function (types, solidityTypes) {
    var lengths =  solidityTypes.map(function (solidityType, index) {
        return solidityType.staticPartLength(types[index]);
    });

    for (var i = 1; i < lengths.length; i++) {
         // sum with length of previous element
        lengths[i] += lengths[i - 1];
    }

    return lengths.map(function (length, index) {
        // remove the current length, so the length is sum of previous elements
        var staticPartLength = solidityTypes[index].staticPartLength(types[index]);
        return length - staticPartLength;
    });
};

SolidityCoder.prototype.getSolidityTypes = function (types) {
    var self = this;
    return types.map(function (type) {
        return self._requireType(type);
    });
};

var coder = new SolidityCoder([
    new SolidityTypeAddress(),
    new SolidityTypeBool(),
    new SolidityTypeInt(),
    new SolidityTypeUInt(),
    new SolidityTypeDynamicBytes(),
    new SolidityTypeBytes(),
    new SolidityTypeString(),
    new SolidityTypeReal(),
    new SolidityTypeUReal()
]);

module.exports = coder;

},{"./address":4,"./bool":5,"./bytes":6,"./dynamicbytes":8,"./formatters":9,"./int":10,"./real":12,"./string":13,"./uint":15,"./ureal":16}],8:[function(require,module,exports){
var f = require('./formatters');
var SolidityType = require('./type');

var SolidityTypeDynamicBytes = function () {
    this._inputFormatter = f.formatInputDynamicBytes;
    this._outputFormatter = f.formatOutputDynamicBytes;
};

SolidityTypeDynamicBytes.prototype = new SolidityType({});
SolidityTypeDynamicBytes.prototype.constructor = SolidityTypeDynamicBytes;

SolidityTypeDynamicBytes.prototype.isType = function (name) {
    return !!name.match(/^bytes(\[([0-9]*)\])*$/);
};

SolidityTypeDynamicBytes.prototype.isDynamicType = function () {
    return true;
};

module.exports = SolidityTypeDynamicBytes;

},{"./formatters":9,"./type":14}],9:[function(require,module,exports){
/*
    This file is part of web3.js.

    web3.js is free software: you can redistribute it and/or modify
    it under the terms of the GNU Lesser General Public License as published by
    the Free Software Foundation, either version 3 of the License, or
    (at your option) any later version.

    web3.js is distributed in the hope that it will be useful,
    but WITHOUT ANY WARRANTY; without even the implied warranty of
    MERCHANTABILITY or FITNESS FOR A PARTICULAR PURPOSE.  See the
    GNU Lesser General Public License for more details.

    You should have received a copy of the GNU Lesser General Public License
    along with web3.js.  If not, see <http://www.gnu.org/licenses/>.
*/
/**
 * @file formatters.js
 * @author Marek Kotewicz <marek@ethdev.com>
 * @date 2015
 */

var BigNumber = require('bignumber.js');
var utils = require('../utils/utils');
var c = require('../utils/config');
var SolidityParam = require('./param');


/**
 * Formats input value to byte representation of int
 * If value is negative, return it's two's complement
 * If the value is floating point, round it down
 *
 * @method formatInputInt
 * @param {String|Number|BigNumber} value that needs to be formatted
 * @returns {SolidityParam}
 */
var formatInputInt = function (value) {
    BigNumber.config(c.ETH_BIGNUMBER_ROUNDING_MODE);
    var result = utils.padLeft(utils.toTwosComplement(value).toString(16), 64);
    return new SolidityParam(result);
};

/**
 * Formats input bytes
 *
 * @method formatInputBytes
 * @param {String}
 * @returns {SolidityParam}
 */
var formatInputBytes = function (value) {
    var result = utils.toHex(value).substr(2);
    var l = Math.floor((result.length + 63) / 64);
    result = utils.padRight(result, l * 64);
    return new SolidityParam(result);
};

/**
 * Formats input bytes
 *
 * @method formatDynamicInputBytes
 * @param {String}
 * @returns {SolidityParam}
 */
var formatInputDynamicBytes = function (value) {
    var result = utils.toHex(value).substr(2);
    var length = result.length / 2;
    var l = Math.floor((result.length + 63) / 64);
    result = utils.padRight(result, l * 64);
    return new SolidityParam(formatInputInt(length).value + result);
};

/**
 * Formats input value to byte representation of string
 *
 * @method formatInputString
 * @param {String}
 * @returns {SolidityParam}
 */
var formatInputString = function (value) {
    var result = utils.fromUtf8(value).substr(2);
    var length = result.length / 2;
    var l = Math.floor((result.length + 63) / 64);
    result = utils.padRight(result, l * 64);
    return new SolidityParam(formatInputInt(length).value + result);
};

/**
 * Formats input value to byte representation of bool
 *
 * @method formatInputBool
 * @param {Boolean}
 * @returns {SolidityParam}
 */
var formatInputBool = function (value) {
    var result = '000000000000000000000000000000000000000000000000000000000000000' + (value ?  '1' : '0');
    return new SolidityParam(result);
};

/**
 * Formats input value to byte representation of real
 * Values are multiplied by 2^m and encoded as integers
 *
 * @method formatInputReal
 * @param {String|Number|BigNumber}
 * @returns {SolidityParam}
 */
var formatInputReal = function (value) {
    return formatInputInt(new BigNumber(value).times(new BigNumber(2).pow(128)));
};

/**
 * Check if input value is negative
 *
 * @method signedIsNegative
 * @param {String} value is hex format
 * @returns {Boolean} true if it is negative, otherwise false
 */
var signedIsNegative = function (value) {
    return (new BigNumber(value.substr(0, 1), 16).toString(2).substr(0, 1)) === '1';
};

/**
 * Formats right-aligned output bytes to int
 *
 * @method formatOutputInt
 * @param {SolidityParam} param
 * @returns {BigNumber} right-aligned output bytes formatted to big number
 */
var formatOutputInt = function (param) {
    var value = param.staticPart() || "0";

    // check if it's negative number
    // it is, return two's complement
    if (signedIsNegative(value)) {
        return new BigNumber(value, 16).minus(new BigNumber('ffffffffffffffffffffffffffffffffffffffffffffffffffffffffffffffff', 16)).minus(1);
    }
    return new BigNumber(value, 16);
};

/**
 * Formats right-aligned output bytes to uint
 *
 * @method formatOutputUInt
 * @param {SolidityParam}
 * @returns {BigNumeber} right-aligned output bytes formatted to uint
 */
var formatOutputUInt = function (param) {
    var value = param.staticPart() || "0";
    return new BigNumber(value, 16);
};

/**
 * Formats right-aligned output bytes to real
 *
 * @method formatOutputReal
 * @param {SolidityParam}
 * @returns {BigNumber} input bytes formatted to real
 */
var formatOutputReal = function (param) {
    return formatOutputInt(param).dividedBy(new BigNumber(2).pow(128));
};

/**
 * Formats right-aligned output bytes to ureal
 *
 * @method formatOutputUReal
 * @param {SolidityParam}
 * @returns {BigNumber} input bytes formatted to ureal
 */
var formatOutputUReal = function (param) {
    return formatOutputUInt(param).dividedBy(new BigNumber(2).pow(128));
};

/**
 * Should be used to format output bool
 *
 * @method formatOutputBool
 * @param {SolidityParam}
 * @returns {Boolean} right-aligned input bytes formatted to bool
 */
var formatOutputBool = function (param) {
    return param.staticPart() === '0000000000000000000000000000000000000000000000000000000000000001' ? true : false;
};

/**
 * Should be used to format output bytes
 *
 * @method formatOutputBytes
 * @param {SolidityParam} left-aligned hex representation of string
 * @param {String} name type name
 * @returns {String} hex string
 */
var formatOutputBytes = function (param, name) {
    var matches = name.match(/^bytes([0-9]*)/);
    var size = parseInt(matches[1]);
    return '0x' + param.staticPart().slice(0, 2 * size);
};

/**
 * Should be used to format output bytes
 *
 * @method formatOutputDynamicBytes
 * @param {SolidityParam} left-aligned hex representation of string
 * @returns {String} hex string
 */
var formatOutputDynamicBytes = function (param) {
    var length = (new BigNumber(param.dynamicPart().slice(0, 64), 16)).toNumber() * 2;
    return '0x' + param.dynamicPart().substr(64, length);
};

/**
 * Should be used to format output string
 *
 * @method formatOutputString
 * @param {SolidityParam} left-aligned hex representation of string
 * @returns {String} ascii string
 */
var formatOutputString = function (param) {
    var length = (new BigNumber(param.dynamicPart().slice(0, 64), 16)).toNumber() * 2;
    return utils.toUtf8(param.dynamicPart().substr(64, length));
};

/**
 * Should be used to format output address
 *
 * @method formatOutputAddress
 * @param {SolidityParam} right-aligned input bytes
 * @returns {String} address
 */
var formatOutputAddress = function (param) {
    var value = param.staticPart();
    return "0x" + value.slice(value.length - 40, value.length);
};

module.exports = {
    formatInputInt: formatInputInt,
    formatInputBytes: formatInputBytes,
    formatInputDynamicBytes: formatInputDynamicBytes,
    formatInputString: formatInputString,
    formatInputBool: formatInputBool,
    formatInputReal: formatInputReal,
    formatOutputInt: formatOutputInt,
    formatOutputUInt: formatOutputUInt,
    formatOutputReal: formatOutputReal,
    formatOutputUReal: formatOutputUReal,
    formatOutputBool: formatOutputBool,
    formatOutputBytes: formatOutputBytes,
    formatOutputDynamicBytes: formatOutputDynamicBytes,
    formatOutputString: formatOutputString,
    formatOutputAddress: formatOutputAddress
};

},{"../utils/config":18,"../utils/utils":20,"./param":11,"bignumber.js":"bignumber.js"}],10:[function(require,module,exports){
var f = require('./formatters');
var SolidityType = require('./type');

/**
 * SolidityTypeInt is a prootype that represents int type
 * It matches:
 * int
 * int[]
 * int[4]
 * int[][]
 * int[3][]
 * int[][6][], ...
 * int32
 * int64[]
 * int8[4]
 * int256[][]
 * int[3][]
 * int64[][6][], ...
 */
var SolidityTypeInt = function () {
    this._inputFormatter = f.formatInputInt;
    this._outputFormatter = f.formatOutputInt;
};

SolidityTypeInt.prototype = new SolidityType({});
SolidityTypeInt.prototype.constructor = SolidityTypeInt;

SolidityTypeInt.prototype.isType = function (name) {
    return !!name.match(/^int([0-9]*)?(\[([0-9]*)\])*$/);
};

module.exports = SolidityTypeInt;

},{"./formatters":9,"./type":14}],11:[function(require,module,exports){
/*
    This file is part of web3.js.

    web3.js is free software: you can redistribute it and/or modify
    it under the terms of the GNU Lesser General Public License as published by
    the Free Software Foundation, either version 3 of the License, or
    (at your option) any later version.

    web3.js is distributed in the hope that it will be useful,
    but WITHOUT ANY WARRANTY; without even the implied warranty of
    MERCHANTABILITY or FITNESS FOR A PARTICULAR PURPOSE.  See the
    GNU Lesser General Public License for more details.

    You should have received a copy of the GNU Lesser General Public License
    along with web3.js.  If not, see <http://www.gnu.org/licenses/>.
*/
/** 
 * @file param.js
 * @author Marek Kotewicz <marek@ethdev.com>
 * @date 2015
 */

var utils = require('../utils/utils');

/**
 * SolidityParam object prototype.
 * Should be used when encoding, decoding solidity bytes
 */
var SolidityParam = function (value, offset) {
    this.value = value || '';
    this.offset = offset; // offset in bytes
};

/**
 * This method should be used to get length of params's dynamic part
 * 
 * @method dynamicPartLength
 * @returns {Number} length of dynamic part (in bytes)
 */
SolidityParam.prototype.dynamicPartLength = function () {
    return this.dynamicPart().length / 2;
};

/**
 * This method should be used to create copy of solidity param with different offset
 *
 * @method withOffset
 * @param {Number} offset length in bytes
 * @returns {SolidityParam} new solidity param with applied offset
 */
SolidityParam.prototype.withOffset = function (offset) {
    return new SolidityParam(this.value, offset);
};

/**
 * This method should be used to combine solidity params together
 * eg. when appending an array
 *
 * @method combine
 * @param {SolidityParam} param with which we should combine
 * @param {SolidityParam} result of combination
 */
SolidityParam.prototype.combine = function (param) {
    return new SolidityParam(this.value + param.value); 
};

/**
 * This method should be called to check if param has dynamic size.
 * If it has, it returns true, otherwise false
 *
 * @method isDynamic
 * @returns {Boolean}
 */
SolidityParam.prototype.isDynamic = function () {
    return this.offset !== undefined;
};

/**
 * This method should be called to transform offset to bytes
 *
 * @method offsetAsBytes
 * @returns {String} bytes representation of offset
 */
SolidityParam.prototype.offsetAsBytes = function () {
    return !this.isDynamic() ? '' : utils.padLeft(utils.toTwosComplement(this.offset).toString(16), 64);
};

/**
 * This method should be called to get static part of param
 *
 * @method staticPart
 * @returns {String} offset if it is a dynamic param, otherwise value
 */
SolidityParam.prototype.staticPart = function () {
    if (!this.isDynamic()) {
        return this.value; 
    } 
    return this.offsetAsBytes();
};

/**
 * This method should be called to get dynamic part of param
 *
 * @method dynamicPart
 * @returns {String} returns a value if it is a dynamic param, otherwise empty string
 */
SolidityParam.prototype.dynamicPart = function () {
    return this.isDynamic() ? this.value : '';
};

/**
 * This method should be called to encode param
 *
 * @method encode
 * @returns {String}
 */
SolidityParam.prototype.encode = function () {
    return this.staticPart() + this.dynamicPart();
};

/**
 * This method should be called to encode array of params
 *
 * @method encodeList
 * @param {Array[SolidityParam]} params
 * @returns {String}
 */
SolidityParam.encodeList = function (params) {
    
    // updating offsets
    var totalOffset = params.length * 32;
    var offsetParams = params.map(function (param) {
        if (!param.isDynamic()) {
            return param;
        }
        var offset = totalOffset;
        totalOffset += param.dynamicPartLength();
        return param.withOffset(offset);
    });

    // encode everything!
    return offsetParams.reduce(function (result, param) {
        return result + param.dynamicPart();
    }, offsetParams.reduce(function (result, param) {
        return result + param.staticPart();
    }, ''));
};



module.exports = SolidityParam;


},{"../utils/utils":20}],12:[function(require,module,exports){
var f = require('./formatters');
var SolidityType = require('./type');

/**
 * SolidityTypeReal is a prootype that represents real type
 * It matches:
 * real
 * real[]
 * real[4]
 * real[][]
 * real[3][]
 * real[][6][], ...
 * real32
 * real64[]
 * real8[4]
 * real256[][]
 * real[3][]
 * real64[][6][], ...
 */
var SolidityTypeReal = function () {
    this._inputFormatter = f.formatInputReal;
    this._outputFormatter = f.formatOutputReal;
};

SolidityTypeReal.prototype = new SolidityType({});
SolidityTypeReal.prototype.constructor = SolidityTypeReal;

SolidityTypeReal.prototype.isType = function (name) {
    return !!name.match(/real([0-9]*)?(\[([0-9]*)\])?/);
};

module.exports = SolidityTypeReal;

},{"./formatters":9,"./type":14}],13:[function(require,module,exports){
var f = require('./formatters');
var SolidityType = require('./type');

var SolidityTypeString = function () {
    this._inputFormatter = f.formatInputString;
    this._outputFormatter = f.formatOutputString;
};

SolidityTypeString.prototype = new SolidityType({});
SolidityTypeString.prototype.constructor = SolidityTypeString;

SolidityTypeString.prototype.isType = function (name) {
    return !!name.match(/^string(\[([0-9]*)\])*$/);
};

SolidityTypeString.prototype.isDynamicType = function () {
    return true;
};

module.exports = SolidityTypeString;

},{"./formatters":9,"./type":14}],14:[function(require,module,exports){
var f = require('./formatters');
var SolidityParam = require('./param');

/**
 * SolidityType prototype is used to encode/decode solidity params of certain type
 */
var SolidityType = function (config) {
    this._inputFormatter = config.inputFormatter;
    this._outputFormatter = config.outputFormatter;
};

/**
 * Should be used to determine if this SolidityType do match given name
 *
 * @method isType
 * @param {String} name
 * @return {Bool} true if type match this SolidityType, otherwise false
 */
SolidityType.prototype.isType = function (name) {
    throw "this method should be overrwritten for type " + name;
};

/**
 * Should be used to determine what is the length of static part in given type
 *
 * @method staticPartLength
 * @param {String} name
 * @return {Number} length of static part in bytes
 */
SolidityType.prototype.staticPartLength = function (name) {
    // If name isn't an array then treat it like a single element array.
    return (this.nestedTypes(name) || ['[1]'])
        .map(function (type) {
            // the length of the nested array
            return parseInt(type.slice(1, -1), 10) || 1;
        })
        .reduce(function (previous, current) {
            return previous * current;
        // all basic types are 32 bytes long
        }, 32);
};

/**
 * Should be used to determine if type is dynamic array
 * eg:
 * "type[]" => true
 * "type[4]" => false
 *
 * @method isDynamicArray
 * @param {String} name
 * @return {Bool} true if the type is dynamic array
 */
SolidityType.prototype.isDynamicArray = function (name) {
    var nestedTypes = this.nestedTypes(name);
    return !!nestedTypes && !nestedTypes[nestedTypes.length - 1].match(/[0-9]{1,}/g);
};

/**
 * Should be used to determine if type is static array
 * eg:
 * "type[]" => false
 * "type[4]" => true
 *
 * @method isStaticArray
 * @param {String} name
 * @return {Bool} true if the type is static array
 */
SolidityType.prototype.isStaticArray = function (name) {
    var nestedTypes = this.nestedTypes(name);
    return !!nestedTypes && !!nestedTypes[nestedTypes.length - 1].match(/[0-9]{1,}/g);
};

/**
 * Should return length of static array
 * eg.
 * "int[32]" => 32
 * "int256[14]" => 14
 * "int[2][3]" => 3
 * "int" => 1
 * "int[1]" => 1
 * "int[]" => 1
 *
 * @method staticArrayLength
 * @param {String} name
 * @return {Number} static array length
 */
SolidityType.prototype.staticArrayLength = function (name) {
    var nestedTypes = this.nestedTypes(name);
    if (nestedTypes) {
       return parseInt(nestedTypes[nestedTypes.length - 1].match(/[0-9]{1,}/g) || 1);
    }
    return 1;
};

/**
 * Should return nested type
 * eg.
 * "int[32]" => "int"
 * "int256[14]" => "int256"
 * "int[2][3]" => "int[2]"
 * "int" => "int"
 * "int[]" => "int"
 *
 * @method nestedName
 * @param {String} name
 * @return {String} nested name
 */
SolidityType.prototype.nestedName = function (name) {
    // remove last [] in name
    var nestedTypes = this.nestedTypes(name);
    if (!nestedTypes) {
        return name;
    }

    return name.substr(0, name.length - nestedTypes[nestedTypes.length - 1].length);
};

/**
 * Should return true if type has dynamic size by default
 * such types are "string", "bytes"
 *
 * @method isDynamicType
 * @param {String} name
 * @return {Bool} true if is dynamic, otherwise false
 */
SolidityType.prototype.isDynamicType = function () {
    return false;
};

/**
 * Should return array of nested types
 * eg.
 * "int[2][3][]" => ["[2]", "[3]", "[]"]
 * "int[] => ["[]"]
 * "int" => null
 *
 * @method nestedTypes
 * @param {String} name
 * @return {Array} array of nested types
 */
SolidityType.prototype.nestedTypes = function (name) {
    // return list of strings eg. "[]", "[3]", "[]", "[2]"
    return name.match(/(\[[0-9]*\])/g);
};

/**
 * Should be used to encode the value
 *
 * @method encode
 * @param {Object} value
 * @param {String} name
 * @return {String} encoded value
 */
SolidityType.prototype.encode = function (value, name) {
    var self = this;
    if (this.isDynamicArray(name)) {

        return (function () {
            var length = value.length;                          // in int
            var nestedName = self.nestedName(name);

            var result = [];
            result.push(f.formatInputInt(length).encode());

            value.forEach(function (v) {
                result.push(self.encode(v, nestedName));
            });

            return result;
        })();

    } else if (this.isStaticArray(name)) {

        return (function () {
            var length = self.staticArrayLength(name);          // in int
            var nestedName = self.nestedName(name);

            var result = [];
            for (var i = 0; i < length; i++) {
                result.push(self.encode(value[i], nestedName));
            }

            return result;
        })();

    }

    return this._inputFormatter(value, name).encode();
};

/**
 * Should be used to decode value from bytes
 *
 * @method decode
 * @param {String} bytes
 * @param {Number} offset in bytes
 * @param {String} name type name
 * @returns {Object} decoded value
 */
SolidityType.prototype.decode = function (bytes, offset, name) {
    var self = this;

    if (this.isDynamicArray(name)) {

        return (function () {
            var arrayOffset = parseInt('0x' + bytes.substr(offset * 2, 64)); // in bytes
            var length = parseInt('0x' + bytes.substr(arrayOffset * 2, 64)); // in int
            var arrayStart = arrayOffset + 32; // array starts after length; // in bytes

            var nestedName = self.nestedName(name);
            var nestedStaticPartLength = self.staticPartLength(nestedName);  // in bytes
            var roundedNestedStaticPartLength = Math.floor((nestedStaticPartLength + 31) / 32) * 32;
            var result = [];

            for (var i = 0; i < length * roundedNestedStaticPartLength; i += roundedNestedStaticPartLength) {
                result.push(self.decode(bytes, arrayStart + i, nestedName));
            }

            return result;
        })();

    } else if (this.isStaticArray(name)) {

        return (function () {
            var length = self.staticArrayLength(name);                      // in int
            var arrayStart = offset;                                        // in bytes

            var nestedName = self.nestedName(name);
            var nestedStaticPartLength = self.staticPartLength(nestedName); // in bytes
            var roundedNestedStaticPartLength = Math.floor((nestedStaticPartLength + 31) / 32) * 32;
            var result = [];

            for (var i = 0; i < length * roundedNestedStaticPartLength; i += roundedNestedStaticPartLength) {
                result.push(self.decode(bytes, arrayStart + i, nestedName));
            }

            return result;
        })();
    } else if (this.isDynamicType(name)) {

        return (function () {
            var dynamicOffset = parseInt('0x' + bytes.substr(offset * 2, 64));      // in bytes
            var length = parseInt('0x' + bytes.substr(dynamicOffset * 2, 64));      // in bytes
            var roundedLength = Math.floor((length + 31) / 32);                     // in int
            var param = new SolidityParam(bytes.substr(dynamicOffset * 2, ( 1 + roundedLength) * 64), 0);
            return self._outputFormatter(param, name);
        })();
    }

    var length = this.staticPartLength(name);
    var param = new SolidityParam(bytes.substr(offset * 2, length * 2));
    return this._outputFormatter(param, name);
};

module.exports = SolidityType;

},{"./formatters":9,"./param":11}],15:[function(require,module,exports){
var f = require('./formatters');
var SolidityType = require('./type');

/**
 * SolidityTypeUInt is a prootype that represents uint type
 * It matches:
 * uint
 * uint[]
 * uint[4]
 * uint[][]
 * uint[3][]
 * uint[][6][], ...
 * uint32
 * uint64[]
 * uint8[4]
 * uint256[][]
 * uint[3][]
 * uint64[][6][], ...
 */
var SolidityTypeUInt = function () {
    this._inputFormatter = f.formatInputInt;
    this._outputFormatter = f.formatOutputUInt;
};

SolidityTypeUInt.prototype = new SolidityType({});
SolidityTypeUInt.prototype.constructor = SolidityTypeUInt;

SolidityTypeUInt.prototype.isType = function (name) {
    return !!name.match(/^uint([0-9]*)?(\[([0-9]*)\])*$/);
};

module.exports = SolidityTypeUInt;

},{"./formatters":9,"./type":14}],16:[function(require,module,exports){
var f = require('./formatters');
var SolidityType = require('./type');

/**
 * SolidityTypeUReal is a prootype that represents ureal type
 * It matches:
 * ureal
 * ureal[]
 * ureal[4]
 * ureal[][]
 * ureal[3][]
 * ureal[][6][], ...
 * ureal32
 * ureal64[]
 * ureal8[4]
 * ureal256[][]
 * ureal[3][]
 * ureal64[][6][], ...
 */
var SolidityTypeUReal = function () {
    this._inputFormatter = f.formatInputReal;
    this._outputFormatter = f.formatOutputUReal;
};

SolidityTypeUReal.prototype = new SolidityType({});
SolidityTypeUReal.prototype.constructor = SolidityTypeUReal;

SolidityTypeUReal.prototype.isType = function (name) {
    return !!name.match(/^ureal([0-9]*)?(\[([0-9]*)\])*$/);
};

module.exports = SolidityTypeUReal;

},{"./formatters":9,"./type":14}],17:[function(require,module,exports){
'use strict';

// go env doesn't have and need XMLHttpRequest
if (typeof XMLHttpRequest === 'undefined') {
    exports.XMLHttpRequest = {};
} else {
    exports.XMLHttpRequest = XMLHttpRequest; // jshint ignore:line
}


},{}],18:[function(require,module,exports){
/*
    This file is part of web3.js.

    web3.js is free software: you can redistribute it and/or modify
    it under the terms of the GNU Lesser General Public License as published by
    the Free Software Foundation, either version 3 of the License, or
    (at your option) any later version.

    web3.js is distributed in the hope that it will be useful,
    but WITHOUT ANY WARRANTY; without even the implied warranty of
    MERCHANTABILITY or FITNESS FOR A PARTICULAR PURPOSE.  See the
    GNU Lesser General Public License for more details.

    You should have received a copy of the GNU Lesser General Public License
    along with web3.js.  If not, see <http://www.gnu.org/licenses/>.
*/
/** @file config.js
 * @authors:
 *   Marek Kotewicz <marek@ethdev.com>
 * @date 2015
 */

/**
 * Utils
 * 
 * @module utils
 */

/**
 * Utility functions
 * 
 * @class [utils] config
 * @constructor
 */


/// required to define ETH_BIGNUMBER_ROUNDING_MODE
var BigNumber = require('bignumber.js');

var ETH_UNITS = [
    'wei',
    'kwei',
    'Mwei',
    'Gwei',
    'szabo',
    'finney',
    'femtoether',
    'picoether',
    'nanoether',
    'microether',
    'milliether',
    'nano',
    'micro',
    'milli',
    'ether',
    'grand',
    'Mether',
    'Gether',
    'Tether',
    'Pether',
    'Eether',
    'Zether',
    'Yether',
    'Nether',
    'Dether',
    'Vether',
    'Uether'
];

module.exports = {
    ETH_PADDING: 32,
    ETH_SIGNATURE_LENGTH: 4,
    ETH_UNITS: ETH_UNITS,
    ETH_BIGNUMBER_ROUNDING_MODE: { ROUNDING_MODE: BigNumber.ROUND_DOWN },
    ETH_POLLING_TIMEOUT: 1000/2,
    defaultBlock: 'latest',
    defaultAccount: undefined
};


},{"bignumber.js":"bignumber.js"}],19:[function(require,module,exports){
/*
    This file is part of web3.js.

    web3.js is free software: you can redistribute it and/or modify
    it under the terms of the GNU Lesser General Public License as published by
    the Free Software Foundation, either version 3 of the License, or
    (at your option) any later version.

    web3.js is distributed in the hope that it will be useful,
    but WITHOUT ANY WARRANTY; without even the implied warranty of
    MERCHANTABILITY or FITNESS FOR A PARTICULAR PURPOSE.  See the
    GNU Lesser General Public License for more details.

    You should have received a copy of the GNU Lesser General Public License
    along with web3.js.  If not, see <http://www.gnu.org/licenses/>.
*/
/** 
 * @file sha3.js
 * @author Marek Kotewicz <marek@ethdev.com>
 * @date 2015
 */

var CryptoJS = require('crypto-js');
var sha3 = require('crypto-js/sha3');

module.exports = function (value, options) {
    if (options && options.encoding === 'hex') {
        if (value.length > 2 && value.substr(0, 2) === '0x') {
            value = value.substr(2);
        }
        value = CryptoJS.enc.Hex.parse(value);
    }

    return sha3(value, {
        outputLength: 256
    }).toString();
};


},{"crypto-js":59,"crypto-js/sha3":80}],20:[function(require,module,exports){
/*
    This file is part of web3.js.

    web3.js is free software: you can redistribute it and/or modify
    it under the terms of the GNU Lesser General Public License as published by
    the Free Software Foundation, either version 3 of the License, or
    (at your option) any later version.

    web3.js is distributed in the hope that it will be useful,
    but WITHOUT ANY WARRANTY; without even the implied warranty of
    MERCHANTABILITY or FITNESS FOR A PARTICULAR PURPOSE.  See the
    GNU Lesser General Public License for more details.

    You should have received a copy of the GNU Lesser General Public License
    along with web3.js.  If not, see <http://www.gnu.org/licenses/>.
*/
/**
 * @file utils.js
 * @author Marek Kotewicz <marek@ethdev.com>
 * @date 2015
 */

/**
 * Utils
 *
 * @module utils
 */

/**
 * Utility functions
 *
 * @class [utils] utils
 * @constructor
 */


var BigNumber = require('bignumber.js');
var sha3 = require('./sha3.js');
var utf8 = require('utf8');

var unitMap = {
    'noether':      '0',
    'wei':          '1',
    'kwei':         '1000',
    'Kwei':         '1000',
    'babbage':      '1000',
    'femtoether':   '1000',
    'mwei':         '1000000',
    'Mwei':         '1000000',
    'lovelace':     '1000000',
    'picoether':    '1000000',
    'gwei':         '1000000000',
    'Gwei':         '1000000000',
    'shannon':      '1000000000',
    'nanoether':    '1000000000',
    'nano':         '1000000000',
    'szabo':        '1000000000000',
    'microether':   '1000000000000',
    'micro':        '1000000000000',
    'finney':       '1000000000000000',
    'milliether':    '1000000000000000',
    'milli':         '1000000000000000',
    'ether':        '1000000000000000000',
    'kether':       '1000000000000000000000',
    'grand':        '1000000000000000000000',
    'mether':       '1000000000000000000000000',
    'gether':       '1000000000000000000000000000',
    'tether':       '1000000000000000000000000000000'
};

/**
 * Should be called to pad string to expected length
 *
 * @method padLeft
 * @param {String} string to be padded
 * @param {Number} characters that result string should have
 * @param {String} sign, by default 0
 * @returns {String} right aligned string
 */
var padLeft = function (string, chars, sign) {
    return new Array(chars - string.length + 1).join(sign ? sign : "0") + string;
};

/**
 * Should be called to pad string to expected length
 *
 * @method padRight
 * @param {String} string to be padded
 * @param {Number} characters that result string should have
 * @param {String} sign, by default 0
 * @returns {String} right aligned string
 */
var padRight = function (string, chars, sign) {
    return string + (new Array(chars - string.length + 1).join(sign ? sign : "0"));
};

/**
 * Should be called to get utf8 from it's hex representation
 *
 * @method toUtf8
 * @param {String} string in hex
 * @returns {String} ascii string representation of hex value
 */
var toUtf8 = function(hex) {
// Find termination
    var str = "";
    var i = 0, l = hex.length;
    if (hex.substring(0, 2) === '0x') {
        i = 2;
    }
    for (; i < l; i+=2) {
        var code = parseInt(hex.substr(i, 2), 16);
        if (code === 0)
            break;
        str += String.fromCharCode(code);
    }

    return utf8.decode(str);
};

/**
 * Should be called to get ascii from it's hex representation
 *
 * @method toAscii
 * @param {String} string in hex
 * @returns {String} ascii string representation of hex value
 */
var toAscii = function(hex) {
// Find termination
    var str = "";
    var i = 0, l = hex.length;
    if (hex.substring(0, 2) === '0x') {
        i = 2;
    }
    for (; i < l; i+=2) {
        var code = parseInt(hex.substr(i, 2), 16);
        str += String.fromCharCode(code);
    }

    return str;
};

/**
 * Should be called to get hex representation (prefixed by 0x) of utf8 string
 *
 * @method fromUtf8
 * @param {String} string
 * @param {Number} optional padding
 * @returns {String} hex representation of input string
 */
var fromUtf8 = function(str) {
    str = utf8.encode(str);
    var hex = "";
    for(var i = 0; i < str.length; i++) {
        var code = str.charCodeAt(i);
        if (code === 0)
            break;
        var n = code.toString(16);
        hex += n.length < 2 ? '0' + n : n;
    }

    return "0x" + hex;
};

/**
 * Should be called to get hex representation (prefixed by 0x) of ascii string
 *
 * @method fromAscii
 * @param {String} string
 * @param {Number} optional padding
 * @returns {String} hex representation of input string
 */
var fromAscii = function(str) {
    var hex = "";
    for(var i = 0; i < str.length; i++) {
        var code = str.charCodeAt(i);
        var n = code.toString(16);
        hex += n.length < 2 ? '0' + n : n;
    }

    return "0x" + hex;
};

/**
 * Should be used to create full function/event name from json abi
 *
 * @method transformToFullName
 * @param {Object} json-abi
 * @return {String} full fnction/event name
 */
var transformToFullName = function (json) {
    if (json.name.indexOf('(') !== -1) {
        return json.name;
    }

    var typeName = json.inputs.map(function(i){return i.type; }).join();
    return json.name + '(' + typeName + ')';
};

/**
 * Should be called to get display name of contract function
 *
 * @method extractDisplayName
 * @param {String} name of function/event
 * @returns {String} display name for function/event eg. multiply(uint256) -> multiply
 */
var extractDisplayName = function (name) {
    var length = name.indexOf('(');
    return length !== -1 ? name.substr(0, length) : name;
};

/// @returns overloaded part of function/event name
var extractTypeName = function (name) {
    /// TODO: make it invulnerable
    var length = name.indexOf('(');
    return length !== -1 ? name.substr(length + 1, name.length - 1 - (length + 1)).replace(' ', '') : "";
};

/**
 * Converts value to it's decimal representation in string
 *
 * @method toDecimal
 * @param {String|Number|BigNumber}
 * @return {String}
 */
var toDecimal = function (value) {
    return toBigNumber(value).toNumber();
};

/**
 * Converts value to it's hex representation
 *
 * @method fromDecimal
 * @param {String|Number|BigNumber}
 * @return {String}
 */
var fromDecimal = function (value) {
    var number = toBigNumber(value);
    var result = number.toString(16);

    return number.lessThan(0) ? '-0x' + result.substr(1) : '0x' + result;
};

/**
 * Auto converts any given value into it's hex representation.
 *
 * And even stringifys objects before.
 *
 * @method toHex
 * @param {String|Number|BigNumber|Object}
 * @return {String}
 */
var toHex = function (val) {
    /*jshint maxcomplexity: 8 */

    if (isBoolean(val))
        return fromDecimal(+val);

    if (isBigNumber(val))
        return fromDecimal(val);

    if (typeof val === 'object')
        return fromUtf8(JSON.stringify(val));

    // if its a negative number, pass it through fromDecimal
    if (isString(val)) {
        if (val.indexOf('-0x') === 0)
            return fromDecimal(val);
        else if(val.indexOf('0x') === 0)
            return val;
        else if (!isFinite(val))
            return fromAscii(val);
    }

    return fromDecimal(val);
};

/**
 * Returns value of unit in Wei
 *
 * @method getValueOfUnit
 * @param {String} unit the unit to convert to, default ether
 * @returns {BigNumber} value of the unit (in Wei)
 * @throws error if the unit is not correct:w
 */
var getValueOfUnit = function (unit) {
    unit = unit ? unit.toLowerCase() : 'ether';
    var unitValue = unitMap[unit];
    if (unitValue === undefined) {
        throw new Error('This unit doesn\'t exists, please use the one of the following units' + JSON.stringify(unitMap, null, 2));
    }
    return new BigNumber(unitValue, 10);
};

/**
 * Takes a number of wei and converts it to any other ether unit.
 *
 * Possible units are:
 *   SI Short   SI Full        Effigy       Other
 * - kwei       femtoether     babbage
 * - mwei       picoether      lovelace
 * - gwei       nanoether      shannon      nano
 * - --         microether     szabo        micro
 * - --         milliether     finney       milli
 * - ether      --             --
 * - kether                    --           grand
 * - mether
 * - gether
 * - tether
 *
 * @method fromWei
 * @param {Number|String} number can be a number, number string or a HEX of a decimal
 * @param {String} unit the unit to convert to, default ether
 * @return {String|Object} When given a BigNumber object it returns one as well, otherwise a number
*/
var fromWei = function(number, unit) {
    var returnValue = toBigNumber(number).dividedBy(getValueOfUnit(unit));

    return isBigNumber(number) ? returnValue : returnValue.toString(10);
};

/**
 * Takes a number of a unit and converts it to wei.
 *
 * Possible units are:
 *   SI Short   SI Full        Effigy       Other
 * - kwei       femtoether     babbage
 * - mwei       picoether      lovelace
 * - gwei       nanoether      shannon      nano
 * - --         microether     szabo        micro
 * - --         microether     szabo        micro
 * - --         milliether     finney       milli
 * - ether      --             --
 * - kether                    --           grand
 * - mether
 * - gether
 * - tether
 *
 * @method toWei
 * @param {Number|String|BigNumber} number can be a number, number string or a HEX of a decimal
 * @param {String} unit the unit to convert from, default ether
 * @return {String|Object} When given a BigNumber object it returns one as well, otherwise a number
*/
var toWei = function(number, unit) {
    var returnValue = toBigNumber(number).times(getValueOfUnit(unit));

    return isBigNumber(number) ? returnValue : returnValue.toString(10);
};

/**
 * Takes an input and transforms it into a bignumber
 *
 * @method toBigNumber
 * @param {Number|String|BigNumber} a number, string, HEX string or BigNumber
 * @return {BigNumber} BigNumber
*/
var toBigNumber = function(number) {
    /*jshint maxcomplexity:5 */
    number = number || 0;
    if (isBigNumber(number))
        return number;

    if (isString(number) && (number.indexOf('0x') === 0 || number.indexOf('-0x') === 0)) {
        return new BigNumber(number.replace('0x',''), 16);
    }

    return new BigNumber(number.toString(10), 10);
};

/**
 * Takes and input transforms it into bignumber and if it is negative value, into two's complement
 *
 * @method toTwosComplement
 * @param {Number|String|BigNumber}
 * @return {BigNumber}
 */
var toTwosComplement = function (number) {
    var bigNumber = toBigNumber(number).round();
    if (bigNumber.lessThan(0)) {
        return new BigNumber("ffffffffffffffffffffffffffffffffffffffffffffffffffffffffffffffff", 16).plus(bigNumber).plus(1);
    }
    return bigNumber;
};

/**
 * Checks if the given string is strictly an address
 *
 * @method isStrictAddress
 * @param {String} address the given HEX address
 * @return {Boolean}
*/
var isStrictAddress = function (address) {
    return /^0x[0-9a-f]{40}$/i.test(address);
};

/**
 * Checks if the given string is an address
 *
 * @method isAddress
 * @param {String} address the given HEX address
 * @return {Boolean}
*/
var isAddress = function (address) {
    if (!/^(0x)?[0-9a-f]{40}$/i.test(address)) {
        // check if it has the basic requirements of an address
        return false;
    } else if (/^(0x)?[0-9a-f]{40}$/.test(address) || /^(0x)?[0-9A-F]{40}$/.test(address)) {
        // If it's all small caps or all caps, return true
        return true;
    } else {
        // Otherwise check each case
        return isChecksumAddress(address);
    }
};

/**
 * Checks if the given string is a checksummed address
 *
 * @method isChecksumAddress
 * @param {String} address the given HEX address
 * @return {Boolean}
*/
var isChecksumAddress = function (address) {
    // Check each case
    address = address.replace('0x','');
    var addressHash = sha3(address.toLowerCase());

    for (var i = 0; i < 40; i++ ) {
        // the nth letter should be uppercase if the nth digit of casemap is 1
        if ((parseInt(addressHash[i], 16) > 7 && address[i].toUpperCase() !== address[i]) || (parseInt(addressHash[i], 16) <= 7 && address[i].toLowerCase() !== address[i])) {
            return false;
        }
    }
    return true;
};



/**
 * Makes a checksum address
 *
 * @method toChecksumAddress
 * @param {String} address the given HEX address
 * @return {String}
*/
var toChecksumAddress = function (address) {
    if (typeof address === 'undefined') return '';

    address = address.toLowerCase().replace('0x','');
    var addressHash = sha3(address);
    var checksumAddress = '0x';

    for (var i = 0; i < address.length; i++ ) {
        // If ith character is 9 to f then make it uppercase
        if (parseInt(addressHash[i], 16) > 7) {
          checksumAddress += address[i].toUpperCase();
        } else {
            checksumAddress += address[i];
        }
    }
    return checksumAddress;
};

/**
 * Transforms given string to valid 20 bytes-length addres with 0x prefix
 *
 * @method toAddress
 * @param {String} address
 * @return {String} formatted address
 */
var toAddress = function (address) {
    if (isStrictAddress(address)) {
        return address;
    }

    if (/^[0-9a-f]{40}$/.test(address)) {
        return '0x' + address;
    }

    return '0x' + padLeft(toHex(address).substr(2), 40);
};

/**
 * Returns true if object is BigNumber, otherwise false
 *
 * @method isBigNumber
 * @param {Object}
 * @return {Boolean}
 */
var isBigNumber = function (object) {
    return object instanceof BigNumber ||
        (object && object.constructor && object.constructor.name === 'BigNumber');
};

/**
 * Returns true if object is string, otherwise false
 *
 * @method isString
 * @param {Object}
 * @return {Boolean}
 */
var isString = function (object) {
    return typeof object === 'string' ||
        (object && object.constructor && object.constructor.name === 'String');
};

/**
 * Returns true if object is function, otherwise false
 *
 * @method isFunction
 * @param {Object}
 * @return {Boolean}
 */
var isFunction = function (object) {
    return typeof object === 'function';
};

/**
 * Returns true if object is Objet, otherwise false
 *
 * @method isObject
 * @param {Object}
 * @return {Boolean}
 */
var isObject = function (object) {
    return object !== null && !(object instanceof Array) && typeof object === 'object';
};

/**
 * Returns true if object is boolean, otherwise false
 *
 * @method isBoolean
 * @param {Object}
 * @return {Boolean}
 */
var isBoolean = function (object) {
    return typeof object === 'boolean';
};

/**
 * Returns true if object is array, otherwise false
 *
 * @method isArray
 * @param {Object}
 * @return {Boolean}
 */
var isArray = function (object) {
    return object instanceof Array;
};

/**
 * Returns true if given string is valid json object
 *
 * @method isJson
 * @param {String}
 * @return {Boolean}
 */
var isJson = function (str) {
    try {
        return !!JSON.parse(str);
    } catch (e) {
        return false;
    }
};

/**
 * Returns true if given string is a valid Ethereum block header bloom.
 *
 * @method isBloom
 * @param {String} hex encoded bloom filter
 * @return {Boolean}
 */
var isBloom = function (bloom) {
    if (!/^(0x)?[0-9a-f]{512}$/i.test(bloom)) {
        return false;
    } else if (/^(0x)?[0-9a-f]{512}$/.test(bloom) || /^(0x)?[0-9A-F]{512}$/.test(bloom)) {
        return true;
    }
    return false;
};

/**
 * Returns true if given string is a valid log topic.
 *
 * @method isTopic
 * @param {String} hex encoded topic
 * @return {Boolean}
 */
var isTopic = function (topic) {
    if (!/^(0x)?[0-9a-f]{64}$/i.test(topic)) {
        return false;
    } else if (/^(0x)?[0-9a-f]{64}$/.test(topic) || /^(0x)?[0-9A-F]{64}$/.test(topic)) {
        return true;
    }
    return false;
};

module.exports = {
    padLeft: padLeft,
    padRight: padRight,
    toHex: toHex,
    toDecimal: toDecimal,
    fromDecimal: fromDecimal,
    toUtf8: toUtf8,
    toAscii: toAscii,
    fromUtf8: fromUtf8,
    fromAscii: fromAscii,
    transformToFullName: transformToFullName,
    extractDisplayName: extractDisplayName,
    extractTypeName: extractTypeName,
    toWei: toWei,
    fromWei: fromWei,
    toBigNumber: toBigNumber,
    toTwosComplement: toTwosComplement,
    toAddress: toAddress,
    isBigNumber: isBigNumber,
    isStrictAddress: isStrictAddress,
    isAddress: isAddress,
    isChecksumAddress: isChecksumAddress,
    toChecksumAddress: toChecksumAddress,
    isFunction: isFunction,
    isString: isString,
    isObject: isObject,
    isBoolean: isBoolean,
    isArray: isArray,
    isJson: isJson,
    isBloom: isBloom,
    isTopic: isTopic,
};

},{"./sha3.js":19,"bignumber.js":"bignumber.js","utf8":85}],21:[function(require,module,exports){
module.exports={
    "version": "0.20.1"
}

},{}],22:[function(require,module,exports){
/*
    This file is part of web3.js.

    web3.js is free software: you can redistribute it and/or modify
    it under the terms of the GNU Lesser General Public License as published by
    the Free Software Foundation, either version 3 of the License, or
    (at your option) any later version.

    web3.js is distributed in the hope that it will be useful,
    but WITHOUT ANY WARRANTY; without even the implied warranty of
    MERCHANTABILITY or FITNESS FOR A PARTICULAR PURPOSE.  See the
    GNU Lesser General Public License for more details.

    You should have received a copy of the GNU Lesser General Public License
    along with web3.js.  If not, see <http://www.gnu.org/licenses/>.
*/
/**
 * @file web3.js
 * @authors:
 *   Jeffrey Wilcke <jeff@ethdev.com>
 *   Marek Kotewicz <marek@ethdev.com>
 *   Marian Oancea <marian@ethdev.com>
 *   Fabian Vogelsteller <fabian@ethdev.com>
 *   Gav Wood <g@ethdev.com>
 * @date 2014
 */

var RequestManager = require('./web3/requestmanager');
var Iban = require('./web3/iban');
var Eth = require('./web3/methods/eth');
var DB = require('./web3/methods/db');
var Shh = require('./web3/methods/shh');
var Net = require('./web3/methods/net');
var Personal = require('./web3/methods/personal');
var Swarm = require('./web3/methods/swarm');
var Settings = require('./web3/settings');
var version = require('./version.json');
var utils = require('./utils/utils');
var sha3 = require('./utils/sha3');
var extend = require('./web3/extend');
var Batch = require('./web3/batch');
var Property = require('./web3/property');
var HttpProvider = require('./web3/httpprovider');
var IpcProvider = require('./web3/ipcprovider');
var BigNumber = require('bignumber.js');



function Web3 (provider) {
    this._requestManager = new RequestManager(provider);
    this.currentProvider = provider;
    this.eth = new Eth(this);
    this.db = new DB(this);
    this.shh = new Shh(this);
    this.net = new Net(this);
    this.personal = new Personal(this);
    this.bzz = new Swarm(this);
    this.settings = new Settings();
    this.version = {
        api: version.version
    };
    this.providers = {
        HttpProvider: HttpProvider,
        IpcProvider: IpcProvider
    };
    this._extend = extend(this);
    this._extend({
        properties: properties()
    });
}

// expose providers on the class
Web3.providers = {
    HttpProvider: HttpProvider,
    IpcProvider: IpcProvider
};

Web3.prototype.setProvider = function (provider) {
    this._requestManager.setProvider(provider);
    this.currentProvider = provider;
};

Web3.prototype.reset = function (keepIsSyncing) {
    this._requestManager.reset(keepIsSyncing);
    this.settings = new Settings();
};

Web3.prototype.BigNumber = BigNumber;
Web3.prototype.toHex = utils.toHex;
Web3.prototype.toAscii = utils.toAscii;
Web3.prototype.toUtf8 = utils.toUtf8;
Web3.prototype.fromAscii = utils.fromAscii;
Web3.prototype.fromUtf8 = utils.fromUtf8;
Web3.prototype.toDecimal = utils.toDecimal;
Web3.prototype.fromDecimal = utils.fromDecimal;
Web3.prototype.toBigNumber = utils.toBigNumber;
Web3.prototype.toWei = utils.toWei;
Web3.prototype.fromWei = utils.fromWei;
Web3.prototype.isAddress = utils.isAddress;
Web3.prototype.isChecksumAddress = utils.isChecksumAddress;
Web3.prototype.toChecksumAddress = utils.toChecksumAddress;
Web3.prototype.isIBAN = utils.isIBAN;
Web3.prototype.padLeft = utils.padLeft;
Web3.prototype.padRight = utils.padRight;


Web3.prototype.sha3 = function(string, options) {
    return '0x' + sha3(string, options);
};

/**
 * Transforms direct icap to address
 */
Web3.prototype.fromICAP = function (icap) {
    var iban = new Iban(icap);
    return iban.address();
};

var properties = function () {
    return [
        new Property({
            name: 'version.node',
            getter: 'web3_clientVersion'
        }),
        new Property({
            name: 'version.network',
            getter: 'net_version',
            inputFormatter: utils.toDecimal
        }),
        new Property({
            name: 'version.ethereum',
            getter: 'eth_protocolVersion',
            inputFormatter: utils.toDecimal
        }),
        new Property({
            name: 'version.whisper',
            getter: 'shh_version',
            inputFormatter: utils.toDecimal
        })
    ];
};

Web3.prototype.isConnected = function(){
    return (this.currentProvider && this.currentProvider.isConnected());
};

Web3.prototype.createBatch = function () {
    return new Batch(this);
};

module.exports = Web3;


},{"./utils/sha3":19,"./utils/utils":20,"./version.json":21,"./web3/batch":24,"./web3/extend":28,"./web3/httpprovider":32,"./web3/iban":33,"./web3/ipcprovider":34,"./web3/methods/db":37,"./web3/methods/eth":38,"./web3/methods/net":39,"./web3/methods/personal":40,"./web3/methods/shh":41,"./web3/methods/swarm":42,"./web3/property":45,"./web3/requestmanager":46,"./web3/settings":47,"bignumber.js":"bignumber.js"}],23:[function(require,module,exports){
/*
    This file is part of web3.js.

    web3.js is free software: you can redistribute it and/or modify
    it under the terms of the GNU Lesser General Public License as published by
    the Free Software Foundation, either version 3 of the License, or
    (at your option) any later version.

    web3.js is distributed in the hope that it will be useful,
    but WITHOUT ANY WARRANTY; without even the implied warranty of
    MERCHANTABILITY or FITNESS FOR A PARTICULAR PURPOSE.  See the
    GNU Lesser General Public License for more details.

    You should have received a copy of the GNU Lesser General Public License
    along with web3.js.  If not, see <http://www.gnu.org/licenses/>.
*/
/**
 * @file allevents.js
 * @author Marek Kotewicz <marek@ethdev.com>
 * @date 2014
 */

var sha3 = require('../utils/sha3');
var SolidityEvent = require('./event');
var formatters = require('./formatters');
var utils = require('../utils/utils');
var Filter = require('./filter');
var watches = require('./methods/watches');

var AllSolidityEvents = function (requestManager, json, address) {
    this._requestManager = requestManager;
    this._json = json;
    this._address = address;
};

AllSolidityEvents.prototype.encode = function (options) {
    options = options || {};
    var result = {};

    ['fromBlock', 'toBlock'].filter(function (f) {
        return options[f] !== undefined;
    }).forEach(function (f) {
        result[f] = formatters.inputBlockNumberFormatter(options[f]);
    });

    result.address = this._address;

    return result;
};

AllSolidityEvents.prototype.decode = function (data) {
    data.data = data.data || '';
    data.topics = data.topics || [];

    var eventTopic = data.topics[0].slice(2);
    var match = this._json.filter(function (j) {
        return eventTopic === sha3(utils.transformToFullName(j));
    })[0];

    if (!match) { // cannot find matching event?
        console.warn('cannot find event for log');
        return data;
    }

    var event = new SolidityEvent(this._requestManager, match, this._address);
    return event.decode(data);
};

AllSolidityEvents.prototype.execute = function (options, callback) {

    if (utils.isFunction(arguments[arguments.length - 1])) {
        callback = arguments[arguments.length - 1];
        if(arguments.length === 1)
            options = null;
    }

    var o = this.encode(options);
    var formatter = this.decode.bind(this);
    return new Filter(o, 'eth', this._requestManager, watches.eth(), formatter, callback);
};

AllSolidityEvents.prototype.attachToContract = function (contract) {
    var execute = this.execute.bind(this);
    contract.allEvents = execute;
};

module.exports = AllSolidityEvents;


},{"../utils/sha3":19,"../utils/utils":20,"./event":27,"./filter":29,"./formatters":30,"./methods/watches":43}],24:[function(require,module,exports){
/*
    This file is part of web3.js.

    web3.js is free software: you can redistribute it and/or modify
    it under the terms of the GNU Lesser General Public License as published by
    the Free Software Foundation, either version 3 of the License, or
    (at your option) any later version.

    web3.js is distributed in the hope that it will be useful,
    but WITHOUT ANY WARRANTY; without even the implied warranty of
    MERCHANTABILITY or FITNESS FOR A PARTICULAR PURPOSE.  See the
    GNU Lesser General Public License for more details.

    You should have received a copy of the GNU Lesser General Public License
    along with web3.js.  If not, see <http://www.gnu.org/licenses/>.
*/
/** 
 * @file batch.js
 * @author Marek Kotewicz <marek@ethdev.com>
 * @date 2015
 */

var Jsonrpc = require('./jsonrpc');
var errors = require('./errors');

var Batch = function (web3) {
    this.requestManager = web3._requestManager;
    this.requests = [];
};

/**
 * Should be called to add create new request to batch request
 *
 * @method add
 * @param {Object} jsonrpc requet object
 */
Batch.prototype.add = function (request) {
    this.requests.push(request);
};

/**
 * Should be called to execute batch request
 *
 * @method execute
 */
Batch.prototype.execute = function () {
    var requests = this.requests;
    this.requestManager.sendBatch(requests, function (err, results) {
        results = results || [];
        requests.map(function (request, index) {
            return results[index] || {};
        }).forEach(function (result, index) {
            if (requests[index].callback) {

                if (!Jsonrpc.isValidResponse(result)) {
                    return requests[index].callback(errors.InvalidResponse(result));
                }

                requests[index].callback(null, (requests[index].format ? requests[index].format(result.result) : result.result));
            }
        });
    }); 
};

module.exports = Batch;


},{"./errors":26,"./jsonrpc":35}],25:[function(require,module,exports){
/*
    This file is part of web3.js.

    web3.js is free software: you can redistribute it and/or modify
    it under the terms of the GNU Lesser General Public License as published by
    the Free Software Foundation, either version 3 of the License, or
    (at your option) any later version.

    web3.js is distributed in the hope that it will be useful,
    but WITHOUT ANY WARRANTY; without even the implied warranty of
    MERCHANTABILITY or FITNESS FOR A PARTICULAR PURPOSE.  See the
    GNU Lesser General Public License for more details.

    You should have received a copy of the GNU Lesser General Public License
    along with web3.js.  If not, see <http://www.gnu.org/licenses/>.
*/
/**
 * @file contract.js
 * @author Marek Kotewicz <marek@ethdev.com>
 * @date 2014
 */

var utils = require('../utils/utils');
var coder = require('../solidity/coder');
var SolidityEvent = require('./event');
var SolidityFunction = require('./function');
var AllEvents = require('./allevents');

/**
 * Should be called to encode constructor params
 *
 * @method encodeConstructorParams
 * @param {Array} abi
 * @param {Array} constructor params
 */
var encodeConstructorParams = function (abi, params) {
    return abi.filter(function (json) {
        return json.type === 'constructor' && json.inputs.length === params.length;
    }).map(function (json) {
        return json.inputs.map(function (input) {
            return input.type;
        });
    }).map(function (types) {
        return coder.encodeParams(types, params);
    })[0] || '';
};

/**
 * Should be called to add functions to contract object
 *
 * @method addFunctionsToContract
 * @param {Contract} contract
 * @param {Array} abi
 */
var addFunctionsToContract = function (contract) {
    contract.abi.filter(function (json) {
        return json.type === 'function';
    }).map(function (json) {
        return new SolidityFunction(contract._eth, json, contract.address);
    }).forEach(function (f) {
        f.attachToContract(contract);
    });
};

/**
 * Should be called to add events to contract object
 *
 * @method addEventsToContract
 * @param {Contract} contract
 * @param {Array} abi
 */
var addEventsToContract = function (contract) {
    var events = contract.abi.filter(function (json) {
        return json.type === 'event';
    });

    var All = new AllEvents(contract._eth._requestManager, events, contract.address);
    All.attachToContract(contract);

    events.map(function (json) {
        return new SolidityEvent(contract._eth._requestManager, json, contract.address);
    }).forEach(function (e) {
        e.attachToContract(contract);
    });
};


/**
 * Should be called to check if the contract gets properly deployed on the blockchain.
 *
 * @method checkForContractAddress
 * @param {Object} contract
 * @param {Function} callback
 * @returns {Undefined}
 */
var checkForContractAddress = function(contract, callback){
    var count = 0,
        callbackFired = false;

    // wait for receipt
    var filter = contract._eth.filter('latest', function(e){
        if (!e && !callbackFired) {
            count++;

            // stop watching after 50 blocks (timeout)
            if (count > 50) {

                filter.stopWatching(function() {});
                callbackFired = true;

                if (callback)
                    callback(new Error('Contract transaction couldn\'t be found after 50 blocks'));
                else
                    throw new Error('Contract transaction couldn\'t be found after 50 blocks');


            } else {

                contract._eth.getTransactionReceipt(contract.transactionHash, function(e, receipt){
                    if(receipt && !callbackFired) {

                        contract._eth.getCode(receipt.contractAddress, function(e, code){
                            /*jshint maxcomplexity: 6 */

                            if(callbackFired || !code)
                                return;

                            filter.stopWatching(function() {});
                            callbackFired = true;

                            if(code.length > 3) {

                                // console.log('Contract code deployed!');

                                contract.address = receipt.contractAddress;

                                // attach events and methods again after we have
                                addFunctionsToContract(contract);
                                addEventsToContract(contract);

                                // call callback for the second time
                                if(callback)
                                    callback(null, contract);

                            } else {
                                if(callback)
                                    callback(new Error('The contract code couldn\'t be stored, please check your gas amount.'));
                                else
                                    throw new Error('The contract code couldn\'t be stored, please check your gas amount.');
                            }
                        });
                    }
                });
            }
        }
    });
};

/**
 * Should be called to create new ContractFactory instance
 *
 * @method ContractFactory
 * @param {Array} abi
 */
var ContractFactory = function (eth, abi) {
    this.eth = eth;
    this.abi = abi;

    /**
     * Should be called to create new contract on a blockchain
     *
     * @method new
     * @param {Any} contract constructor param1 (optional)
     * @param {Any} contract constructor param2 (optional)
     * @param {Object} contract transaction object (required)
     * @param {Function} callback
     * @returns {Contract} returns contract instance
     */
    this.new = function () {
        /*jshint maxcomplexity: 7 */
        
        var contract = new Contract(this.eth, this.abi);

        // parse arguments
        var options = {}; // required!
        var callback;

        var args = Array.prototype.slice.call(arguments);
        if (utils.isFunction(args[args.length - 1])) {
            callback = args.pop();
        }

        var last = args[args.length - 1];
        if (utils.isObject(last) && !utils.isArray(last)) {
            options = args.pop();
        }

        if (options.value > 0) {
            var constructorAbi = abi.filter(function (json) {
                return json.type === 'constructor' && json.inputs.length === args.length;
            })[0] || {};

            if (!constructorAbi.payable) {
                throw new Error('Cannot send value to non-payable constructor');
            }
        }

        var bytes = encodeConstructorParams(this.abi, args);
        options.data += bytes;

        if (callback) {

            // wait for the contract address and check if the code was deployed
            this.eth.sendTransaction(options, function (err, hash) {
                if (err) {
                    callback(err);
                } else {
                    // add the transaction hash
                    contract.transactionHash = hash;

                    // call callback for the first time
                    callback(null, contract);

                    checkForContractAddress(contract, callback);
                }
            });
        } else {
            var hash = this.eth.sendTransaction(options);
            // add the transaction hash
            contract.transactionHash = hash;
            checkForContractAddress(contract);
        }

        return contract;
    };

    this.new.getData = this.getData.bind(this);
};

/**
 * Should be called to create new ContractFactory
 *
 * @method contract
 * @param {Array} abi
 * @returns {ContractFactory} new contract factory
 */
//var contract = function (abi) {
    //return new ContractFactory(abi);
//};



/**
 * Should be called to get access to existing contract on a blockchain
 *
 * @method at
 * @param {Address} contract address (required)
 * @param {Function} callback {optional)
 * @returns {Contract} returns contract if no callback was passed,
 * otherwise calls callback function (err, contract)
 */
ContractFactory.prototype.at = function (address, callback) {
    var contract = new Contract(this.eth, this.abi, address);

    // this functions are not part of prototype,
    // because we don't want to spoil the interface
    addFunctionsToContract(contract);
    addEventsToContract(contract);

    if (callback) {
        callback(null, contract);
    }
    return contract;
};

/**
 * Gets the data, which is data to deploy plus constructor params
 *
 * @method getData
 */
ContractFactory.prototype.getData = function () {
    var options = {}; // required!
    var args = Array.prototype.slice.call(arguments);

    var last = args[args.length - 1];
    if (utils.isObject(last) && !utils.isArray(last)) {
        options = args.pop();
    }

    var bytes = encodeConstructorParams(this.abi, args);
    options.data += bytes;

    return options.data;
};

/**
 * Should be called to create new contract instance
 *
 * @method Contract
 * @param {Array} abi
 * @param {Address} contract address
 */
var Contract = function (eth, abi, address) {
    this._eth = eth;
    this.transactionHash = null;
    this.address = address;
    this.abi = abi;
};

module.exports = ContractFactory;

},{"../solidity/coder":7,"../utils/utils":20,"./allevents":23,"./event":27,"./function":31}],26:[function(require,module,exports){
/*
    This file is part of web3.js.

    web3.js is free software: you can redistribute it and/or modify
    it under the terms of the GNU Lesser General Public License as published by
    the Free Software Foundation, either version 3 of the License, or
    (at your option) any later version.

    web3.js is distributed in the hope that it will be useful,
    but WITHOUT ANY WARRANTY; without even the implied warranty of
    MERCHANTABILITY or FITNESS FOR A PARTICULAR PURPOSE.  See the
    GNU Lesser General Public License for more details.

    You should have received a copy of the GNU Lesser General Public License
    along with web3.js.  If not, see <http://www.gnu.org/licenses/>.
*/
/** 
 * @file errors.js
 * @author Marek Kotewicz <marek@ethdev.com>
 * @date 2015
 */

module.exports = {
    InvalidNumberOfSolidityArgs: function () {
        return new Error('Invalid number of arguments to Solidity function');
    },
    InvalidNumberOfRPCParams: function () {
        return new Error('Invalid number of input parameters to RPC method');
    },
    InvalidConnection: function (host){
        return new Error('CONNECTION ERROR: Couldn\'t connect to node '+ host +'.');
    },
    InvalidProvider: function () {
        return new Error('Provider not set or invalid');
    },
    InvalidResponse: function (result){
        var message = !!result && !!result.error && !!result.error.message ? result.error.message : 'Invalid JSON RPC response: ' + JSON.stringify(result);
        return new Error(message);
    },
    ConnectionTimeout: function (ms){
        return new Error('CONNECTION TIMEOUT: timeout of ' + ms + ' ms achived');
    }
};

},{}],27:[function(require,module,exports){
/*
    This file is part of web3.js.

    web3.js is free software: you can redistribute it and/or modify
    it under the terms of the GNU Lesser General Public License as published by
    the Free Software Foundation, either version 3 of the License, or
    (at your option) any later version.

    web3.js is distributed in the hope that it will be useful,
    but WITHOUT ANY WARRANTY; without even the implied warranty of
    MERCHANTABILITY or FITNESS FOR A PARTICULAR PURPOSE.  See the
    GNU Lesser General Public License for more details.

    You should have received a copy of the GNU Lesser General Public License
    along with web3.js.  If not, see <http://www.gnu.org/licenses/>.
*/
/**
 * @file event.js
 * @author Marek Kotewicz <marek@ethdev.com>
 * @date 2014
 */

var utils = require('../utils/utils');
var coder = require('../solidity/coder');
var formatters = require('./formatters');
var sha3 = require('../utils/sha3');
var Filter = require('./filter');
var watches = require('./methods/watches');

/**
 * This prototype should be used to create event filters
 */
var SolidityEvent = function (requestManager, json, address) {
    this._requestManager = requestManager;
    this._params = json.inputs;
    this._name = utils.transformToFullName(json);
    this._address = address;
    this._anonymous = json.anonymous;
};

/**
 * Should be used to get filtered param types
 *
 * @method types
 * @param {Bool} decide if returned typed should be indexed
 * @return {Array} array of types
 */
SolidityEvent.prototype.types = function (indexed) {
    return this._params.filter(function (i) {
        return i.indexed === indexed;
    }).map(function (i) {
        return i.type;
    });
};

/**
 * Should be used to get event display name
 *
 * @method displayName
 * @return {String} event display name
 */
SolidityEvent.prototype.displayName = function () {
    return utils.extractDisplayName(this._name);
};

/**
 * Should be used to get event type name
 *
 * @method typeName
 * @return {String} event type name
 */
SolidityEvent.prototype.typeName = function () {
    return utils.extractTypeName(this._name);
};

/**
 * Should be used to get event signature
 *
 * @method signature
 * @return {String} event signature
 */
SolidityEvent.prototype.signature = function () {
    return sha3(this._name);
};

/**
 * Should be used to encode indexed params and options to one final object
 *
 * @method encode
 * @param {Object} indexed
 * @param {Object} options
 * @return {Object} everything combined together and encoded
 */
SolidityEvent.prototype.encode = function (indexed, options) {
    indexed = indexed || {};
    options = options || {};
    var result = {};

    ['fromBlock', 'toBlock'].filter(function (f) {
        return options[f] !== undefined;
    }).forEach(function (f) {
        result[f] = formatters.inputBlockNumberFormatter(options[f]);
    });

    result.topics = [];

    result.address = this._address;
    if (!this._anonymous) {
        result.topics.push('0x' + this.signature());
    }

    var indexedTopics = this._params.filter(function (i) {
        return i.indexed === true;
    }).map(function (i) {
        var value = indexed[i.name];
        if (value === undefined || value === null) {
            return null;
        }

        if (utils.isArray(value)) {
            return value.map(function (v) {
                return '0x' + coder.encodeParam(i.type, v);
            });
        }
        return '0x' + coder.encodeParam(i.type, value);
    });

    result.topics = result.topics.concat(indexedTopics);

    return result;
};

/**
 * Should be used to decode indexed params and options
 *
 * @method decode
 * @param {Object} data
 * @return {Object} result object with decoded indexed && not indexed params
 */
SolidityEvent.prototype.decode = function (data) {

    data.data = data.data || '';
    data.topics = data.topics || [];

    var argTopics = this._anonymous ? data.topics : data.topics.slice(1);
    var indexedData = argTopics.map(function (topics) { return topics.slice(2); }).join("");
    var indexedParams = coder.decodeParams(this.types(true), indexedData);

    var notIndexedData = data.data.slice(2);
    var notIndexedParams = coder.decodeParams(this.types(false), notIndexedData);

    var result = formatters.outputLogFormatter(data);
    result.event = this.displayName();
    result.address = data.address;

    result.args = this._params.reduce(function (acc, current) {
        acc[current.name] = current.indexed ? indexedParams.shift() : notIndexedParams.shift();
        return acc;
    }, {});

    delete result.data;
    delete result.topics;

    return result;
};

/**
 * Should be used to create new filter object from event
 *
 * @method execute
 * @param {Object} indexed
 * @param {Object} options
 * @return {Object} filter object
 */
SolidityEvent.prototype.execute = function (indexed, options, callback) {

    if (utils.isFunction(arguments[arguments.length - 1])) {
        callback = arguments[arguments.length - 1];
        if(arguments.length === 2)
            options = null;
        if(arguments.length === 1) {
            options = null;
            indexed = {};
        }
    }

    var o = this.encode(indexed, options);
    var formatter = this.decode.bind(this);
    return new Filter(o, 'eth', this._requestManager, watches.eth(), formatter, callback);
};

/**
 * Should be used to attach event to contract object
 *
 * @method attachToContract
 * @param {Contract}
 */
SolidityEvent.prototype.attachToContract = function (contract) {
    var execute = this.execute.bind(this);
    var displayName = this.displayName();
    if (!contract[displayName]) {
        contract[displayName] = execute;
    }
    contract[displayName][this.typeName()] = this.execute.bind(this, contract);
};

module.exports = SolidityEvent;


},{"../solidity/coder":7,"../utils/sha3":19,"../utils/utils":20,"./filter":29,"./formatters":30,"./methods/watches":43}],28:[function(require,module,exports){
var formatters = require('./formatters');
var utils = require('./../utils/utils');
var Method = require('./method');
var Property = require('./property');

// TODO: refactor, so the input params are not altered.
// it's necessary to make same 'extension' work with multiple providers
var extend = function (web3) {
    /* jshint maxcomplexity:5 */
    var ex = function (extension) {

        var extendedObject;
        if (extension.property) {
            if (!web3[extension.property]) {
                web3[extension.property] = {};
            }
            extendedObject = web3[extension.property];
        } else {
            extendedObject = web3;
        }

        if (extension.methods) {
            extension.methods.forEach(function (method) {
                method.attachToObject(extendedObject);
                method.setRequestManager(web3._requestManager);
            });
        }

        if (extension.properties) {
            extension.properties.forEach(function (property) {
                property.attachToObject(extendedObject);
                property.setRequestManager(web3._requestManager);
            });
        }
    };

    ex.formatters = formatters; 
    ex.utils = utils;
    ex.Method = Method;
    ex.Property = Property;

    return ex;
};



module.exports = extend;


},{"./../utils/utils":20,"./formatters":30,"./method":36,"./property":45}],29:[function(require,module,exports){
/*
    This file is part of web3.js.

    web3.js is free software: you can redistribute it and/or modify
    it under the terms of the GNU Lesser General Public License as published by
    the Free Software Foundation, either version 3 of the License, or
    (at your option) any later version.

    web3.js is distributed in the hope that it will be useful,
    but WITHOUT ANY WARRANTY; without even the implied warranty of
    MERCHANTABILITY or FITNESS FOR A PARTICULAR PURPOSE.  See the
    GNU Lesser General Public License for more details.

    You should have received a copy of the GNU Lesser General Public License
    along with web3.js.  If not, see <http://www.gnu.org/licenses/>.
*/
/** @file filter.js
 * @authors:
 *   Jeffrey Wilcke <jeff@ethdev.com>
 *   Marek Kotewicz <marek@ethdev.com>
 *   Marian Oancea <marian@ethdev.com>
 *   Fabian Vogelsteller <fabian@ethdev.com>
 *   Gav Wood <g@ethdev.com>
 * @date 2014
 */

var formatters = require('./formatters');
var utils = require('../utils/utils');

/**
* Converts a given topic to a hex string, but also allows null values.
*
* @param {Mixed} value
* @return {String}
*/
var toTopic = function(value){

    if(value === null || typeof value === 'undefined')
        return null;

    value = String(value);

    if(value.indexOf('0x') === 0)
        return value;
    else
        return utils.fromUtf8(value);
};

/// This method should be called on options object, to verify deprecated properties && lazy load dynamic ones
/// @param should be string or object
/// @returns options string or object
var getOptions = function (options, type) {
    /*jshint maxcomplexity: 6 */

    if (utils.isString(options)) {
        return options;
    }

    options = options || {};


    switch(type) {
        case 'eth':

            // make sure topics, get converted to hex
            options.topics = options.topics || [];
            options.topics = options.topics.map(function(topic){
                return (utils.isArray(topic)) ? topic.map(toTopic) : toTopic(topic);
            });

            return {
                topics: options.topics,
                from: options.from,
                to: options.to,
                address: options.address,
                fromBlock: formatters.inputBlockNumberFormatter(options.fromBlock),
                toBlock: formatters.inputBlockNumberFormatter(options.toBlock)
            };
        case 'shh':
            return options;
    }
};

/**
Adds the callback and sets up the methods, to iterate over the results.

@method getLogsAtStart
@param {Object} self
@param {function} callback
*/
var getLogsAtStart = function(self, callback){
    // call getFilterLogs for the first watch callback start
    if (!utils.isString(self.options)) {
        self.get(function (err, messages) {
            // don't send all the responses to all the watches again... just to self one
            if (err) {
                callback(err);
            }

            if(utils.isArray(messages)) {
                messages.forEach(function (message) {
                    callback(null, message);
                });
            }
        });
    }
};

/**
Adds the callback and sets up the methods, to iterate over the results.

@method pollFilter
@param {Object} self
*/
var pollFilter = function(self) {

    var onMessage = function (error, messages) {
        if (error) {
            return self.callbacks.forEach(function (callback) {
                callback(error);
            });
        }

        if(utils.isArray(messages)) {
            messages.forEach(function (message) {
                message = self.formatter ? self.formatter(message) : message;
                self.callbacks.forEach(function (callback) {
                    callback(null, message);
                });
            });
        }
    };

    self.requestManager.startPolling({
        method: self.implementation.poll.call,
        params: [self.filterId],
    }, self.filterId, onMessage, self.stopWatching.bind(self));

};

var Filter = function (options, type, requestManager, methods, formatter, callback, filterCreationErrorCallback) {
    var self = this;
    var implementation = {};
    methods.forEach(function (method) {
        method.setRequestManager(requestManager);
        method.attachToObject(implementation);
    });
    this.requestManager = requestManager;
    this.options = getOptions(options, type);
    this.implementation = implementation;
    this.filterId = null;
    this.callbacks = [];
    this.getLogsCallbacks = [];
    this.pollFilters = [];
    this.formatter = formatter;
    this.implementation.newFilter(this.options, function(error, id){
        if(error) {
            self.callbacks.forEach(function(cb){
                cb(error);
            });
            if (typeof filterCreationErrorCallback === 'function') {
              filterCreationErrorCallback(error);
            }
        } else {
            self.filterId = id;

            // check if there are get pending callbacks as a consequence
            // of calling get() with filterId unassigned.
            self.getLogsCallbacks.forEach(function (cb){
                self.get(cb);
            });
            self.getLogsCallbacks = [];

            // get filter logs for the already existing watch calls
            self.callbacks.forEach(function(cb){
                getLogsAtStart(self, cb);
            });
            if(self.callbacks.length > 0)
                pollFilter(self);

            // start to watch immediately
            if(typeof callback === 'function') {
                return self.watch(callback);
            }
        }
    });

    return this;
};

Filter.prototype.watch = function (callback) {
    this.callbacks.push(callback);

    if(this.filterId) {
        getLogsAtStart(this, callback);
        pollFilter(this);
    }

    return this;
};

Filter.prototype.stopWatching = function (callback) {
    this.requestManager.stopPolling(this.filterId);
    this.callbacks = [];
    // remove filter async
    if (callback) {
        this.implementation.uninstallFilter(this.filterId, callback);
    } else {
        return this.implementation.uninstallFilter(this.filterId);
    }
};

Filter.prototype.get = function (callback) {
    var self = this;
    if (utils.isFunction(callback)) {
        if (this.filterId === null) {
            // If filterId is not set yet, call it back
            // when newFilter() assigns it.
            this.getLogsCallbacks.push(callback);
        } else {
            this.implementation.getLogs(this.filterId, function(err, res){
                if (err) {
                    callback(err);
                } else {
                    callback(null, res.map(function (log) {
                        return self.formatter ? self.formatter(log) : log;
                    }));
                }
            });
        }
    } else {
        if (this.filterId === null) {
            throw new Error('Filter ID Error: filter().get() can\'t be chained synchronous, please provide a callback for the get() method.');
        }
        var logs = this.implementation.getLogs(this.filterId);
        return logs.map(function (log) {
            return self.formatter ? self.formatter(log) : log;
        });
    }

    return this;
};

module.exports = Filter;


},{"../utils/utils":20,"./formatters":30}],30:[function(require,module,exports){
'use strict'

/*
    This file is part of web3.js.

    web3.js is free software: you can redistribute it and/or modify
    it under the terms of the GNU Lesser General Public License as published by
    the Free Software Foundation, either version 3 of the License, or
    (at your option) any later version.

    web3.js is distributed in the hope that it will be useful,
    but WITHOUT ANY WARRANTY; without even the implied warranty of
    MERCHANTABILITY or FITNESS FOR A PARTICULAR PURPOSE.  See the
    GNU Lesser General Public License for more details.

    You should have received a copy of the GNU Lesser General Public License
    along with web3.js.  If not, see <http://www.gnu.org/licenses/>.
*/
/**
 * @file formatters.js
 * @author Marek Kotewicz <marek@ethdev.com>
 * @author Fabian Vogelsteller <fabian@ethdev.com>
 * @date 2015
 */

var utils = require('../utils/utils');
var config = require('../utils/config');
var Iban = require('./iban');

/**
 * Should the format output to a big number
 *
 * @method outputBigNumberFormatter
 * @param {String|Number|BigNumber}
 * @returns {BigNumber} object
 */
var outputBigNumberFormatter = function (number) {
    return utils.toBigNumber(number);
};

var isPredefinedBlockNumber = function (blockNumber) {
    return blockNumber === 'latest' || blockNumber === 'pending' || blockNumber === 'earliest';
};

var inputDefaultBlockNumberFormatter = function (blockNumber) {
    if (blockNumber === undefined) {
        return config.defaultBlock;
    }
    return inputBlockNumberFormatter(blockNumber);
};

var inputBlockNumberFormatter = function (blockNumber) {
    if (blockNumber === undefined) {
        return undefined;
    } else if (isPredefinedBlockNumber(blockNumber)) {
        return blockNumber;
    }
    return utils.toHex(blockNumber);
};

/**
 * Formats the input of a transaction and converts all values to HEX
 *
 * @method inputCallFormatter
 * @param {Object} transaction options
 * @returns object
*/
var inputCallFormatter = function (options){

    options.from = options.from || config.defaultAccount;

    if (options.from) {
        options.from = inputAddressFormatter(options.from);
    }

    if (options.to) { // it might be contract creation
        options.to = inputAddressFormatter(options.to);
    }

    ['maxFeePerGas', 'maxPriorityFeePerGas', 'gasPrice', 'gas', 'value', 'nonce'].filter(function (key) {
        return options[key] !== undefined;
    }).forEach(function(key){
        options[key] = utils.fromDecimal(options[key]);
    });

    return options;
};

/**
 * Formats the input of a transaction and converts all values to HEX
 *
 * @method inputTransactionFormatter
 * @param {Object} transaction options
 * @returns object
*/
var inputTransactionFormatter = function (options){

    options.from = options.from || config.defaultAccount;
    options.from = inputAddressFormatter(options.from);

    if (options.to) { // it might be contract creation
        options.to = inputAddressFormatter(options.to);
    }

    ['maxFeePerGas', 'maxPriorityFeePerGas', 'gasPrice', 'gas', 'value', 'nonce'].filter(function (key) {
        return options[key] !== undefined;
    }).forEach(function(key){
        options[key] = utils.fromDecimal(options[key]);
    });

    return options;
};

/**
 * Formats the output of a transaction to its proper values
 *
 * @method outputTransactionFormatter
 * @param {Object} tx
 * @returns {Object}
*/
var outputTransactionFormatter = function (tx){
    if(tx.blockNumber !== null)
        tx.blockNumber = utils.toDecimal(tx.blockNumber);
    if(tx.transactionIndex !== null)
        tx.transactionIndex = utils.toDecimal(tx.transactionIndex);
    tx.nonce = utils.toDecimal(tx.nonce);
    tx.gas = utils.toDecimal(tx.gas);
    tx.gasPrice = utils.toBigNumber(tx.gasPrice);
    if(tx.maxFeePerGas !== undefined) {
      tx.maxFeePerGas = utils.toBigNumber(tx.maxFeePerGas);
    }
    if(tx.maxPriorityFeePerGas !== undefined) {
      tx.maxPriorityFeePerGas = utils.toBigNumber(tx.maxPriorityFeePerGas);
    }
    tx.value = utils.toBigNumber(tx.value);
    return tx;
};

/**
 * Formats the output of a transaction receipt to its proper values
 *
 * @method outputTransactionReceiptFormatter
 * @param {Object} receipt
 * @returns {Object}
*/
var outputTransactionReceiptFormatter = function (receipt){
    if(receipt.blockNumber !== null)
        receipt.blockNumber = utils.toDecimal(receipt.blockNumber);
    if(receipt.transactionIndex !== null)
        receipt.transactionIndex = utils.toDecimal(receipt.transactionIndex);
    receipt.cumulativeGasUsed = utils.toDecimal(receipt.cumulativeGasUsed);
    receipt.gasUsed = utils.toDecimal(receipt.gasUsed);
    if(receipt.effectiveGasPrice !== undefined) {
      receipt.effectiveGasPrice = utils.toBigNumber(receipt.effectiveGasPrice);
    }
    if(utils.isArray(receipt.logs)) {
        receipt.logs = receipt.logs.map(function(log){
            return outputLogFormatter(log);
        });
    }

    return receipt;
};

/**
 * Formats the output of a block to its proper values
 *
 * @method outputBlockFormatter
 * @param {Object} block
 * @returns {Object}
*/
var outputBlockFormatter = function(block) {
    // transform to number
    if (block.baseFeePerGas !== undefined) {
      block.baseFeePerGas = utils.toBigNumber(block.baseFeePerGas);
    }
    if (block.cpBaseFeePerGas !== undefined) {
      block.cpBaseFeePerGas = utils.toBigNumber(block.cpBaseFeePerGas);
    }
    block.cpNumber = utils.toDecimal(block.cpNumber);
    block.cpGasUsed = utils.toDecimal(block.cpGasUsed);
    block.height = utils.toDecimal(block.height);
    block.slot = utils.toDecimal(block.slot);
    block.era = utils.toDecimal(block.era);
    block.gasLimit = utils.toDecimal(block.gasLimit);
    block.gasUsed = utils.toDecimal(block.gasUsed);
    block.size = utils.toDecimal(block.size);
    block.timestamp = utils.toDecimal(block.timestamp);
    if(block.number !== null)
        block.number = utils.toDecimal(block.number);

    if (utils.isArray(block.transactions)) {
        block.transactions.forEach(function(item){
            if(!utils.isString(item))
                return outputTransactionFormatter(item);
        });
    }

    return block;
};

/**
 * Formats the output of a log
 *
 * @method outputLogFormatter
 * @param {Object} log object
 * @returns {Object} log
*/
var outputLogFormatter = function(log) {
    if(log.blockNumber)
        log.blockNumber = utils.toDecimal(log.blockNumber);
    if(log.transactionIndex)
        log.transactionIndex = utils.toDecimal(log.transactionIndex);
    if(log.logIndex)
        log.logIndex = utils.toDecimal(log.logIndex);

    return log;
};

/**
 * Formats the input of a whisper post and converts all values to HEX
 *
 * @method inputPostFormatter
 * @param {Object} transaction object
 * @returns {Object}
*/
var inputPostFormatter = function(post) {

    // post.payload = utils.toHex(post.payload);
    post.ttl = utils.fromDecimal(post.ttl);
    post.workToProve = utils.fromDecimal(post.workToProve);
    post.priority = utils.fromDecimal(post.priority);

    // fallback
    if (!utils.isArray(post.topics)) {
        post.topics = post.topics ? [post.topics] : [];
    }

    // format the following options
    post.topics = post.topics.map(function(topic){
        // convert only if not hex
        return (topic.indexOf('0x') === 0) ? topic : utils.fromUtf8(topic);
    });

    return post;
};

/**
 * Formats the output of a received post message
 *
 * @method outputPostFormatter
 * @param {Object}
 * @returns {Object}
 */
var outputPostFormatter = function(post){

    post.expiry = utils.toDecimal(post.expiry);
    post.sent = utils.toDecimal(post.sent);
    post.ttl = utils.toDecimal(post.ttl);
    post.workProved = utils.toDecimal(post.workProved);
    // post.payloadRaw = post.payload;
    // post.payload = utils.toAscii(post.payload);

    // if (utils.isJson(post.payload)) {
    //     post.payload = JSON.parse(post.payload);
    // }

    // format the following options
    if (!post.topics) {
        post.topics = [];
    }
    post.topics = post.topics.map(function(topic){
        return utils.toAscii(topic);
    });

    return post;
};

var inputAddressFormatter = function (address) {
    var iban = new Iban(address);
    if (iban.isValid() && iban.isDirect()) {
        return '0x' + iban.address();
    } else if (utils.isStrictAddress(address)) {
        return address;
    } else if (utils.isAddress(address)) {
        return '0x' + address;
    }
    throw new Error('invalid address');
};


var outputSyncingFormatter = function(result) {
    if (!result) {
        return result;
    }

    result.startingBlock = utils.toDecimal(result.startingBlock);
    result.finalizedSlot = utils.toDecimal(result.finalizedSlot);
    result.currentSlot = utils.toDecimal(result.currentSlot);
    result.maxDagSlot = utils.toDecimal(result.maxDagSlot);
    result.currentBlock = utils.toDecimal(result.currentBlock);
    result.highestBlock = utils.toDecimal(result.highestBlock);
    if (result.knownStates) {
        result.knownStates = utils.toDecimal(result.knownStates);
        result.pulledStates = utils.toDecimal(result.pulledStates);
    }

    return result;
};

module.exports = {
    inputDefaultBlockNumberFormatter: inputDefaultBlockNumberFormatter,
    inputBlockNumberFormatter: inputBlockNumberFormatter,
    inputCallFormatter: inputCallFormatter,
    inputTransactionFormatter: inputTransactionFormatter,
    inputAddressFormatter: inputAddressFormatter,
    inputPostFormatter: inputPostFormatter,
    outputBigNumberFormatter: outputBigNumberFormatter,
    outputTransactionFormatter: outputTransactionFormatter,
    outputTransactionReceiptFormatter: outputTransactionReceiptFormatter,
    outputBlockFormatter: outputBlockFormatter,
    outputLogFormatter: outputLogFormatter,
    outputPostFormatter: outputPostFormatter,
    outputSyncingFormatter: outputSyncingFormatter
};


},{"../utils/config":18,"../utils/utils":20,"./iban":33}],31:[function(require,module,exports){
/*
    This file is part of web3.js.

    web3.js is free software: you can redistribute it and/or modify
    it under the terms of the GNU Lesser General Public License as published by
    the Free Software Foundation, either version 3 of the License, or
    (at your option) any later version.

    web3.js is distributed in the hope that it will be useful,
    but WITHOUT ANY WARRANTY; without even the implied warranty of
    MERCHANTABILITY or FITNESS FOR A PARTICULAR PURPOSE.  See the
    GNU Lesser General Public License for more details.

    You should have received a copy of the GNU Lesser General Public License
    along with web3.js.  If not, see <http://www.gnu.org/licenses/>.
*/
/**
 * @file function.js
 * @author Marek Kotewicz <marek@ethdev.com>
 * @date 2015
 */

var coder = require('../solidity/coder');
var utils = require('../utils/utils');
var errors = require('./errors');
var formatters = require('./formatters');
var sha3 = require('../utils/sha3');

/**
 * This prototype should be used to call/sendTransaction to solidity functions
 */
var SolidityFunction = function (eth, json, address) {
    this._eth = eth;
    this._inputTypes = json.inputs.map(function (i) {
        return i.type;
    });
    this._outputTypes = json.outputs.map(function (i) {
        return i.type;
    });
    this._constant = json.constant;
    this._payable = json.payable;
    this._name = utils.transformToFullName(json);
    this._address = address;
};

SolidityFunction.prototype.extractCallback = function (args) {
    if (utils.isFunction(args[args.length - 1])) {
        return args.pop(); // modify the args array!
    }
};

SolidityFunction.prototype.extractDefaultBlock = function (args) {
    if (args.length > this._inputTypes.length && !utils.isObject(args[args.length -1])) {
        return formatters.inputDefaultBlockNumberFormatter(args.pop()); // modify the args array!
    }
};

/**
 * Should be called to check if the number of arguments is correct
 *
 * @method validateArgs
 * @param {Array} arguments
 * @throws {Error} if it is not
 */
SolidityFunction.prototype.validateArgs = function (args) {
    var inputArgs = args.filter(function (a) {
      // filter the options object but not arguments that are arrays
      return !( (utils.isObject(a) === true) &&
                (utils.isArray(a) === false) &&
                (utils.isBigNumber(a) === false)
              );
    });
    if (inputArgs.length !== this._inputTypes.length) {
        throw errors.InvalidNumberOfSolidityArgs();
    }
};

/**
 * Should be used to create payload from arguments
 *
 * @method toPayload
 * @param {Array} solidity function params
 * @param {Object} optional payload options
 */
SolidityFunction.prototype.toPayload = function (args) {
    var options = {};
    if (args.length > this._inputTypes.length && utils.isObject(args[args.length -1])) {
        options = args[args.length - 1];
    }
    this.validateArgs(args);
    options.to = this._address;
    options.data = '0x' + this.signature() + coder.encodeParams(this._inputTypes, args);
    return options;
};

/**
 * Should be used to get function signature
 *
 * @method signature
 * @return {String} function signature
 */
SolidityFunction.prototype.signature = function () {
    return sha3(this._name).slice(0, 8);
};


SolidityFunction.prototype.unpackOutput = function (output) {
    if (!output) {
        return;
    }

    output = output.length >= 2 ? output.slice(2) : output;
    var result = coder.decodeParams(this._outputTypes, output);
    return result.length === 1 ? result[0] : result;
};

/**
 * Calls a contract function.
 *
 * @method call
 * @param {...Object} Contract function arguments
 * @param {function} If the last argument is a function, the contract function
 *   call will be asynchronous, and the callback will be passed the
 *   error and result.
 * @return {String} output bytes
 */
SolidityFunction.prototype.call = function () {
    var args = Array.prototype.slice.call(arguments).filter(function (a) {return a !== undefined; });
    var callback = this.extractCallback(args);
    var defaultBlock = this.extractDefaultBlock(args);
    var payload = this.toPayload(args);


    if (!callback) {
        var output = this._eth.call(payload, defaultBlock);
        return this.unpackOutput(output);
    }

    var self = this;
    this._eth.call(payload, defaultBlock, function (error, output) {
        if (error) return callback(error, null);

        var unpacked = null;
        try {
            unpacked = self.unpackOutput(output);
        }
        catch (e) {
            error = e;
        }

        callback(error, unpacked);
    });
};

/**
 * Should be used to sendTransaction to solidity function
 *
 * @method sendTransaction
 */
SolidityFunction.prototype.sendTransaction = function () {
    var args = Array.prototype.slice.call(arguments).filter(function (a) {return a !== undefined; });
    var callback = this.extractCallback(args);
    var payload = this.toPayload(args);

    if (payload.value > 0 && !this._payable) {
        throw new Error('Cannot send value to non-payable function');
    }

    if (!callback) {
        return this._eth.sendTransaction(payload);
    }

    this._eth.sendTransaction(payload, callback);
};

/**
 * Should be used to estimateGas of solidity function
 *
 * @method estimateGas
 */
SolidityFunction.prototype.estimateGas = function () {
    var args = Array.prototype.slice.call(arguments);
    var callback = this.extractCallback(args);
    var payload = this.toPayload(args);

    if (!callback) {
        return this._eth.estimateGas(payload);
    }

    this._eth.estimateGas(payload, callback);
};

/**
 * Return the encoded data of the call
 *
 * @method getData
 * @return {String} the encoded data
 */
SolidityFunction.prototype.getData = function () {
    var args = Array.prototype.slice.call(arguments);
    var payload = this.toPayload(args);

    return payload.data;
};

/**
 * Should be used to get function display name
 *
 * @method displayName
 * @return {String} display name of the function
 */
SolidityFunction.prototype.displayName = function () {
    return utils.extractDisplayName(this._name);
};

/**
 * Should be used to get function type name
 *
 * @method typeName
 * @return {String} type name of the function
 */
SolidityFunction.prototype.typeName = function () {
    return utils.extractTypeName(this._name);
};

/**
 * Should be called to get rpc requests from solidity function
 *
 * @method request
 * @returns {Object}
 */
SolidityFunction.prototype.request = function () {
    var args = Array.prototype.slice.call(arguments);
    var callback = this.extractCallback(args);
    var payload = this.toPayload(args);
    var format = this.unpackOutput.bind(this);

    return {
        method: this._constant ? 'eth_call' : 'eth_sendTransaction',
        callback: callback,
        params: [payload],
        format: format
    };
};

/**
 * Should be called to execute function
 *
 * @method execute
 */
SolidityFunction.prototype.execute = function () {
    var transaction = !this._constant;

    // send transaction
    if (transaction) {
        return this.sendTransaction.apply(this, Array.prototype.slice.call(arguments));
    }

    // call
    return this.call.apply(this, Array.prototype.slice.call(arguments));
};

/**
 * Should be called to attach function to contract
 *
 * @method attachToContract
 * @param {Contract}
 */
SolidityFunction.prototype.attachToContract = function (contract) {
    var execute = this.execute.bind(this);
    execute.request = this.request.bind(this);
    execute.call = this.call.bind(this);
    execute.sendTransaction = this.sendTransaction.bind(this);
    execute.estimateGas = this.estimateGas.bind(this);
    execute.getData = this.getData.bind(this);
    var displayName = this.displayName();
    if (!contract[displayName]) {
        contract[displayName] = execute;
    }
    contract[displayName][this.typeName()] = execute; // circular!!!!
};

module.exports = SolidityFunction;

},{"../solidity/coder":7,"../utils/sha3":19,"../utils/utils":20,"./errors":26,"./formatters":30}],32:[function(require,module,exports){
/*
    This file is part of web3.js.

    web3.js is free software: you can redistribute it and/or modify
    it under the terms of the GNU Lesser General Public License as published by
    the Free Software Foundation, either version 3 of the License, or
    (at your option) any later version.

    web3.js is distributed in the hope that it will be useful,
    but WITHOUT ANY WARRANTY; without even the implied warranty of
    MERCHANTABILITY or FITNESS FOR A PARTICULAR PURPOSE.  See the
    GNU Lesser General Public License for more details.

    You should have received a copy of the GNU Lesser General Public License
    along with web3.js.  If not, see <http://www.gnu.org/licenses/>.
*/
/** @file httpprovider.js
 * @authors:
 *   Marek Kotewicz <marek@ethdev.com>
 *   Marian Oancea <marian@ethdev.com>
 *   Fabian Vogelsteller <fabian@ethdev.com>
 * @date 2015
 */

var errors = require('./errors');

// workaround to use httpprovider in different envs

// browser
if (typeof window !== 'undefined' && window.XMLHttpRequest) {
  XMLHttpRequest = window.XMLHttpRequest; // jshint ignore: line
// node
} else {
  XMLHttpRequest = require('xmlhttprequest').XMLHttpRequest; // jshint ignore: line
}

var XHR2 = require('xhr2'); // jshint ignore: line

/**
 * HttpProvider should be used to send rpc calls over http
 */
var HttpProvider = function (host, timeout, user, password) {
  this.host = host || 'http://localhost:8545';
  this.timeout = timeout || 0;
  this.user = user;
  this.password = password;
};

/**
 * Should be called to prepare new XMLHttpRequest
 *
 * @method prepareRequest
 * @param {Boolean} true if request should be async
 * @return {XMLHttpRequest} object
 */
HttpProvider.prototype.prepareRequest = function (async) {
  var request;

  if (async) {
    request = new XHR2();
    request.timeout = this.timeout;
  } else {
    request = new XMLHttpRequest();
  }

  request.open('POST', this.host, async);
  if (this.user && this.password) {
    var auth = 'Basic ' + new Buffer(this.user + ':' + this.password).toString('base64');
    request.setRequestHeader('Authorization', auth);
  } request.setRequestHeader('Content-Type', 'application/json');
  return request;
};

/**
 * Should be called to make sync request
 *
 * @method send
 * @param {Object} payload
 * @return {Object} result
 */
HttpProvider.prototype.send = function (payload) {
  var request = this.prepareRequest(false);

  try {
    request.send(JSON.stringify(payload));
  } catch (error) {
    throw errors.InvalidConnection(this.host);
  }

  var result = request.responseText;

  try {
    result = JSON.parse(result);
  } catch (e) {
    throw errors.InvalidResponse(request.responseText);
  }

  return result;
};

/**
 * Should be used to make async request
 *
 * @method sendAsync
 * @param {Object} payload
 * @param {Function} callback triggered on end with (err, result)
 */
HttpProvider.prototype.sendAsync = function (payload, callback) {
  var request = this.prepareRequest(true);

  request.onreadystatechange = function () {
    if (request.readyState === 4 && request.timeout !== 1) {
      var result = request.responseText;
      var error = null;

      try {
        result = JSON.parse(result);
      } catch (e) {
        error = errors.InvalidResponse(request.responseText);
      }

      callback(error, result);
    }
  };

  request.ontimeout = function () {
    callback(errors.ConnectionTimeout(this.timeout));
  };

  try {
    request.send(JSON.stringify(payload));
  } catch (error) {
    callback(errors.InvalidConnection(this.host));
  }
};

/**
 * Synchronously tries to make Http request
 *
 * @method isConnected
 * @return {Boolean} returns true if request haven't failed. Otherwise false
 */
HttpProvider.prototype.isConnected = function () {
  try {
    this.send({
      id: 9999999999,
      jsonrpc: '2.0',
      method: 'net_listening',
      params: []
    });
    return true;
  } catch (e) {
    return false;
  }
};

module.exports = HttpProvider;

},{"./errors":26,"xhr2":86,"xmlhttprequest":17}],33:[function(require,module,exports){
/*
    This file is part of web3.js.

    web3.js is free software: you can redistribute it and/or modify
    it under the terms of the GNU Lesser General Public License as published by
    the Free Software Foundation, either version 3 of the License, or
    (at your option) any later version.

    web3.js is distributed in the hope that it will be useful,
    but WITHOUT ANY WARRANTY; without even the implied warranty of
    MERCHANTABILITY or FITNESS FOR A PARTICULAR PURPOSE.  See the
    GNU Lesser General Public License for more details.

    You should have received a copy of the GNU Lesser General Public License
    along with web3.js.  If not, see <http://www.gnu.org/licenses/>.
*/
/** 
 * @file iban.js
 * @author Marek Kotewicz <marek@ethdev.com>
 * @date 2015
 */

var BigNumber = require('bignumber.js');

var padLeft = function (string, bytes) {
    var result = string;
    while (result.length < bytes * 2) {
        result = '0' + result;
    }
    return result;
};

/**
 * Prepare an IBAN for mod 97 computation by moving the first 4 chars to the end and transforming the letters to
 * numbers (A = 10, B = 11, ..., Z = 35), as specified in ISO13616.
 *
 * @method iso13616Prepare
 * @param {String} iban the IBAN
 * @returns {String} the prepared IBAN
 */
var iso13616Prepare = function (iban) {
    var A = 'A'.charCodeAt(0);
    var Z = 'Z'.charCodeAt(0);

    iban = iban.toUpperCase();
    iban = iban.substr(4) + iban.substr(0,4);

    return iban.split('').map(function(n){
        var code = n.charCodeAt(0);
        if (code >= A && code <= Z){
            // A = 10, B = 11, ... Z = 35
            return code - A + 10;
        } else {
            return n;
        }
    }).join('');
};

/**
 * Calculates the MOD 97 10 of the passed IBAN as specified in ISO7064.
 *
 * @method mod9710
 * @param {String} iban
 * @returns {Number}
 */
var mod9710 = function (iban) {
    var remainder = iban,
        block;

    while (remainder.length > 2){
        block = remainder.slice(0, 9);
        remainder = parseInt(block, 10) % 97 + remainder.slice(block.length);
    }

    return parseInt(remainder, 10) % 97;
};

/**
 * This prototype should be used to create iban object from iban correct string
 *
 * @param {String} iban
 */
var Iban = function (iban) {
    this._iban = iban;
};

/**
 * This method should be used to create iban object from ethereum address
 *
 * @method fromAddress
 * @param {String} address
 * @return {Iban} the IBAN object
 */
Iban.fromAddress = function (address) {
    var asBn = new BigNumber(address, 16);
    var base36 = asBn.toString(36);
    var padded = padLeft(base36, 15);
    return Iban.fromBban(padded.toUpperCase());
};

/**
 * Convert the passed BBAN to an IBAN for this country specification.
 * Please note that <i>"generation of the IBAN shall be the exclusive responsibility of the bank/branch servicing the account"</i>.
 * This method implements the preferred algorithm described in http://en.wikipedia.org/wiki/International_Bank_Account_Number#Generating_IBAN_check_digits
 *
 * @method fromBban
 * @param {String} bban the BBAN to convert to IBAN
 * @returns {Iban} the IBAN object
 */
Iban.fromBban = function (bban) {
    var countryCode = 'XE';

    var remainder = mod9710(iso13616Prepare(countryCode + '00' + bban));
    var checkDigit = ('0' + (98 - remainder)).slice(-2);

    return new Iban(countryCode + checkDigit + bban);
};

/**
 * Should be used to create IBAN object for given institution and identifier
 *
 * @method createIndirect
 * @param {Object} options, required options are "institution" and "identifier"
 * @return {Iban} the IBAN object
 */
Iban.createIndirect = function (options) {
    return Iban.fromBban('ETH' + options.institution + options.identifier);
};

/**
 * Thos method should be used to check if given string is valid iban object
 *
 * @method isValid
 * @param {String} iban string
 * @return {Boolean} true if it is valid IBAN
 */
Iban.isValid = function (iban) {
    var i = new Iban(iban);
    return i.isValid();
};

/**
 * Should be called to check if iban is correct
 *
 * @method isValid
 * @returns {Boolean} true if it is, otherwise false
 */
Iban.prototype.isValid = function () {
    return /^XE[0-9]{2}(ETH[0-9A-Z]{13}|[0-9A-Z]{30,31})$/.test(this._iban) &&
        mod9710(iso13616Prepare(this._iban)) === 1;
};

/**
 * Should be called to check if iban number is direct
 *
 * @method isDirect
 * @returns {Boolean} true if it is, otherwise false
 */
Iban.prototype.isDirect = function () {
    return this._iban.length === 34 || this._iban.length === 35;
};

/**
 * Should be called to check if iban number if indirect
 *
 * @method isIndirect
 * @returns {Boolean} true if it is, otherwise false
 */
Iban.prototype.isIndirect = function () {
    return this._iban.length === 20;
};

/**
 * Should be called to get iban checksum
 * Uses the mod-97-10 checksumming protocol (ISO/IEC 7064:2003)
 *
 * @method checksum
 * @returns {String} checksum
 */
Iban.prototype.checksum = function () {
    return this._iban.substr(2, 2);
};

/**
 * Should be called to get institution identifier
 * eg. XREG
 *
 * @method institution
 * @returns {String} institution identifier
 */
Iban.prototype.institution = function () {
    return this.isIndirect() ? this._iban.substr(7, 4) : '';
};

/**
 * Should be called to get client identifier within institution
 * eg. GAVOFYORK
 *
 * @method client
 * @returns {String} client identifier
 */
Iban.prototype.client = function () {
    return this.isIndirect() ? this._iban.substr(11) : '';
};

/**
 * Should be called to get client direct address
 *
 * @method address
 * @returns {String} client direct address
 */
Iban.prototype.address = function () {
    if (this.isDirect()) {
        var base36 = this._iban.substr(4);
        var asBn = new BigNumber(base36, 36);
        return padLeft(asBn.toString(16), 20);
    } 

    return '';
};

Iban.prototype.toString = function () {
    return this._iban;
};

module.exports = Iban;


},{"bignumber.js":"bignumber.js"}],34:[function(require,module,exports){
/*
    This file is part of web3.js.

    web3.js is free software: you can redistribute it and/or modify
    it under the terms of the GNU Lesser General Public License as published by
    the Free Software Foundation, either version 3 of the License, or
    (at your option) any later version.

    web3.js is distributed in the hope that it will be useful,
    but WITHOUT ANY WARRANTY; without even the implied warranty of
    MERCHANTABILITY or FITNESS FOR A PARTICULAR PURPOSE.  See the
    GNU Lesser General Public License for more details.

    You should have received a copy of the GNU Lesser General Public License
    along with web3.js.  If not, see <http://www.gnu.org/licenses/>.
*/
/** @file ipcprovider.js
 * @authors:
 *   Fabian Vogelsteller <fabian@ethdev.com>
 * @date 2015
 */

"use strict";

var utils = require('../utils/utils');
var errors = require('./errors');


var IpcProvider = function (path, net) {
    var _this = this;
    this.responseCallbacks = {};
    this.path = path;
    
    this.connection = net.connect({path: this.path});

    this.connection.on('error', function(e){
        console.error('IPC Connection Error', e);
        _this._timeout();
    });

    this.connection.on('end', function(){
        _this._timeout();
    }); 


    // LISTEN FOR CONNECTION RESPONSES
    this.connection.on('data', function(data) {
        /*jshint maxcomplexity: 6 */

        _this._parseResponse(data.toString()).forEach(function(result){

            var id = null;

            // get the id which matches the returned id
            if(utils.isArray(result)) {
                result.forEach(function(load){
                    if(_this.responseCallbacks[load.id])
                        id = load.id;
                });
            } else {
                id = result.id;
            }

            // fire the callback
            if(_this.responseCallbacks[id]) {
                _this.responseCallbacks[id](null, result);
                delete _this.responseCallbacks[id];
            }
        });
    });
};

/**
Will parse the response and make an array out of it.

@method _parseResponse
@param {String} data
*/
IpcProvider.prototype._parseResponse = function(data) {
    var _this = this,
        returnValues = [];
    
    // DE-CHUNKER
    var dechunkedData = data
        .replace(/\}[\n\r]?\{/g,'}|--|{') // }{
        .replace(/\}\][\n\r]?\[\{/g,'}]|--|[{') // }][{
        .replace(/\}[\n\r]?\[\{/g,'}|--|[{') // }[{
        .replace(/\}\][\n\r]?\{/g,'}]|--|{') // }]{
        .split('|--|');

    dechunkedData.forEach(function(data){

        // prepend the last chunk
        if(_this.lastChunk)
            data = _this.lastChunk + data;

        var result = null;

        try {
            result = JSON.parse(data);

        } catch(e) {

            _this.lastChunk = data;

            // start timeout to cancel all requests
            clearTimeout(_this.lastChunkTimeout);
            _this.lastChunkTimeout = setTimeout(function(){
                _this._timeout();
                throw errors.InvalidResponse(data);
            }, 1000 * 15);

            return;
        }

        // cancel timeout and set chunk to null
        clearTimeout(_this.lastChunkTimeout);
        _this.lastChunk = null;

        if(result)
            returnValues.push(result);
    });

    return returnValues;
};


/**
Get the adds a callback to the responseCallbacks object,
which will be called if a response matching the response Id will arrive.

@method _addResponseCallback
*/
IpcProvider.prototype._addResponseCallback = function(payload, callback) {
    var id = payload.id || payload[0].id;
    var method = payload.method || payload[0].method;

    this.responseCallbacks[id] = callback;
    this.responseCallbacks[id].method = method;
};

/**
Timeout all requests when the end/error event is fired

@method _timeout
*/
IpcProvider.prototype._timeout = function() {
    for(var key in this.responseCallbacks) {
        if(this.responseCallbacks.hasOwnProperty(key)){
            this.responseCallbacks[key](errors.InvalidConnection('on IPC'));
            delete this.responseCallbacks[key];
        }
    }
};


/**
Check if the current connection is still valid.

@method isConnected
*/
IpcProvider.prototype.isConnected = function() {
    var _this = this;

    // try reconnect, when connection is gone
    if(!_this.connection.writable)
        _this.connection.connect({path: _this.path});

    return !!this.connection.writable;
};

IpcProvider.prototype.send = function (payload) {

    if(this.connection.writeSync) {
        var result;

        // try reconnect, when connection is gone
        if(!this.connection.writable)
            this.connection.connect({path: this.path});

        var data = this.connection.writeSync(JSON.stringify(payload));

        try {
            result = JSON.parse(data);
        } catch(e) {
            throw errors.InvalidResponse(data);                
        }

        return result;

    } else {
        throw new Error('You tried to send "'+ payload.method +'" synchronously. Synchronous requests are not supported by the IPC provider.');
    }
};

IpcProvider.prototype.sendAsync = function (payload, callback) {
    // try reconnect, when connection is gone
    if(!this.connection.writable)
        this.connection.connect({path: this.path});


    this.connection.write(JSON.stringify(payload));
    this._addResponseCallback(payload, callback);
};

module.exports = IpcProvider;


},{"../utils/utils":20,"./errors":26}],35:[function(require,module,exports){
/*
    This file is part of web3.js.

    web3.js is free software: you can redistribute it and/or modify
    it under the terms of the GNU Lesser General Public License as published by
    the Free Software Foundation, either version 3 of the License, or
    (at your option) any later version.

    web3.js is distributed in the hope that it will be useful,
    but WITHOUT ANY WARRANTY; without even the implied warranty of
    MERCHANTABILITY or FITNESS FOR A PARTICULAR PURPOSE.  See the
    GNU Lesser General Public License for more details.

    You should have received a copy of the GNU Lesser General Public License
    along with web3.js.  If not, see <http://www.gnu.org/licenses/>.
*/
/** @file jsonrpc.js
 * @authors:
 *   Marek Kotewicz <marek@ethdev.com>
 *   Aaron Kumavis <aaron@kumavis.me>
 * @date 2015
 */

// Initialize Jsonrpc as a simple object with utility functions.
var Jsonrpc = {
    messageId: 0
};

/**
 * Should be called to valid json create payload object
 *
 * @method toPayload
 * @param {Function} method of jsonrpc call, required
 * @param {Array} params, an array of method params, optional
 * @returns {Object} valid jsonrpc payload object
 */
Jsonrpc.toPayload = function (method, params) {
    if (!method)
        console.error('jsonrpc method should be specified!');

    // advance message ID
    Jsonrpc.messageId++;

    return {
        jsonrpc: '2.0',
        id: Jsonrpc.messageId,
        method: method,
        params: params || []
    };
};

/**
 * Should be called to check if jsonrpc response is valid
 *
 * @method isValidResponse
 * @param {Object}
 * @returns {Boolean} true if response is valid, otherwise false
 */
Jsonrpc.isValidResponse = function (response) {
    return Array.isArray(response) ? response.every(validateSingleMessage) : validateSingleMessage(response);

    function validateSingleMessage(message){
      return !!message &&
        !message.error &&
        message.jsonrpc === '2.0' &&
        typeof message.id === 'number' &&
        message.result !== undefined; // only undefined is not valid json object
    }
};

/**
 * Should be called to create batch payload object
 *
 * @method toBatchPayload
 * @param {Array} messages, an array of objects with method (required) and params (optional) fields
 * @returns {Array} batch payload
 */
Jsonrpc.toBatchPayload = function (messages) {
    return messages.map(function (message) {
        return Jsonrpc.toPayload(message.method, message.params);
    });
};

module.exports = Jsonrpc;


},{}],36:[function(require,module,exports){
/*
    This file is part of web3.js.

    web3.js is free software: you can redistribute it and/or modify
    it under the terms of the GNU Lesser General Public License as published by
    the Free Software Foundation, either version 3 of the License, or
    (at your option) any later version.

    web3.js is distributed in the hope that it will be useful,
    but WITHOUT ANY WARRANTY; without even the implied warranty of
    MERCHANTABILITY or FITNESS FOR A PARTICULAR PURPOSE.  See the
    GNU Lesser General Public License for more details.

    You should have received a copy of the GNU Lesser General Public License
    along with web3.js.  If not, see <http://www.gnu.org/licenses/>.
*/
/**
 * @file method.js
 * @author Marek Kotewicz <marek@ethdev.com>
 * @date 2015
 */

var utils = require('../utils/utils');
var errors = require('./errors');

var Method = function (options) {
    this.name = options.name;
    this.call = options.call;
    this.params = options.params || 0;
    this.inputFormatter = options.inputFormatter;
    this.outputFormatter = options.outputFormatter;
    this.requestManager = null;
};

Method.prototype.setRequestManager = function (rm) {
    this.requestManager = rm;
};

/**
 * Should be used to determine name of the jsonrpc method based on arguments
 *
 * @method getCall
 * @param {Array} arguments
 * @return {String} name of jsonrpc method
 */
Method.prototype.getCall = function (args) {
    return utils.isFunction(this.call) ? this.call(args) : this.call;
};

/**
 * Should be used to extract callback from array of arguments. Modifies input param
 *
 * @method extractCallback
 * @param {Array} arguments
 * @return {Function|Null} callback, if exists
 */
Method.prototype.extractCallback = function (args) {
    if (utils.isFunction(args[args.length - 1])) {
        return args.pop(); // modify the args array!
    }
};

/**
 * Should be called to check if the number of arguments is correct
 * 
 * @method validateArgs
 * @param {Array} arguments
 * @throws {Error} if it is not
 */
Method.prototype.validateArgs = function (args) {
    if (args.length !== this.params) {
        throw errors.InvalidNumberOfRPCParams();
    }
};

/**
 * Should be called to format input args of method
 * 
 * @method formatInput
 * @param {Array}
 * @return {Array}
 */
Method.prototype.formatInput = function (args) {
    if (!this.inputFormatter) {
        return args;
    }

    return this.inputFormatter.map(function (formatter, index) {
        return formatter ? formatter(args[index]) : args[index];
    });
};

/**
 * Should be called to format output(result) of method
 *
 * @method formatOutput
 * @param {Object}
 * @return {Object}
 */
Method.prototype.formatOutput = function (result) {
    return this.outputFormatter && result ? this.outputFormatter(result) : result;
};

/**
 * Should create payload from given input args
 *
 * @method toPayload
 * @param {Array} args
 * @return {Object}
 */
Method.prototype.toPayload = function (args) {
    var call = this.getCall(args);
    var callback = this.extractCallback(args);
    var params = this.formatInput(args);
    this.validateArgs(params);

    return {
        method: call,
        params: params,
        callback: callback
    };
};

Method.prototype.attachToObject = function (obj) {
    var func = this.buildCall();
    func.call = this.call; // TODO!!! that's ugly. filter.js uses it
    var name = this.name.split('.');
    if (name.length > 1) {
        obj[name[0]] = obj[name[0]] || {};
        obj[name[0]][name[1]] = func;
    } else {
        obj[name[0]] = func; 
    }
};

Method.prototype.buildCall = function() {
    var method = this;
    var send = function () {
        var payload = method.toPayload(Array.prototype.slice.call(arguments));
        if (payload.callback) {
            return method.requestManager.sendAsync(payload, function (err, result) {
                payload.callback(err, method.formatOutput(result));
            });
        }
        return method.formatOutput(method.requestManager.send(payload));
    };
    send.request = this.request.bind(this);
    return send;
};

/**
 * Should be called to create pure JSONRPC request which can be used in batch request
 *
 * @method request
 * @param {...} params
 * @return {Object} jsonrpc request
 */
Method.prototype.request = function () {
    var payload = this.toPayload(Array.prototype.slice.call(arguments));
    payload.format = this.formatOutput.bind(this);
    return payload;
};

module.exports = Method;

},{"../utils/utils":20,"./errors":26}],37:[function(require,module,exports){
/*
    This file is part of web3.js.

    web3.js is free software: you can redistribute it and/or modify
    it under the terms of the GNU Lesser General Public License as published by
    the Free Software Foundation, either version 3 of the License, or
    (at your option) any later version.

    web3.js is distributed in the hope that it will be useful,
    but WITHOUT ANY WARRANTY; without even the implied warranty of
    MERCHANTABILITY or FITNESS FOR A PARTICULAR PURPOSE.  See the
    GNU Lesser General Public License for more details.

    You should have received a copy of the GNU Lesser General Public License
    along with web3.js.  If not, see <http://www.gnu.org/licenses/>.
*/
/** @file db.js
 * @authors:
 *   Marek Kotewicz <marek@ethdev.com>
 * @date 2015
 */

var Method = require('../method');

var DB = function (web3) {
    this._requestManager = web3._requestManager;

    var self = this;
    
    methods().forEach(function(method) { 
        method.attachToObject(self);
        method.setRequestManager(web3._requestManager);
    });
};

var methods = function () {
    var putString = new Method({
        name: 'putString',
        call: 'db_putString',
        params: 3
    });

    var getString = new Method({
        name: 'getString',
        call: 'db_getString',
        params: 2
    });

    var putHex = new Method({
        name: 'putHex',
        call: 'db_putHex',
        params: 3
    });

    var getHex = new Method({
        name: 'getHex',
        call: 'db_getHex',
        params: 2
    });

    return [
        putString, getString, putHex, getHex
    ];
};

module.exports = DB;

},{"../method":36}],38:[function(require,module,exports){
/*
    This file is part of web3.js.

    web3.js is free software: you can redistribute it and/or modify
    it under the terms of the GNU Lesser General Public License as published by
    the Free Software Foundation, either version 3 of the License, or
    (at your option) any later version.

    web3.js is distributed in the hope that it will be useful,
    but WITHOUT ANY WARRANTY; without even the implied warranty of
    MERCHANTABILITY or FITNESS FOR A PARTICULAR PURPOSE.  See the
    GNU Lesser General Public License for more details.

    You should have received a copy of the GNU Lesser General Public License
    along with web3.js.  If not, see <http://www.gnu.org/licenses/>.
*/
/**
 * @file eth.js
 * @author Marek Kotewicz <marek@ethdev.com>
 * @author Fabian Vogelsteller <fabian@ethdev.com>
 * @date 2015
 */

"use strict";

var formatters = require('../formatters');
var utils = require('../../utils/utils');
var Method = require('../method');
var Property = require('../property');
var c = require('../../utils/config');
var Contract = require('../contract');
var watches = require('./watches');
var Filter = require('../filter');
var IsSyncing = require('../syncing');
var namereg = require('../namereg');
var Iban = require('../iban');
var transfer = require('../transfer');

var blockCall = function (args) {
    return (utils.isString(args[0]) && args[0].indexOf('0x') === 0) ? "eth_getBlockByHash" : "eth_getBlockByNumber";
};

var transactionFromBlockCall = function (args) {
    return (utils.isString(args[0]) && args[0].indexOf('0x') === 0) ? 'eth_getTransactionByBlockHashAndIndex' : 'eth_getTransactionByBlockNumberAndIndex';
};

var uncleCall = function (args) {
    return (utils.isString(args[0]) && args[0].indexOf('0x') === 0) ? 'eth_getUncleByBlockHashAndIndex' : 'eth_getUncleByBlockNumberAndIndex';
};

var getBlockTransactionCountCall = function (args) {
    return (utils.isString(args[0]) && args[0].indexOf('0x') === 0) ? 'eth_getBlockTransactionCountByHash' : 'eth_getBlockTransactionCountByNumber';
};

var uncleCountCall = function (args) {
    return (utils.isString(args[0]) && args[0].indexOf('0x') === 0) ? 'eth_getUncleCountByBlockHash' : 'eth_getUncleCountByBlockNumber';
};

function Eth(web3) {
    this._requestManager = web3._requestManager;

    var self = this;

    methods().forEach(function(method) {
        method.attachToObject(self);
        method.setRequestManager(self._requestManager);
    });

    properties().forEach(function(p) {
        p.attachToObject(self);
        p.setRequestManager(self._requestManager);
    });


    this.iban = Iban;
    this.sendIBANTransaction = transfer.bind(null, this);
}

Object.defineProperty(Eth.prototype, 'defaultBlock', {
    get: function () {
        return c.defaultBlock;
    },
    set: function (val) {
        c.defaultBlock = val;
        return val;
    }
});

Object.defineProperty(Eth.prototype, 'defaultAccount', {
    get: function () {
        return c.defaultAccount;
    },
    set: function (val) {
        c.defaultAccount = val;
        return val;
    }
});

var methods = function () {
    var getBalance = new Method({
        name: 'getBalance',
        call: 'eth_getBalance',
        params: 2,
        inputFormatter: [formatters.inputAddressFormatter, formatters.inputDefaultBlockNumberFormatter],
        outputFormatter: formatters.outputBigNumberFormatter
    });

    var getStorageAt = new Method({
        name: 'getStorageAt',
        call: 'eth_getStorageAt',
        params: 3,
        inputFormatter: [null, utils.toHex, formatters.inputDefaultBlockNumberFormatter]
    });

    var getCode = new Method({
        name: 'getCode',
        call: 'eth_getCode',
        params: 2,
        inputFormatter: [formatters.inputAddressFormatter, formatters.inputDefaultBlockNumberFormatter]
    });

    var getBlock = new Method({
        name: 'getBlock',
        call: blockCall,
        params: 2,
        inputFormatter: [formatters.inputBlockNumberFormatter, function (val) { return !!val; }],
        outputFormatter: formatters.outputBlockFormatter
    });

    var syncing = new Method({
      name: 'syncing',
      call: 'eth_syncing',
      params: 0,
      outputFormatter: formatters.outputSyncingFormatter
    });

    var getUncle = new Method({
        name: 'getUncle',
        call: uncleCall,
        params: 2,
        inputFormatter: [formatters.inputBlockNumberFormatter, utils.toHex],
        outputFormatter: formatters.outputBlockFormatter,

    });

    var getCompilers = new Method({
        name: 'getCompilers',
        call: 'eth_getCompilers',
        params: 0
    });

    var getBlockTransactionCount = new Method({
        name: 'getBlockTransactionCount',
        call: getBlockTransactionCountCall,
        params: 1,
        inputFormatter: [formatters.inputBlockNumberFormatter],
        outputFormatter: utils.toDecimal
    });

    var getBlockUncleCount = new Method({
        name: 'getBlockUncleCount',
        call: uncleCountCall,
        params: 1,
        inputFormatter: [formatters.inputBlockNumberFormatter],
        outputFormatter: utils.toDecimal
    });

    var getTransaction = new Method({
        name: 'getTransaction',
        call: 'eth_getTransactionByHash',
        params: 1,
        outputFormatter: formatters.outputTransactionFormatter
    });

    var getTransactionFromBlock = new Method({
        name: 'getTransactionFromBlock',
        call: transactionFromBlockCall,
        params: 2,
        inputFormatter: [formatters.inputBlockNumberFormatter, utils.toHex],
        outputFormatter: formatters.outputTransactionFormatter
    });

    var getTransactionReceipt = new Method({
        name: 'getTransactionReceipt',
        call: 'eth_getTransactionReceipt',
        params: 1,
        outputFormatter: formatters.outputTransactionReceiptFormatter
    });

    var getTransactionCount = new Method({
        name: 'getTransactionCount',
        call: 'eth_getTransactionCount',
        params: 2,
        inputFormatter: [null, formatters.inputDefaultBlockNumberFormatter],
        outputFormatter: utils.toDecimal
    });

    var sendRawTransaction = new Method({
        name: 'sendRawTransaction',
        call: 'eth_sendRawTransaction',
        params: 1,
        inputFormatter: [null]
    });

    var sendTransaction = new Method({
        name: 'sendTransaction',
        call: 'eth_sendTransaction',
        params: 1,
        inputFormatter: [formatters.inputTransactionFormatter]
    });

    var signTransaction = new Method({
        name: 'signTransaction',
        call: 'eth_signTransaction',
        params: 1,
        inputFormatter: [formatters.inputTransactionFormatter]
    });

    var sign = new Method({
        name: 'sign',
        call: 'eth_sign',
        params: 2,
        inputFormatter: [formatters.inputAddressFormatter, null]
    });

    var call = new Method({
        name: 'call',
        call: 'eth_call',
        params: 2,
        inputFormatter: [formatters.inputCallFormatter, formatters.inputDefaultBlockNumberFormatter]
    });

    var estimateGas = new Method({
        name: 'estimateGas',
        call: 'eth_estimateGas',
        params: 1,
        inputFormatter: [formatters.inputCallFormatter],
        outputFormatter: utils.toDecimal
    });

    var compileSolidity = new Method({
        name: 'compile.solidity',
        call: 'eth_compileSolidity',
        params: 1
    });

    var compileLLL = new Method({
        name: 'compile.lll',
        call: 'eth_compileLLL',
        params: 1
    });

    var compileSerpent = new Method({
        name: 'compile.serpent',
        call: 'eth_compileSerpent',
        params: 1
    });

    var submitWork = new Method({
        name: 'submitWork',
        call: 'eth_submitWork',
        params: 3
    });

    var getWork = new Method({
        name: 'getWork',
        call: 'eth_getWork',
        params: 0
    });

  var getCpLFNumber = new Method({
    name: 'getCpLFNumber',
    call: 'eth_getCpLFNumber',
    params: 0
  });

    return [
        getBalance,
        getStorageAt,
        getCode,
        getBlock,
        getUncle,
        getCompilers,
        getBlockTransactionCount,
        getBlockUncleCount,
        getTransaction,
        getTransactionFromBlock,
        getTransactionReceipt,
        getTransactionCount,
        call,
        estimateGas,
        sendRawTransaction,
        signTransaction,
        sendTransaction,
        sign,
        compileSolidity,
        compileLLL,
        compileSerpent,
        submitWork,
        getWork,
<<<<<<< HEAD
        syncing,
=======
        getCpLFNumber,
>>>>>>> fd213ca9
    ];
};


var properties = function () {
    return [
        new Property({
            name: 'coinbase',
            getter: 'eth_coinbase'
        }),
        new Property({
            name: 'mining',
            getter: 'eth_mining'
        }),
        new Property({
            name: 'hashrate',
            getter: 'eth_hashrate',
            outputFormatter: utils.toDecimal
        }),
        new Property({
            name: 'syncing',
            getter: 'eth_syncing',
            outputFormatter: formatters.outputSyncingFormatter
        }),
        new Property({
            name: 'gasPrice',
            getter: 'eth_gasPrice',
            outputFormatter: formatters.outputBigNumberFormatter
        }),
        new Property({
            name: 'accounts',
            getter: 'eth_accounts'
        }),
        new Property({
            name: 'blockNumber',
            getter: 'eth_blockNumber',
            outputFormatter: utils.toDecimal
        }),
        new Property({
            name: 'protocolVersion',
            getter: 'eth_protocolVersion'
        })
    ];
};

Eth.prototype.contract = function (abi) {
    var factory = new Contract(this, abi);
    return factory;
};

Eth.prototype.filter = function (options, callback, filterCreationErrorCallback) {
    return new Filter(options, 'eth', this._requestManager, watches.eth(), formatters.outputLogFormatter, callback, filterCreationErrorCallback);
};

Eth.prototype.namereg = function () {
    return this.contract(namereg.global.abi).at(namereg.global.address);
};

Eth.prototype.icapNamereg = function () {
    return this.contract(namereg.icap.abi).at(namereg.icap.address);
};

Eth.prototype.isSyncing = function (callback) {
    return new IsSyncing(this._requestManager, callback);
};

module.exports = Eth;

},{"../../utils/config":18,"../../utils/utils":20,"../contract":25,"../filter":29,"../formatters":30,"../iban":33,"../method":36,"../namereg":44,"../property":45,"../syncing":48,"../transfer":49,"./watches":43}],39:[function(require,module,exports){
/*
    This file is part of web3.js.

    web3.js is free software: you can redistribute it and/or modify
    it under the terms of the GNU Lesser General Public License as published by
    the Free Software Foundation, either version 3 of the License, or
    (at your option) any later version.

    web3.js is distributed in the hope that it will be useful,
    but WITHOUT ANY WARRANTY; without even the implied warranty of
    MERCHANTABILITY or FITNESS FOR A PARTICULAR PURPOSE.  See the
    GNU Lesser General Public License for more details.

    You should have received a copy of the GNU Lesser General Public License
    along with web3.js.  If not, see <http://www.gnu.org/licenses/>.
*/
/** @file eth.js
 * @authors:
 *   Marek Kotewicz <marek@ethdev.com>
 * @date 2015
 */

var utils = require('../../utils/utils');
var Property = require('../property');

var Net = function (web3) {
    this._requestManager = web3._requestManager;

    var self = this;

    properties().forEach(function(p) { 
        p.attachToObject(self);
        p.setRequestManager(web3._requestManager);
    });
};

/// @returns an array of objects describing web3.eth api properties
var properties = function () {
    return [
        new Property({
            name: 'listening',
            getter: 'net_listening'
        }),
        new Property({
            name: 'peerCount',
            getter: 'net_peerCount',
            outputFormatter: utils.toDecimal
        })
    ];
};

module.exports = Net;

},{"../../utils/utils":20,"../property":45}],40:[function(require,module,exports){
/*
    This file is part of web3.js.

    web3.js is free software: you can redistribute it and/or modify
    it under the terms of the GNU Lesser General Public License as published by
    the Free Software Foundation, either version 3 of the License, or
    (at your option) any later version.

    web3.js is distributed in the hope that it will be useful,
    but WITHOUT ANY WARRANTY; without even the implied warranty of
    MERCHANTABILITY or FITNESS FOR A PARTICULAR PURPOSE.  See the
    GNU Lesser General Public License for more details.

    You should have received a copy of the GNU Lesser General Public License
    along with web3.js.  If not, see <http://www.gnu.org/licenses/>.
*/
/**
 * @file eth.js
 * @author Marek Kotewicz <marek@ethdev.com>
 * @author Fabian Vogelsteller <fabian@ethdev.com>
 * @date 2015
 */

"use strict";

var Method = require('../method');
var Property = require('../property');
var formatters = require('../formatters');

function Personal(web3) {
    this._requestManager = web3._requestManager;

    var self = this;

    methods().forEach(function(method) {
        method.attachToObject(self);
        method.setRequestManager(self._requestManager);
    });

    properties().forEach(function(p) {
        p.attachToObject(self);
        p.setRequestManager(self._requestManager);
    });
}

var methods = function () {
    var newAccount = new Method({
        name: 'newAccount',
        call: 'personal_newAccount',
        params: 1,
        inputFormatter: [null]
    });

    var importRawKey = new Method({
        name: 'importRawKey',
		call: 'personal_importRawKey',
		params: 2
    });

    var sign = new Method({
        name: 'sign',
		call: 'personal_sign',
		params: 3,
		inputFormatter: [null, formatters.inputAddressFormatter, null]
    });

    var ecRecover = new Method({
        name: 'ecRecover',
		call: 'personal_ecRecover',
		params: 2
    });

    var unlockAccount = new Method({
        name: 'unlockAccount',
        call: 'personal_unlockAccount',
        params: 3,
        inputFormatter: [formatters.inputAddressFormatter, null, null]
    });

    var sendTransaction = new Method({
        name: 'sendTransaction',
        call: 'personal_sendTransaction',
        params: 2,
        inputFormatter: [formatters.inputTransactionFormatter, null]
    });

    var lockAccount = new Method({
        name: 'lockAccount',
        call: 'personal_lockAccount',
        params: 1,
        inputFormatter: [formatters.inputAddressFormatter]
    });

    return [
        newAccount,
        importRawKey,
        unlockAccount,
        ecRecover,
        sign,
        sendTransaction,
        lockAccount
    ];
};

var properties = function () {
    return [
        new Property({
            name: 'listAccounts',
            getter: 'personal_listAccounts'
        })
    ];
};


module.exports = Personal;

},{"../formatters":30,"../method":36,"../property":45}],41:[function(require,module,exports){
/*
    This file is part of web3.js.

    web3.js is free software: you can redistribute it and/or modify
    it under the terms of the GNU Lesser General Public License as published by
    the Free Software Foundation, either version 3 of the License, or
    (at your option) any later version.

    web3.js is distributed in the hope that it will be useful,
    but WITHOUT ANY WARRANTY; without even the implied warranty of
    MERCHANTABILITY or FITNESS FOR A PARTICULAR PURPOSE.  See the
    GNU Lesser General Public License for more details.

    You should have received a copy of the GNU Lesser General Public License
    along with web3.js.  If not, see <http://www.gnu.org/licenses/>.
*/
/** @file shh.js
 * @authors:
 *   Fabian Vogelsteller <fabian@ethereum.org>
 *   Marek Kotewicz <marek@ethcore.io>
 * @date 2017
 */

var Method = require('../method');
var Filter = require('../filter');
var watches = require('./watches');

var Shh = function (web3) {
    this._requestManager = web3._requestManager;

    var self = this;

    methods().forEach(function(method) {
        method.attachToObject(self);
        method.setRequestManager(self._requestManager);
    });
};

Shh.prototype.newMessageFilter = function (options, callback, filterCreationErrorCallback) {
    return new Filter(options, 'shh', this._requestManager, watches.shh(), null, callback, filterCreationErrorCallback);
};

var methods = function () {

    return [
        new Method({
            name: 'version',
            call: 'shh_version',
            params: 0
        }),
        new Method({
            name: 'info',
            call: 'shh_info',
            params: 0
        }),
        new Method({
            name: 'setMaxMessageSize',
            call: 'shh_setMaxMessageSize',
            params: 1
        }),
        new Method({
            name: 'setMinPoW',
            call: 'shh_setMinPoW',
            params: 1
        }),
        new Method({
            name: 'markTrustedPeer',
            call: 'shh_markTrustedPeer',
            params: 1
        }),
        new Method({
            name: 'newKeyPair',
            call: 'shh_newKeyPair',
            params: 0
        }),
        new Method({
            name: 'addPrivateKey',
            call: 'shh_addPrivateKey',
            params: 1
        }),
        new Method({
            name: 'deleteKeyPair',
            call: 'shh_deleteKeyPair',
            params: 1
        }),
        new Method({
            name: 'hasKeyPair',
            call: 'shh_hasKeyPair',
            params: 1
        }),
        new Method({
            name: 'getPublicKey',
            call: 'shh_getPublicKey',
            params: 1
        }),
        new Method({
            name: 'getPrivateKey',
            call: 'shh_getPrivateKey',
            params: 1
        }),
        new Method({
            name: 'newSymKey',
            call: 'shh_newSymKey',
            params: 0
        }),
        new Method({
            name: 'addSymKey',
            call: 'shh_addSymKey',
            params: 1
        }),
        new Method({
            name: 'generateSymKeyFromPassword',
            call: 'shh_generateSymKeyFromPassword',
            params: 1
        }),
        new Method({
            name: 'hasSymKey',
            call: 'shh_hasSymKey',
            params: 1
        }),
        new Method({
            name: 'getSymKey',
            call: 'shh_getSymKey',
            params: 1
        }),
        new Method({
            name: 'deleteSymKey',
            call: 'shh_deleteSymKey',
            params: 1
        }),

        // subscribe and unsubscribe missing

        new Method({
            name: 'post',
            call: 'shh_post',
            params: 1,
            inputFormatter: [null]
        })
    ];
};

module.exports = Shh;


},{"../filter":29,"../method":36,"./watches":43}],42:[function(require,module,exports){
/*
    This file is part of web3.js.

    web3.js is free software: you can redistribute it and/or modify
    it under the terms of the GNU Lesser General Public License as published by
    the Free Software Foundation, either version 3 of the License, or
    (at your option) any later version.

    web3.js is distributed in the hope that it will be useful,
    but WITHOUT ANY WARRANTY; without even the implied warranty of
    MERCHANTABILITY or FITNESS FOR A PARTICULAR PURPOSE.  See the
    GNU Lesser General Public License for more details.

    You should have received a copy of the GNU Lesser General Public License
    along with web3.js.  If not, see <http://www.gnu.org/licenses/>.
*/
/**
 * @file bzz.js
 * @author Alex Beregszaszi <alex@rtfs.hu>
 * @date 2016
 *
 * Reference: https://github.com/ethereum/go-ethereum/blob/swarm/internal/web3ext/web3ext.go#L33
 */

"use strict";

var Method = require('../method');
var Property = require('../property');

function Swarm(web3) {
    this._requestManager = web3._requestManager;

    var self = this;

    methods().forEach(function(method) {
        method.attachToObject(self);
        method.setRequestManager(self._requestManager);
    });

    properties().forEach(function(p) {
        p.attachToObject(self);
        p.setRequestManager(self._requestManager);
    });
}

var methods = function () {
    var blockNetworkRead = new Method({
        name: 'blockNetworkRead',
        call: 'bzz_blockNetworkRead',
        params: 1,
        inputFormatter: [null]
    });

    var syncEnabled = new Method({
        name: 'syncEnabled',
        call: 'bzz_syncEnabled',
        params: 1,
        inputFormatter: [null]
    });

    var swapEnabled = new Method({
        name: 'swapEnabled',
        call: 'bzz_swapEnabled',
        params: 1,
        inputFormatter: [null]
    });

    var download = new Method({
        name: 'download',
        call: 'bzz_download',
        params: 2,
        inputFormatter: [null, null]
    });

    var upload = new Method({
        name: 'upload',
        call: 'bzz_upload',
        params: 2,
        inputFormatter: [null, null]
    });

    var retrieve = new Method({
        name: 'retrieve',
        call: 'bzz_retrieve',
        params: 1,
        inputFormatter: [null]
    });

    var store = new Method({
        name: 'store',
        call: 'bzz_store',
        params: 2,
        inputFormatter: [null, null]
    });

    var get = new Method({
        name: 'get',
        call: 'bzz_get',
        params: 1,
        inputFormatter: [null]
    });

    var put = new Method({
        name: 'put',
        call: 'bzz_put',
        params: 2,
        inputFormatter: [null, null]
    });

    var modify = new Method({
        name: 'modify',
        call: 'bzz_modify',
        params: 4,
        inputFormatter: [null, null, null, null]
    });

    return [
        blockNetworkRead,
        syncEnabled,
        swapEnabled,
        download,
        upload,
        retrieve,
        store,
        get,
        put,
        modify
    ];
};

var properties = function () {
    return [
        new Property({
            name: 'hive',
            getter: 'bzz_hive'
        }),
        new Property({
            name: 'info',
            getter: 'bzz_info'
        })
    ];
};


module.exports = Swarm;

},{"../method":36,"../property":45}],43:[function(require,module,exports){
/*
    This file is part of web3.js.

    web3.js is free software: you can redistribute it and/or modify
    it under the terms of the GNU Lesser General Public License as published by
    the Free Software Foundation, either version 3 of the License, or
    (at your option) any later version.

    web3.js is distributed in the hope that it will be useful,
    but WITHOUT ANY WARRANTY; without even the implied warranty of
    MERCHANTABILITY or FITNESS FOR A PARTICULAR PURPOSE.  See the
    GNU Lesser General Public License for more details.

    You should have received a copy of the GNU Lesser General Public License
    along with web3.js.  If not, see <http://www.gnu.org/licenses/>.
*/
/** @file watches.js
 * @authors:
 *   Marek Kotewicz <marek@ethdev.com>
 * @date 2015
 */

var Method = require('../method');

/// @returns an array of objects describing web3.eth.filter api methods
var eth = function () {
    var newFilterCall = function (args) {
        var type = args[0];

        switch(type) {
            case 'latest':
                args.shift();
                this.params = 0;
                return 'eth_newBlockFilter';
            case 'pending':
                args.shift();
                this.params = 0;
                return 'eth_newPendingTransactionFilter';
            default:
                return 'eth_newFilter';
        }
    };

    var newFilter = new Method({
        name: 'newFilter',
        call: newFilterCall,
        params: 1
    });

    var uninstallFilter = new Method({
        name: 'uninstallFilter',
        call: 'eth_uninstallFilter',
        params: 1
    });

    var getLogs = new Method({
        name: 'getLogs',
        call: 'eth_getFilterLogs',
        params: 1
    });

    var poll = new Method({
        name: 'poll',
        call: 'eth_getFilterChanges',
        params: 1
    });

    return [
        newFilter,
        uninstallFilter,
        getLogs,
        poll
    ];
};

/// @returns an array of objects describing web3.shh.watch api methods
var shh = function () {

    return [
        new Method({
            name: 'newFilter',
            call: 'shh_newMessageFilter',
            params: 1
        }),
        new Method({
            name: 'uninstallFilter',
            call: 'shh_deleteMessageFilter',
            params: 1
        }),
        new Method({
            name: 'getLogs',
            call: 'shh_getFilterMessages',
            params: 1
        }),
        new Method({
            name: 'poll',
            call: 'shh_getFilterMessages',
            params: 1
        })
    ];
};

module.exports = {
    eth: eth,
    shh: shh
};


},{"../method":36}],44:[function(require,module,exports){
/*
    This file is part of web3.js.

    web3.js is free software: you can redistribute it and/or modify
    it under the terms of the GNU Lesser General Public License as published by
    the Free Software Foundation, either version 3 of the License, or
    (at your option) any later version.

    web3.js is distributed in the hope that it will be useful,
    but WITHOUT ANY WARRANTY; without even the implied warranty of
    MERCHANTABILITY or FITNESS FOR A PARTICULAR PURPOSE.  See the
    GNU Lesser General Public License for more details.

    You should have received a copy of the GNU Lesser General Public License
    along with web3.js.  If not, see <http://www.gnu.org/licenses/>.
*/
/** 
 * @file namereg.js
 * @author Marek Kotewicz <marek@ethdev.com>
 * @date 2015
 */

var globalRegistrarAbi = require('../contracts/GlobalRegistrar.json');
var icapRegistrarAbi= require('../contracts/ICAPRegistrar.json');

var globalNameregAddress = '0xc6d9d2cd449a754c494264e1809c50e34d64562b';
var icapNameregAddress = '0xa1a111bc074c9cfa781f0c38e63bd51c91b8af00';

module.exports = {
    global: {
        abi: globalRegistrarAbi,
        address: globalNameregAddress
    },
    icap: {
        abi: icapRegistrarAbi,
        address: icapNameregAddress
    }
};


},{"../contracts/GlobalRegistrar.json":1,"../contracts/ICAPRegistrar.json":2}],45:[function(require,module,exports){
/*
    This file is part of web3.js.

    web3.js is free software: you can redistribute it and/or modify
    it under the terms of the GNU Lesser General Public License as published by
    the Free Software Foundation, either version 3 of the License, or
    (at your option) any later version.

    web3.js is distributed in the hope that it will be useful,
    but WITHOUT ANY WARRANTY; without even the implied warranty of
    MERCHANTABILITY or FITNESS FOR A PARTICULAR PURPOSE.  See the
    GNU Lesser General Public License for more details.

    You should have received a copy of the GNU Lesser General Public License
    along with web3.js.  If not, see <http://www.gnu.org/licenses/>.
*/
/**
 * @file property.js
 * @author Fabian Vogelsteller <fabian@frozeman.de>
 * @author Marek Kotewicz <marek@ethdev.com>
 * @date 2015
 */

var utils = require('../utils/utils');

var Property = function (options) {
    this.name = options.name;
    this.getter = options.getter;
    this.setter = options.setter;
    this.outputFormatter = options.outputFormatter;
    this.inputFormatter = options.inputFormatter;
    this.requestManager = null;
};

Property.prototype.setRequestManager = function (rm) {
    this.requestManager = rm;
};

/**
 * Should be called to format input args of method
 *
 * @method formatInput
 * @param {Array}
 * @return {Array}
 */
Property.prototype.formatInput = function (arg) {
    return this.inputFormatter ? this.inputFormatter(arg) : arg;
};

/**
 * Should be called to format output(result) of method
 *
 * @method formatOutput
 * @param {Object}
 * @return {Object}
 */
Property.prototype.formatOutput = function (result) {
    return this.outputFormatter && result !== null && result !== undefined ? this.outputFormatter(result) : result;
};

/**
 * Should be used to extract callback from array of arguments. Modifies input param
 *
 * @method extractCallback
 * @param {Array} arguments
 * @return {Function|Null} callback, if exists
 */
Property.prototype.extractCallback = function (args) {
    if (utils.isFunction(args[args.length - 1])) {
        return args.pop(); // modify the args array!
    }
};


/**
 * Should attach function to method
 *
 * @method attachToObject
 * @param {Object}
 * @param {Function}
 */
Property.prototype.attachToObject = function (obj) {
    var proto = {
        get: this.buildGet(),
        enumerable: true
    };

    var names = this.name.split('.');
    var name = names[0];
    if (names.length > 1) {
        obj[names[0]] = obj[names[0]] || {};
        obj = obj[names[0]];
        name = names[1];
    }

    Object.defineProperty(obj, name, proto);
    obj[asyncGetterName(name)] = this.buildAsyncGet();
};

var asyncGetterName = function (name) {
    return 'get' + name.charAt(0).toUpperCase() + name.slice(1);
};

Property.prototype.buildGet = function () {
    var property = this;
    return function get() {
        return property.formatOutput(property.requestManager.send({
            method: property.getter
        }));
    };
};

Property.prototype.buildAsyncGet = function () {
    var property = this;
    var get = function (callback) {
        property.requestManager.sendAsync({
            method: property.getter
        }, function (err, result) {
            callback(err, property.formatOutput(result));
        });
    };
    get.request = this.request.bind(this);
    return get;
};

/**
 * Should be called to create pure JSONRPC request which can be used in batch request
 *
 * @method request
 * @param {...} params
 * @return {Object} jsonrpc request
 */
Property.prototype.request = function () {
    var payload = {
        method: this.getter,
        params: [],
        callback: this.extractCallback(Array.prototype.slice.call(arguments))
    };
    payload.format = this.formatOutput.bind(this);
    return payload;
};

module.exports = Property;


},{"../utils/utils":20}],46:[function(require,module,exports){
/*
    This file is part of web3.js.

    web3.js is free software: you can redistribute it and/or modify
    it under the terms of the GNU Lesser General Public License as published by
    the Free Software Foundation, either version 3 of the License, or
    (at your option) any later version.

    web3.js is distributed in the hope that it will be useful,
    but WITHOUT ANY WARRANTY; without even the implied warranty of
    MERCHANTABILITY or FITNESS FOR A PARTICULAR PURPOSE.  See the
    GNU Lesser General Public License for more details.

    You should have received a copy of the GNU Lesser General Public License
    along with web3.js.  If not, see <http://www.gnu.org/licenses/>.
*/
/** 
 * @file requestmanager.js
 * @author Jeffrey Wilcke <jeff@ethdev.com>
 * @author Marek Kotewicz <marek@ethdev.com>
 * @author Marian Oancea <marian@ethdev.com>
 * @author Fabian Vogelsteller <fabian@ethdev.com>
 * @author Gav Wood <g@ethdev.com>
 * @date 2014
 */

var Jsonrpc = require('./jsonrpc');
var utils = require('../utils/utils');
var c = require('../utils/config');
var errors = require('./errors');

/**
 * It's responsible for passing messages to providers
 * It's also responsible for polling the ethereum node for incoming messages
 * Default poll timeout is 1 second
 * Singleton
 */
var RequestManager = function (provider) {
    this.provider = provider;
    this.polls = {};
    this.timeout = null;
};

/**
 * Should be used to synchronously send request
 *
 * @method send
 * @param {Object} data
 * @return {Object}
 */
RequestManager.prototype.send = function (data) {
    if (!this.provider) {
        console.error(errors.InvalidProvider());
        return null;
    }

    var payload = Jsonrpc.toPayload(data.method, data.params);
    var result = this.provider.send(payload);

    if (!Jsonrpc.isValidResponse(result)) {
        throw errors.InvalidResponse(result);
    }

    return result.result;
};

/**
 * Should be used to asynchronously send request
 *
 * @method sendAsync
 * @param {Object} data
 * @param {Function} callback
 */
RequestManager.prototype.sendAsync = function (data, callback) {
    if (!this.provider) {
        return callback(errors.InvalidProvider());
    }

    var payload = Jsonrpc.toPayload(data.method, data.params);
    this.provider.sendAsync(payload, function (err, result) {
        if (err) {
            return callback(err);
        }
        
        if (!Jsonrpc.isValidResponse(result)) {
            return callback(errors.InvalidResponse(result));
        }

        callback(null, result.result);
    });
};

/**
 * Should be called to asynchronously send batch request
 *
 * @method sendBatch
 * @param {Array} batch data
 * @param {Function} callback
 */
RequestManager.prototype.sendBatch = function (data, callback) {
    if (!this.provider) {
        return callback(errors.InvalidProvider());
    }

    var payload = Jsonrpc.toBatchPayload(data);

    this.provider.sendAsync(payload, function (err, results) {
        if (err) {
            return callback(err);
        }

        if (!utils.isArray(results)) {
            return callback(errors.InvalidResponse(results));
        }

        callback(err, results);
    }); 
};

/**
 * Should be used to set provider of request manager
 *
 * @method setProvider
 * @param {Object}
 */
RequestManager.prototype.setProvider = function (p) {
    this.provider = p;
};

/**
 * Should be used to start polling
 *
 * @method startPolling
 * @param {Object} data
 * @param {Number} pollId
 * @param {Function} callback
 * @param {Function} uninstall
 *
 * @todo cleanup number of params
 */
RequestManager.prototype.startPolling = function (data, pollId, callback, uninstall) {
    this.polls[pollId] = {data: data, id: pollId, callback: callback, uninstall: uninstall};


    // start polling
    if (!this.timeout) {
        this.poll();
    }
};

/**
 * Should be used to stop polling for filter with given id
 *
 * @method stopPolling
 * @param {Number} pollId
 */
RequestManager.prototype.stopPolling = function (pollId) {
    delete this.polls[pollId];

    // stop polling
    if(Object.keys(this.polls).length === 0 && this.timeout) {
        clearTimeout(this.timeout);
        this.timeout = null;
    }
};

/**
 * Should be called to reset the polling mechanism of the request manager
 *
 * @method reset
 */
RequestManager.prototype.reset = function (keepIsSyncing) {
    /*jshint maxcomplexity:5 */

    for (var key in this.polls) {
        // remove all polls, except sync polls,
        // they need to be removed manually by calling syncing.stopWatching()
        if(!keepIsSyncing || key.indexOf('syncPoll_') === -1) {
            this.polls[key].uninstall();
            delete this.polls[key];
        }
    }

    // stop polling
    if(Object.keys(this.polls).length === 0 && this.timeout) {
        clearTimeout(this.timeout);
        this.timeout = null;
    }
};

/**
 * Should be called to poll for changes on filter with given id
 *
 * @method poll
 */
RequestManager.prototype.poll = function () {
    /*jshint maxcomplexity: 6 */
    this.timeout = setTimeout(this.poll.bind(this), c.ETH_POLLING_TIMEOUT);

    if (Object.keys(this.polls).length === 0) {
        return;
    }

    if (!this.provider) {
        console.error(errors.InvalidProvider());
        return;
    }

    var pollsData = [];
    var pollsIds = [];
    for (var key in this.polls) {
        pollsData.push(this.polls[key].data);
        pollsIds.push(key);
    }

    if (pollsData.length === 0) {
        return;
    }

    var payload = Jsonrpc.toBatchPayload(pollsData);
    
    // map the request id to they poll id
    var pollsIdMap = {};
    payload.forEach(function(load, index){
        pollsIdMap[load.id] = pollsIds[index];
    });


    var self = this;
    this.provider.sendAsync(payload, function (error, results) {


        // TODO: console log?
        if (error) {
            return;
        }

        if (!utils.isArray(results)) {
            throw errors.InvalidResponse(results);
        }
        results.map(function (result) {
            var id = pollsIdMap[result.id];

            // make sure the filter is still installed after arrival of the request
            if (self.polls[id]) {
                result.callback = self.polls[id].callback;
                return result;
            } else
                return false;
        }).filter(function (result) {
            return !!result; 
        }).filter(function (result) {
            var valid = Jsonrpc.isValidResponse(result);
            if (!valid) {
                result.callback(errors.InvalidResponse(result));
            }
            return valid;
        }).forEach(function (result) {
            result.callback(null, result.result);
        });
    });
};

module.exports = RequestManager;


},{"../utils/config":18,"../utils/utils":20,"./errors":26,"./jsonrpc":35}],47:[function(require,module,exports){


var Settings = function () {
    this.defaultBlock = 'latest';
    this.defaultAccount = undefined;
};

module.exports = Settings;


},{}],48:[function(require,module,exports){
/*
    This file is part of web3.js.

    web3.js is free software: you can redistribute it and/or modify
    it under the terms of the GNU Lesser General Public License as published by
    the Free Software Foundation, either version 3 of the License, or
    (at your option) any later version.

    web3.js is distributed in the hope that it will be useful,
    but WITHOUT ANY WARRANTY; without even the implied warranty of
    MERCHANTABILITY or FITNESS FOR A PARTICULAR PURPOSE.  See the
    GNU Lesser General Public License for more details.

    You should have received a copy of the GNU Lesser General Public License
    along with web3.js.  If not, see <http://www.gnu.org/licenses/>.
*/
/** @file syncing.js
 * @authors:
 *   Fabian Vogelsteller <fabian@ethdev.com>
 * @date 2015
 */

var formatters = require('./formatters');
var utils = require('../utils/utils');

var count = 1;

/**
Adds the callback and sets up the methods, to iterate over the results.

@method pollSyncing
@param {Object} self
*/
var pollSyncing = function(self) {

    var onMessage = function (error, sync) {
        if (error) {
            return self.callbacks.forEach(function (callback) {
                callback(error);
            });
        }

        if(utils.isObject(sync) && sync.startingBlock)
            sync = formatters.outputSyncingFormatter(sync);

        self.callbacks.forEach(function (callback) {
            if (self.lastSyncState !== sync) {
                
                // call the callback with true first so the app can stop anything, before receiving the sync data
                if(!self.lastSyncState && utils.isObject(sync))
                    callback(null, true);
                
                // call on the next CPU cycle, so the actions of the sync stop can be processes first
                setTimeout(function() {
                    callback(null, sync);
                }, 0);
                
                self.lastSyncState = sync;
            }
        });
    };

    self.requestManager.startPolling({
        method: 'eth_syncing',
        params: [],
    }, self.pollId, onMessage, self.stopWatching.bind(self));

};

var IsSyncing = function (requestManager, callback) {
    this.requestManager = requestManager;
    this.pollId = 'syncPoll_'+ count++;
    this.callbacks = [];
    this.addCallback(callback);
    this.lastSyncState = false;
    pollSyncing(this);

    return this;
};

IsSyncing.prototype.addCallback = function (callback) {
    if(callback)
        this.callbacks.push(callback);
    return this;
};

IsSyncing.prototype.stopWatching = function () {
    this.requestManager.stopPolling(this.pollId);
    this.callbacks = [];
};

module.exports = IsSyncing;


},{"../utils/utils":20,"./formatters":30}],49:[function(require,module,exports){
/*
    This file is part of web3.js.

    web3.js is free software: you can redistribute it and/or modify
    it under the terms of the GNU Lesser General Public License as published by
    the Free Software Foundation, either version 3 of the License, or
    (at your option) any later version.

    web3.js is distributed in the hope that it will be useful,
    but WITHOUT ANY WARRANTY; without even the implied warranty of
    MERCHANTABILITY or FITNESS FOR A PARTICULAR PURPOSE.  See the
    GNU Lesser General Public License for more details.

    You should have received a copy of the GNU Lesser General Public License
    along with web3.js.  If not, see <http://www.gnu.org/licenses/>.
*/
/** 
 * @file transfer.js
 * @author Marek Kotewicz <marek@ethdev.com>
 * @date 2015
 */

var Iban = require('./iban');
var exchangeAbi = require('../contracts/SmartExchange.json');

/**
 * Should be used to make Iban transfer
 *
 * @method transfer
 * @param {String} from
 * @param {String} to iban
 * @param {Value} value to be tranfered
 * @param {Function} callback, callback
 */
var transfer = function (eth, from, to, value, callback) {
    var iban = new Iban(to); 
    if (!iban.isValid()) {
        throw new Error('invalid iban address');
    }

    if (iban.isDirect()) {
        return transferToAddress(eth, from, iban.address(), value, callback);
    }
    
    if (!callback) {
        var address = eth.icapNamereg().addr(iban.institution());
        return deposit(eth, from, address, value, iban.client());
    }

    eth.icapNamereg().addr(iban.institution(), function (err, address) {
        return deposit(eth, from, address, value, iban.client(), callback);
    });
    
};

/**
 * Should be used to transfer funds to certain address
 *
 * @method transferToAddress
 * @param {String} from
 * @param {String} to
 * @param {Value} value to be tranfered
 * @param {Function} callback, callback
 */
var transferToAddress = function (eth, from, to, value, callback) {
    return eth.sendTransaction({
        address: to,
        from: from,
        value: value
    }, callback);
};

/**
 * Should be used to deposit funds to generic Exchange contract (must implement deposit(bytes32) method!)
 *
 * @method deposit
 * @param {String} from
 * @param {String} to
 * @param {Value} value to be transferred
 * @param {String} client unique identifier
 * @param {Function} callback, callback
 */
var deposit = function (eth, from, to, value, client, callback) {
    var abi = exchangeAbi;
    return eth.contract(abi).at(to).deposit(client, {
        from: from,
        value: value
    }, callback);
};

module.exports = transfer;


},{"../contracts/SmartExchange.json":3,"./iban":33}],50:[function(require,module,exports){

},{}],51:[function(require,module,exports){
;(function (root, factory, undef) {
	if (typeof exports === "object") {
		// CommonJS
		module.exports = exports = factory(require("./core"), require("./enc-base64"), require("./md5"), require("./evpkdf"), require("./cipher-core"));
	}
	else if (typeof define === "function" && define.amd) {
		// AMD
		define(["./core", "./enc-base64", "./md5", "./evpkdf", "./cipher-core"], factory);
	}
	else {
		// Global (browser)
		factory(root.CryptoJS);
	}
}(this, function (CryptoJS) {

	(function () {
	    // Shortcuts
	    var C = CryptoJS;
	    var C_lib = C.lib;
	    var BlockCipher = C_lib.BlockCipher;
	    var C_algo = C.algo;

	    // Lookup tables
	    var SBOX = [];
	    var INV_SBOX = [];
	    var SUB_MIX_0 = [];
	    var SUB_MIX_1 = [];
	    var SUB_MIX_2 = [];
	    var SUB_MIX_3 = [];
	    var INV_SUB_MIX_0 = [];
	    var INV_SUB_MIX_1 = [];
	    var INV_SUB_MIX_2 = [];
	    var INV_SUB_MIX_3 = [];

	    // Compute lookup tables
	    (function () {
	        // Compute double table
	        var d = [];
	        for (var i = 0; i < 256; i++) {
	            if (i < 128) {
	                d[i] = i << 1;
	            } else {
	                d[i] = (i << 1) ^ 0x11b;
	            }
	        }

	        // Walk GF(2^8)
	        var x = 0;
	        var xi = 0;
	        for (var i = 0; i < 256; i++) {
	            // Compute sbox
	            var sx = xi ^ (xi << 1) ^ (xi << 2) ^ (xi << 3) ^ (xi << 4);
	            sx = (sx >>> 8) ^ (sx & 0xff) ^ 0x63;
	            SBOX[x] = sx;
	            INV_SBOX[sx] = x;

	            // Compute multiplication
	            var x2 = d[x];
	            var x4 = d[x2];
	            var x8 = d[x4];

	            // Compute sub bytes, mix columns tables
	            var t = (d[sx] * 0x101) ^ (sx * 0x1010100);
	            SUB_MIX_0[x] = (t << 24) | (t >>> 8);
	            SUB_MIX_1[x] = (t << 16) | (t >>> 16);
	            SUB_MIX_2[x] = (t << 8)  | (t >>> 24);
	            SUB_MIX_3[x] = t;

	            // Compute inv sub bytes, inv mix columns tables
	            var t = (x8 * 0x1010101) ^ (x4 * 0x10001) ^ (x2 * 0x101) ^ (x * 0x1010100);
	            INV_SUB_MIX_0[sx] = (t << 24) | (t >>> 8);
	            INV_SUB_MIX_1[sx] = (t << 16) | (t >>> 16);
	            INV_SUB_MIX_2[sx] = (t << 8)  | (t >>> 24);
	            INV_SUB_MIX_3[sx] = t;

	            // Compute next counter
	            if (!x) {
	                x = xi = 1;
	            } else {
	                x = x2 ^ d[d[d[x8 ^ x2]]];
	                xi ^= d[d[xi]];
	            }
	        }
	    }());

	    // Precomputed Rcon lookup
	    var RCON = [0x00, 0x01, 0x02, 0x04, 0x08, 0x10, 0x20, 0x40, 0x80, 0x1b, 0x36];

	    /**
	     * AES block cipher algorithm.
	     */
	    var AES = C_algo.AES = BlockCipher.extend({
	        _doReset: function () {
	            // Skip reset of nRounds has been set before and key did not change
	            if (this._nRounds && this._keyPriorReset === this._key) {
	                return;
	            }

	            // Shortcuts
	            var key = this._keyPriorReset = this._key;
	            var keyWords = key.words;
	            var keySize = key.sigBytes / 4;

	            // Compute number of rounds
	            var nRounds = this._nRounds = keySize + 6;

	            // Compute number of key schedule rows
	            var ksRows = (nRounds + 1) * 4;

	            // Compute key schedule
	            var keySchedule = this._keySchedule = [];
	            for (var ksRow = 0; ksRow < ksRows; ksRow++) {
	                if (ksRow < keySize) {
	                    keySchedule[ksRow] = keyWords[ksRow];
	                } else {
	                    var t = keySchedule[ksRow - 1];

	                    if (!(ksRow % keySize)) {
	                        // Rot word
	                        t = (t << 8) | (t >>> 24);

	                        // Sub word
	                        t = (SBOX[t >>> 24] << 24) | (SBOX[(t >>> 16) & 0xff] << 16) | (SBOX[(t >>> 8) & 0xff] << 8) | SBOX[t & 0xff];

	                        // Mix Rcon
	                        t ^= RCON[(ksRow / keySize) | 0] << 24;
	                    } else if (keySize > 6 && ksRow % keySize == 4) {
	                        // Sub word
	                        t = (SBOX[t >>> 24] << 24) | (SBOX[(t >>> 16) & 0xff] << 16) | (SBOX[(t >>> 8) & 0xff] << 8) | SBOX[t & 0xff];
	                    }

	                    keySchedule[ksRow] = keySchedule[ksRow - keySize] ^ t;
	                }
	            }

	            // Compute inv key schedule
	            var invKeySchedule = this._invKeySchedule = [];
	            for (var invKsRow = 0; invKsRow < ksRows; invKsRow++) {
	                var ksRow = ksRows - invKsRow;

	                if (invKsRow % 4) {
	                    var t = keySchedule[ksRow];
	                } else {
	                    var t = keySchedule[ksRow - 4];
	                }

	                if (invKsRow < 4 || ksRow <= 4) {
	                    invKeySchedule[invKsRow] = t;
	                } else {
	                    invKeySchedule[invKsRow] = INV_SUB_MIX_0[SBOX[t >>> 24]] ^ INV_SUB_MIX_1[SBOX[(t >>> 16) & 0xff]] ^
	                                               INV_SUB_MIX_2[SBOX[(t >>> 8) & 0xff]] ^ INV_SUB_MIX_3[SBOX[t & 0xff]];
	                }
	            }
	        },

	        encryptBlock: function (M, offset) {
	            this._doCryptBlock(M, offset, this._keySchedule, SUB_MIX_0, SUB_MIX_1, SUB_MIX_2, SUB_MIX_3, SBOX);
	        },

	        decryptBlock: function (M, offset) {
	            // Swap 2nd and 4th rows
	            var t = M[offset + 1];
	            M[offset + 1] = M[offset + 3];
	            M[offset + 3] = t;

	            this._doCryptBlock(M, offset, this._invKeySchedule, INV_SUB_MIX_0, INV_SUB_MIX_1, INV_SUB_MIX_2, INV_SUB_MIX_3, INV_SBOX);

	            // Inv swap 2nd and 4th rows
	            var t = M[offset + 1];
	            M[offset + 1] = M[offset + 3];
	            M[offset + 3] = t;
	        },

	        _doCryptBlock: function (M, offset, keySchedule, SUB_MIX_0, SUB_MIX_1, SUB_MIX_2, SUB_MIX_3, SBOX) {
	            // Shortcut
	            var nRounds = this._nRounds;

	            // Get input, add round key
	            var s0 = M[offset]     ^ keySchedule[0];
	            var s1 = M[offset + 1] ^ keySchedule[1];
	            var s2 = M[offset + 2] ^ keySchedule[2];
	            var s3 = M[offset + 3] ^ keySchedule[3];

	            // Key schedule row counter
	            var ksRow = 4;

	            // Rounds
	            for (var round = 1; round < nRounds; round++) {
	                // Shift rows, sub bytes, mix columns, add round key
	                var t0 = SUB_MIX_0[s0 >>> 24] ^ SUB_MIX_1[(s1 >>> 16) & 0xff] ^ SUB_MIX_2[(s2 >>> 8) & 0xff] ^ SUB_MIX_3[s3 & 0xff] ^ keySchedule[ksRow++];
	                var t1 = SUB_MIX_0[s1 >>> 24] ^ SUB_MIX_1[(s2 >>> 16) & 0xff] ^ SUB_MIX_2[(s3 >>> 8) & 0xff] ^ SUB_MIX_3[s0 & 0xff] ^ keySchedule[ksRow++];
	                var t2 = SUB_MIX_0[s2 >>> 24] ^ SUB_MIX_1[(s3 >>> 16) & 0xff] ^ SUB_MIX_2[(s0 >>> 8) & 0xff] ^ SUB_MIX_3[s1 & 0xff] ^ keySchedule[ksRow++];
	                var t3 = SUB_MIX_0[s3 >>> 24] ^ SUB_MIX_1[(s0 >>> 16) & 0xff] ^ SUB_MIX_2[(s1 >>> 8) & 0xff] ^ SUB_MIX_3[s2 & 0xff] ^ keySchedule[ksRow++];

	                // Update state
	                s0 = t0;
	                s1 = t1;
	                s2 = t2;
	                s3 = t3;
	            }

	            // Shift rows, sub bytes, add round key
	            var t0 = ((SBOX[s0 >>> 24] << 24) | (SBOX[(s1 >>> 16) & 0xff] << 16) | (SBOX[(s2 >>> 8) & 0xff] << 8) | SBOX[s3 & 0xff]) ^ keySchedule[ksRow++];
	            var t1 = ((SBOX[s1 >>> 24] << 24) | (SBOX[(s2 >>> 16) & 0xff] << 16) | (SBOX[(s3 >>> 8) & 0xff] << 8) | SBOX[s0 & 0xff]) ^ keySchedule[ksRow++];
	            var t2 = ((SBOX[s2 >>> 24] << 24) | (SBOX[(s3 >>> 16) & 0xff] << 16) | (SBOX[(s0 >>> 8) & 0xff] << 8) | SBOX[s1 & 0xff]) ^ keySchedule[ksRow++];
	            var t3 = ((SBOX[s3 >>> 24] << 24) | (SBOX[(s0 >>> 16) & 0xff] << 16) | (SBOX[(s1 >>> 8) & 0xff] << 8) | SBOX[s2 & 0xff]) ^ keySchedule[ksRow++];

	            // Set output
	            M[offset]     = t0;
	            M[offset + 1] = t1;
	            M[offset + 2] = t2;
	            M[offset + 3] = t3;
	        },

	        keySize: 256/32
	    });

	    /**
	     * Shortcut functions to the cipher's object interface.
	     *
	     * @example
	     *
	     *     var ciphertext = CryptoJS.AES.encrypt(message, key, cfg);
	     *     var plaintext  = CryptoJS.AES.decrypt(ciphertext, key, cfg);
	     */
	    C.AES = BlockCipher._createHelper(AES);
	}());


	return CryptoJS.AES;

}));
},{"./cipher-core":52,"./core":53,"./enc-base64":54,"./evpkdf":56,"./md5":61}],52:[function(require,module,exports){
;(function (root, factory) {
	if (typeof exports === "object") {
		// CommonJS
		module.exports = exports = factory(require("./core"));
	}
	else if (typeof define === "function" && define.amd) {
		// AMD
		define(["./core"], factory);
	}
	else {
		// Global (browser)
		factory(root.CryptoJS);
	}
}(this, function (CryptoJS) {

	/**
	 * Cipher core components.
	 */
	CryptoJS.lib.Cipher || (function (undefined) {
	    // Shortcuts
	    var C = CryptoJS;
	    var C_lib = C.lib;
	    var Base = C_lib.Base;
	    var WordArray = C_lib.WordArray;
	    var BufferedBlockAlgorithm = C_lib.BufferedBlockAlgorithm;
	    var C_enc = C.enc;
	    var Utf8 = C_enc.Utf8;
	    var Base64 = C_enc.Base64;
	    var C_algo = C.algo;
	    var EvpKDF = C_algo.EvpKDF;

	    /**
	     * Abstract base cipher template.
	     *
	     * @property {number} keySize This cipher's key size. Default: 4 (128 bits)
	     * @property {number} ivSize This cipher's IV size. Default: 4 (128 bits)
	     * @property {number} _ENC_XFORM_MODE A constant representing encryption mode.
	     * @property {number} _DEC_XFORM_MODE A constant representing decryption mode.
	     */
	    var Cipher = C_lib.Cipher = BufferedBlockAlgorithm.extend({
	        /**
	         * Configuration options.
	         *
	         * @property {WordArray} iv The IV to use for this operation.
	         */
	        cfg: Base.extend(),

	        /**
	         * Creates this cipher in encryption mode.
	         *
	         * @param {WordArray} key The key.
	         * @param {Object} cfg (Optional) The configuration options to use for this operation.
	         *
	         * @return {Cipher} A cipher instance.
	         *
	         * @static
	         *
	         * @example
	         *
	         *     var cipher = CryptoJS.algo.AES.createEncryptor(keyWordArray, { iv: ivWordArray });
	         */
	        createEncryptor: function (key, cfg) {
	            return this.create(this._ENC_XFORM_MODE, key, cfg);
	        },

	        /**
	         * Creates this cipher in decryption mode.
	         *
	         * @param {WordArray} key The key.
	         * @param {Object} cfg (Optional) The configuration options to use for this operation.
	         *
	         * @return {Cipher} A cipher instance.
	         *
	         * @static
	         *
	         * @example
	         *
	         *     var cipher = CryptoJS.algo.AES.createDecryptor(keyWordArray, { iv: ivWordArray });
	         */
	        createDecryptor: function (key, cfg) {
	            return this.create(this._DEC_XFORM_MODE, key, cfg);
	        },

	        /**
	         * Initializes a newly created cipher.
	         *
	         * @param {number} xformMode Either the encryption or decryption transormation mode constant.
	         * @param {WordArray} key The key.
	         * @param {Object} cfg (Optional) The configuration options to use for this operation.
	         *
	         * @example
	         *
	         *     var cipher = CryptoJS.algo.AES.create(CryptoJS.algo.AES._ENC_XFORM_MODE, keyWordArray, { iv: ivWordArray });
	         */
	        init: function (xformMode, key, cfg) {
	            // Apply config defaults
	            this.cfg = this.cfg.extend(cfg);

	            // Store transform mode and key
	            this._xformMode = xformMode;
	            this._key = key;

	            // Set initial values
	            this.reset();
	        },

	        /**
	         * Resets this cipher to its initial state.
	         *
	         * @example
	         *
	         *     cipher.reset();
	         */
	        reset: function () {
	            // Reset data buffer
	            BufferedBlockAlgorithm.reset.call(this);

	            // Perform concrete-cipher logic
	            this._doReset();
	        },

	        /**
	         * Adds data to be encrypted or decrypted.
	         *
	         * @param {WordArray|string} dataUpdate The data to encrypt or decrypt.
	         *
	         * @return {WordArray} The data after processing.
	         *
	         * @example
	         *
	         *     var encrypted = cipher.process('data');
	         *     var encrypted = cipher.process(wordArray);
	         */
	        process: function (dataUpdate) {
	            // Append
	            this._append(dataUpdate);

	            // Process available blocks
	            return this._process();
	        },

	        /**
	         * Finalizes the encryption or decryption process.
	         * Note that the finalize operation is effectively a destructive, read-once operation.
	         *
	         * @param {WordArray|string} dataUpdate The final data to encrypt or decrypt.
	         *
	         * @return {WordArray} The data after final processing.
	         *
	         * @example
	         *
	         *     var encrypted = cipher.finalize();
	         *     var encrypted = cipher.finalize('data');
	         *     var encrypted = cipher.finalize(wordArray);
	         */
	        finalize: function (dataUpdate) {
	            // Final data update
	            if (dataUpdate) {
	                this._append(dataUpdate);
	            }

	            // Perform concrete-cipher logic
	            var finalProcessedData = this._doFinalize();

	            return finalProcessedData;
	        },

	        keySize: 128/32,

	        ivSize: 128/32,

	        _ENC_XFORM_MODE: 1,

	        _DEC_XFORM_MODE: 2,

	        /**
	         * Creates shortcut functions to a cipher's object interface.
	         *
	         * @param {Cipher} cipher The cipher to create a helper for.
	         *
	         * @return {Object} An object with encrypt and decrypt shortcut functions.
	         *
	         * @static
	         *
	         * @example
	         *
	         *     var AES = CryptoJS.lib.Cipher._createHelper(CryptoJS.algo.AES);
	         */
	        _createHelper: (function () {
	            function selectCipherStrategy(key) {
	                if (typeof key == 'string') {
	                    return PasswordBasedCipher;
	                } else {
	                    return SerializableCipher;
	                }
	            }

	            return function (cipher) {
	                return {
	                    encrypt: function (message, key, cfg) {
	                        return selectCipherStrategy(key).encrypt(cipher, message, key, cfg);
	                    },

	                    decrypt: function (ciphertext, key, cfg) {
	                        return selectCipherStrategy(key).decrypt(cipher, ciphertext, key, cfg);
	                    }
	                };
	            };
	        }())
	    });

	    /**
	     * Abstract base stream cipher template.
	     *
	     * @property {number} blockSize The number of 32-bit words this cipher operates on. Default: 1 (32 bits)
	     */
	    var StreamCipher = C_lib.StreamCipher = Cipher.extend({
	        _doFinalize: function () {
	            // Process partial blocks
	            var finalProcessedBlocks = this._process(!!'flush');

	            return finalProcessedBlocks;
	        },

	        blockSize: 1
	    });

	    /**
	     * Mode namespace.
	     */
	    var C_mode = C.mode = {};

	    /**
	     * Abstract base block cipher mode template.
	     */
	    var BlockCipherMode = C_lib.BlockCipherMode = Base.extend({
	        /**
	         * Creates this mode for encryption.
	         *
	         * @param {Cipher} cipher A block cipher instance.
	         * @param {Array} iv The IV words.
	         *
	         * @static
	         *
	         * @example
	         *
	         *     var mode = CryptoJS.mode.CBC.createEncryptor(cipher, iv.words);
	         */
	        createEncryptor: function (cipher, iv) {
	            return this.Encryptor.create(cipher, iv);
	        },

	        /**
	         * Creates this mode for decryption.
	         *
	         * @param {Cipher} cipher A block cipher instance.
	         * @param {Array} iv The IV words.
	         *
	         * @static
	         *
	         * @example
	         *
	         *     var mode = CryptoJS.mode.CBC.createDecryptor(cipher, iv.words);
	         */
	        createDecryptor: function (cipher, iv) {
	            return this.Decryptor.create(cipher, iv);
	        },

	        /**
	         * Initializes a newly created mode.
	         *
	         * @param {Cipher} cipher A block cipher instance.
	         * @param {Array} iv The IV words.
	         *
	         * @example
	         *
	         *     var mode = CryptoJS.mode.CBC.Encryptor.create(cipher, iv.words);
	         */
	        init: function (cipher, iv) {
	            this._cipher = cipher;
	            this._iv = iv;
	        }
	    });

	    /**
	     * Cipher Block Chaining mode.
	     */
	    var CBC = C_mode.CBC = (function () {
	        /**
	         * Abstract base CBC mode.
	         */
	        var CBC = BlockCipherMode.extend();

	        /**
	         * CBC encryptor.
	         */
	        CBC.Encryptor = CBC.extend({
	            /**
	             * Processes the data block at offset.
	             *
	             * @param {Array} words The data words to operate on.
	             * @param {number} offset The offset where the block starts.
	             *
	             * @example
	             *
	             *     mode.processBlock(data.words, offset);
	             */
	            processBlock: function (words, offset) {
	                // Shortcuts
	                var cipher = this._cipher;
	                var blockSize = cipher.blockSize;

	                // XOR and encrypt
	                xorBlock.call(this, words, offset, blockSize);
	                cipher.encryptBlock(words, offset);

	                // Remember this block to use with next block
	                this._prevBlock = words.slice(offset, offset + blockSize);
	            }
	        });

	        /**
	         * CBC decryptor.
	         */
	        CBC.Decryptor = CBC.extend({
	            /**
	             * Processes the data block at offset.
	             *
	             * @param {Array} words The data words to operate on.
	             * @param {number} offset The offset where the block starts.
	             *
	             * @example
	             *
	             *     mode.processBlock(data.words, offset);
	             */
	            processBlock: function (words, offset) {
	                // Shortcuts
	                var cipher = this._cipher;
	                var blockSize = cipher.blockSize;

	                // Remember this block to use with next block
	                var thisBlock = words.slice(offset, offset + blockSize);

	                // Decrypt and XOR
	                cipher.decryptBlock(words, offset);
	                xorBlock.call(this, words, offset, blockSize);

	                // This block becomes the previous block
	                this._prevBlock = thisBlock;
	            }
	        });

	        function xorBlock(words, offset, blockSize) {
	            // Shortcut
	            var iv = this._iv;

	            // Choose mixing block
	            if (iv) {
	                var block = iv;

	                // Remove IV for subsequent blocks
	                this._iv = undefined;
	            } else {
	                var block = this._prevBlock;
	            }

	            // XOR blocks
	            for (var i = 0; i < blockSize; i++) {
	                words[offset + i] ^= block[i];
	            }
	        }

	        return CBC;
	    }());

	    /**
	     * Padding namespace.
	     */
	    var C_pad = C.pad = {};

	    /**
	     * PKCS #5/7 padding strategy.
	     */
	    var Pkcs7 = C_pad.Pkcs7 = {
	        /**
	         * Pads data using the algorithm defined in PKCS #5/7.
	         *
	         * @param {WordArray} data The data to pad.
	         * @param {number} blockSize The multiple that the data should be padded to.
	         *
	         * @static
	         *
	         * @example
	         *
	         *     CryptoJS.pad.Pkcs7.pad(wordArray, 4);
	         */
	        pad: function (data, blockSize) {
	            // Shortcut
	            var blockSizeBytes = blockSize * 4;

	            // Count padding bytes
	            var nPaddingBytes = blockSizeBytes - data.sigBytes % blockSizeBytes;

	            // Create padding word
	            var paddingWord = (nPaddingBytes << 24) | (nPaddingBytes << 16) | (nPaddingBytes << 8) | nPaddingBytes;

	            // Create padding
	            var paddingWords = [];
	            for (var i = 0; i < nPaddingBytes; i += 4) {
	                paddingWords.push(paddingWord);
	            }
	            var padding = WordArray.create(paddingWords, nPaddingBytes);

	            // Add padding
	            data.concat(padding);
	        },

	        /**
	         * Unpads data that had been padded using the algorithm defined in PKCS #5/7.
	         *
	         * @param {WordArray} data The data to unpad.
	         *
	         * @static
	         *
	         * @example
	         *
	         *     CryptoJS.pad.Pkcs7.unpad(wordArray);
	         */
	        unpad: function (data) {
	            // Get number of padding bytes from last byte
	            var nPaddingBytes = data.words[(data.sigBytes - 1) >>> 2] & 0xff;

	            // Remove padding
	            data.sigBytes -= nPaddingBytes;
	        }
	    };

	    /**
	     * Abstract base block cipher template.
	     *
	     * @property {number} blockSize The number of 32-bit words this cipher operates on. Default: 4 (128 bits)
	     */
	    var BlockCipher = C_lib.BlockCipher = Cipher.extend({
	        /**
	         * Configuration options.
	         *
	         * @property {Mode} mode The block mode to use. Default: CBC
	         * @property {Padding} padding The padding strategy to use. Default: Pkcs7
	         */
	        cfg: Cipher.cfg.extend({
	            mode: CBC,
	            padding: Pkcs7
	        }),

	        reset: function () {
	            // Reset cipher
	            Cipher.reset.call(this);

	            // Shortcuts
	            var cfg = this.cfg;
	            var iv = cfg.iv;
	            var mode = cfg.mode;

	            // Reset block mode
	            if (this._xformMode == this._ENC_XFORM_MODE) {
	                var modeCreator = mode.createEncryptor;
	            } else /* if (this._xformMode == this._DEC_XFORM_MODE) */ {
	                var modeCreator = mode.createDecryptor;

	                // Keep at least one block in the buffer for unpadding
	                this._minBufferSize = 1;
	            }
	            this._mode = modeCreator.call(mode, this, iv && iv.words);
	        },

	        _doProcessBlock: function (words, offset) {
	            this._mode.processBlock(words, offset);
	        },

	        _doFinalize: function () {
	            // Shortcut
	            var padding = this.cfg.padding;

	            // Finalize
	            if (this._xformMode == this._ENC_XFORM_MODE) {
	                // Pad data
	                padding.pad(this._data, this.blockSize);

	                // Process final blocks
	                var finalProcessedBlocks = this._process(!!'flush');
	            } else /* if (this._xformMode == this._DEC_XFORM_MODE) */ {
	                // Process final blocks
	                var finalProcessedBlocks = this._process(!!'flush');

	                // Unpad data
	                padding.unpad(finalProcessedBlocks);
	            }

	            return finalProcessedBlocks;
	        },

	        blockSize: 128/32
	    });

	    /**
	     * A collection of cipher parameters.
	     *
	     * @property {WordArray} ciphertext The raw ciphertext.
	     * @property {WordArray} key The key to this ciphertext.
	     * @property {WordArray} iv The IV used in the ciphering operation.
	     * @property {WordArray} salt The salt used with a key derivation function.
	     * @property {Cipher} algorithm The cipher algorithm.
	     * @property {Mode} mode The block mode used in the ciphering operation.
	     * @property {Padding} padding The padding scheme used in the ciphering operation.
	     * @property {number} blockSize The block size of the cipher.
	     * @property {Format} formatter The default formatting strategy to convert this cipher params object to a string.
	     */
	    var CipherParams = C_lib.CipherParams = Base.extend({
	        /**
	         * Initializes a newly created cipher params object.
	         *
	         * @param {Object} cipherParams An object with any of the possible cipher parameters.
	         *
	         * @example
	         *
	         *     var cipherParams = CryptoJS.lib.CipherParams.create({
	         *         ciphertext: ciphertextWordArray,
	         *         key: keyWordArray,
	         *         iv: ivWordArray,
	         *         salt: saltWordArray,
	         *         algorithm: CryptoJS.algo.AES,
	         *         mode: CryptoJS.mode.CBC,
	         *         padding: CryptoJS.pad.PKCS7,
	         *         blockSize: 4,
	         *         formatter: CryptoJS.format.OpenSSL
	         *     });
	         */
	        init: function (cipherParams) {
	            this.mixIn(cipherParams);
	        },

	        /**
	         * Converts this cipher params object to a string.
	         *
	         * @param {Format} formatter (Optional) The formatting strategy to use.
	         *
	         * @return {string} The stringified cipher params.
	         *
	         * @throws Error If neither the formatter nor the default formatter is set.
	         *
	         * @example
	         *
	         *     var string = cipherParams + '';
	         *     var string = cipherParams.toString();
	         *     var string = cipherParams.toString(CryptoJS.format.OpenSSL);
	         */
	        toString: function (formatter) {
	            return (formatter || this.formatter).stringify(this);
	        }
	    });

	    /**
	     * Format namespace.
	     */
	    var C_format = C.format = {};

	    /**
	     * OpenSSL formatting strategy.
	     */
	    var OpenSSLFormatter = C_format.OpenSSL = {
	        /**
	         * Converts a cipher params object to an OpenSSL-compatible string.
	         *
	         * @param {CipherParams} cipherParams The cipher params object.
	         *
	         * @return {string} The OpenSSL-compatible string.
	         *
	         * @static
	         *
	         * @example
	         *
	         *     var openSSLString = CryptoJS.format.OpenSSL.stringify(cipherParams);
	         */
	        stringify: function (cipherParams) {
	            // Shortcuts
	            var ciphertext = cipherParams.ciphertext;
	            var salt = cipherParams.salt;

	            // Format
	            if (salt) {
	                var wordArray = WordArray.create([0x53616c74, 0x65645f5f]).concat(salt).concat(ciphertext);
	            } else {
	                var wordArray = ciphertext;
	            }

	            return wordArray.toString(Base64);
	        },

	        /**
	         * Converts an OpenSSL-compatible string to a cipher params object.
	         *
	         * @param {string} openSSLStr The OpenSSL-compatible string.
	         *
	         * @return {CipherParams} The cipher params object.
	         *
	         * @static
	         *
	         * @example
	         *
	         *     var cipherParams = CryptoJS.format.OpenSSL.parse(openSSLString);
	         */
	        parse: function (openSSLStr) {
	            // Parse base64
	            var ciphertext = Base64.parse(openSSLStr);

	            // Shortcut
	            var ciphertextWords = ciphertext.words;

	            // Test for salt
	            if (ciphertextWords[0] == 0x53616c74 && ciphertextWords[1] == 0x65645f5f) {
	                // Extract salt
	                var salt = WordArray.create(ciphertextWords.slice(2, 4));

	                // Remove salt from ciphertext
	                ciphertextWords.splice(0, 4);
	                ciphertext.sigBytes -= 16;
	            }

	            return CipherParams.create({ ciphertext: ciphertext, salt: salt });
	        }
	    };

	    /**
	     * A cipher wrapper that returns ciphertext as a serializable cipher params object.
	     */
	    var SerializableCipher = C_lib.SerializableCipher = Base.extend({
	        /**
	         * Configuration options.
	         *
	         * @property {Formatter} format The formatting strategy to convert cipher param objects to and from a string. Default: OpenSSL
	         */
	        cfg: Base.extend({
	            format: OpenSSLFormatter
	        }),

	        /**
	         * Encrypts a message.
	         *
	         * @param {Cipher} cipher The cipher algorithm to use.
	         * @param {WordArray|string} message The message to encrypt.
	         * @param {WordArray} key The key.
	         * @param {Object} cfg (Optional) The configuration options to use for this operation.
	         *
	         * @return {CipherParams} A cipher params object.
	         *
	         * @static
	         *
	         * @example
	         *
	         *     var ciphertextParams = CryptoJS.lib.SerializableCipher.encrypt(CryptoJS.algo.AES, message, key);
	         *     var ciphertextParams = CryptoJS.lib.SerializableCipher.encrypt(CryptoJS.algo.AES, message, key, { iv: iv });
	         *     var ciphertextParams = CryptoJS.lib.SerializableCipher.encrypt(CryptoJS.algo.AES, message, key, { iv: iv, format: CryptoJS.format.OpenSSL });
	         */
	        encrypt: function (cipher, message, key, cfg) {
	            // Apply config defaults
	            cfg = this.cfg.extend(cfg);

	            // Encrypt
	            var encryptor = cipher.createEncryptor(key, cfg);
	            var ciphertext = encryptor.finalize(message);

	            // Shortcut
	            var cipherCfg = encryptor.cfg;

	            // Create and return serializable cipher params
	            return CipherParams.create({
	                ciphertext: ciphertext,
	                key: key,
	                iv: cipherCfg.iv,
	                algorithm: cipher,
	                mode: cipherCfg.mode,
	                padding: cipherCfg.padding,
	                blockSize: cipher.blockSize,
	                formatter: cfg.format
	            });
	        },

	        /**
	         * Decrypts serialized ciphertext.
	         *
	         * @param {Cipher} cipher The cipher algorithm to use.
	         * @param {CipherParams|string} ciphertext The ciphertext to decrypt.
	         * @param {WordArray} key The key.
	         * @param {Object} cfg (Optional) The configuration options to use for this operation.
	         *
	         * @return {WordArray} The plaintext.
	         *
	         * @static
	         *
	         * @example
	         *
	         *     var plaintext = CryptoJS.lib.SerializableCipher.decrypt(CryptoJS.algo.AES, formattedCiphertext, key, { iv: iv, format: CryptoJS.format.OpenSSL });
	         *     var plaintext = CryptoJS.lib.SerializableCipher.decrypt(CryptoJS.algo.AES, ciphertextParams, key, { iv: iv, format: CryptoJS.format.OpenSSL });
	         */
	        decrypt: function (cipher, ciphertext, key, cfg) {
	            // Apply config defaults
	            cfg = this.cfg.extend(cfg);

	            // Convert string to CipherParams
	            ciphertext = this._parse(ciphertext, cfg.format);

	            // Decrypt
	            var plaintext = cipher.createDecryptor(key, cfg).finalize(ciphertext.ciphertext);

	            return plaintext;
	        },

	        /**
	         * Converts serialized ciphertext to CipherParams,
	         * else assumed CipherParams already and returns ciphertext unchanged.
	         *
	         * @param {CipherParams|string} ciphertext The ciphertext.
	         * @param {Formatter} format The formatting strategy to use to parse serialized ciphertext.
	         *
	         * @return {CipherParams} The unserialized ciphertext.
	         *
	         * @static
	         *
	         * @example
	         *
	         *     var ciphertextParams = CryptoJS.lib.SerializableCipher._parse(ciphertextStringOrParams, format);
	         */
	        _parse: function (ciphertext, format) {
	            if (typeof ciphertext == 'string') {
	                return format.parse(ciphertext, this);
	            } else {
	                return ciphertext;
	            }
	        }
	    });

	    /**
	     * Key derivation function namespace.
	     */
	    var C_kdf = C.kdf = {};

	    /**
	     * OpenSSL key derivation function.
	     */
	    var OpenSSLKdf = C_kdf.OpenSSL = {
	        /**
	         * Derives a key and IV from a password.
	         *
	         * @param {string} password The password to derive from.
	         * @param {number} keySize The size in words of the key to generate.
	         * @param {number} ivSize The size in words of the IV to generate.
	         * @param {WordArray|string} salt (Optional) A 64-bit salt to use. If omitted, a salt will be generated randomly.
	         *
	         * @return {CipherParams} A cipher params object with the key, IV, and salt.
	         *
	         * @static
	         *
	         * @example
	         *
	         *     var derivedParams = CryptoJS.kdf.OpenSSL.execute('Password', 256/32, 128/32);
	         *     var derivedParams = CryptoJS.kdf.OpenSSL.execute('Password', 256/32, 128/32, 'saltsalt');
	         */
	        execute: function (password, keySize, ivSize, salt) {
	            // Generate random salt
	            if (!salt) {
	                salt = WordArray.random(64/8);
	            }

	            // Derive key and IV
	            var key = EvpKDF.create({ keySize: keySize + ivSize }).compute(password, salt);

	            // Separate key and IV
	            var iv = WordArray.create(key.words.slice(keySize), ivSize * 4);
	            key.sigBytes = keySize * 4;

	            // Return params
	            return CipherParams.create({ key: key, iv: iv, salt: salt });
	        }
	    };

	    /**
	     * A serializable cipher wrapper that derives the key from a password,
	     * and returns ciphertext as a serializable cipher params object.
	     */
	    var PasswordBasedCipher = C_lib.PasswordBasedCipher = SerializableCipher.extend({
	        /**
	         * Configuration options.
	         *
	         * @property {KDF} kdf The key derivation function to use to generate a key and IV from a password. Default: OpenSSL
	         */
	        cfg: SerializableCipher.cfg.extend({
	            kdf: OpenSSLKdf
	        }),

	        /**
	         * Encrypts a message using a password.
	         *
	         * @param {Cipher} cipher The cipher algorithm to use.
	         * @param {WordArray|string} message The message to encrypt.
	         * @param {string} password The password.
	         * @param {Object} cfg (Optional) The configuration options to use for this operation.
	         *
	         * @return {CipherParams} A cipher params object.
	         *
	         * @static
	         *
	         * @example
	         *
	         *     var ciphertextParams = CryptoJS.lib.PasswordBasedCipher.encrypt(CryptoJS.algo.AES, message, 'password');
	         *     var ciphertextParams = CryptoJS.lib.PasswordBasedCipher.encrypt(CryptoJS.algo.AES, message, 'password', { format: CryptoJS.format.OpenSSL });
	         */
	        encrypt: function (cipher, message, password, cfg) {
	            // Apply config defaults
	            cfg = this.cfg.extend(cfg);

	            // Derive key and other params
	            var derivedParams = cfg.kdf.execute(password, cipher.keySize, cipher.ivSize);

	            // Add IV to config
	            cfg.iv = derivedParams.iv;

	            // Encrypt
	            var ciphertext = SerializableCipher.encrypt.call(this, cipher, message, derivedParams.key, cfg);

	            // Mix in derived params
	            ciphertext.mixIn(derivedParams);

	            return ciphertext;
	        },

	        /**
	         * Decrypts serialized ciphertext using a password.
	         *
	         * @param {Cipher} cipher The cipher algorithm to use.
	         * @param {CipherParams|string} ciphertext The ciphertext to decrypt.
	         * @param {string} password The password.
	         * @param {Object} cfg (Optional) The configuration options to use for this operation.
	         *
	         * @return {WordArray} The plaintext.
	         *
	         * @static
	         *
	         * @example
	         *
	         *     var plaintext = CryptoJS.lib.PasswordBasedCipher.decrypt(CryptoJS.algo.AES, formattedCiphertext, 'password', { format: CryptoJS.format.OpenSSL });
	         *     var plaintext = CryptoJS.lib.PasswordBasedCipher.decrypt(CryptoJS.algo.AES, ciphertextParams, 'password', { format: CryptoJS.format.OpenSSL });
	         */
	        decrypt: function (cipher, ciphertext, password, cfg) {
	            // Apply config defaults
	            cfg = this.cfg.extend(cfg);

	            // Convert string to CipherParams
	            ciphertext = this._parse(ciphertext, cfg.format);

	            // Derive key and other params
	            var derivedParams = cfg.kdf.execute(password, cipher.keySize, cipher.ivSize, ciphertext.salt);

	            // Add IV to config
	            cfg.iv = derivedParams.iv;

	            // Decrypt
	            var plaintext = SerializableCipher.decrypt.call(this, cipher, ciphertext, derivedParams.key, cfg);

	            return plaintext;
	        }
	    });
	}());


}));
},{"./core":53}],53:[function(require,module,exports){
;(function (root, factory) {
	if (typeof exports === "object") {
		// CommonJS
		module.exports = exports = factory();
	}
	else if (typeof define === "function" && define.amd) {
		// AMD
		define([], factory);
	}
	else {
		// Global (browser)
		root.CryptoJS = factory();
	}
}(this, function () {

	/**
	 * CryptoJS core components.
	 */
	var CryptoJS = CryptoJS || (function (Math, undefined) {
	    /*
	     * Local polyfil of Object.create
	     */
	    var create = Object.create || (function () {
	        function F() {};

	        return function (obj) {
	            var subtype;

	            F.prototype = obj;

	            subtype = new F();

	            F.prototype = null;

	            return subtype;
	        };
	    }())

	    /**
	     * CryptoJS namespace.
	     */
	    var C = {};

	    /**
	     * Library namespace.
	     */
	    var C_lib = C.lib = {};

	    /**
	     * Base object for prototypal inheritance.
	     */
	    var Base = C_lib.Base = (function () {


	        return {
	            /**
	             * Creates a new object that inherits from this object.
	             *
	             * @param {Object} overrides Properties to copy into the new object.
	             *
	             * @return {Object} The new object.
	             *
	             * @static
	             *
	             * @example
	             *
	             *     var MyType = CryptoJS.lib.Base.extend({
	             *         field: 'value',
	             *
	             *         method: function () {
	             *         }
	             *     });
	             */
	            extend: function (overrides) {
	                // Spawn
	                var subtype = create(this);

	                // Augment
	                if (overrides) {
	                    subtype.mixIn(overrides);
	                }

	                // Create default initializer
	                if (!subtype.hasOwnProperty('init') || this.init === subtype.init) {
	                    subtype.init = function () {
	                        subtype.$super.init.apply(this, arguments);
	                    };
	                }

	                // Initializer's prototype is the subtype object
	                subtype.init.prototype = subtype;

	                // Reference supertype
	                subtype.$super = this;

	                return subtype;
	            },

	            /**
	             * Extends this object and runs the init method.
	             * Arguments to create() will be passed to init().
	             *
	             * @return {Object} The new object.
	             *
	             * @static
	             *
	             * @example
	             *
	             *     var instance = MyType.create();
	             */
	            create: function () {
	                var instance = this.extend();
	                instance.init.apply(instance, arguments);

	                return instance;
	            },

	            /**
	             * Initializes a newly created object.
	             * Override this method to add some logic when your objects are created.
	             *
	             * @example
	             *
	             *     var MyType = CryptoJS.lib.Base.extend({
	             *         init: function () {
	             *             // ...
	             *         }
	             *     });
	             */
	            init: function () {
	            },

	            /**
	             * Copies properties into this object.
	             *
	             * @param {Object} properties The properties to mix in.
	             *
	             * @example
	             *
	             *     MyType.mixIn({
	             *         field: 'value'
	             *     });
	             */
	            mixIn: function (properties) {
	                for (var propertyName in properties) {
	                    if (properties.hasOwnProperty(propertyName)) {
	                        this[propertyName] = properties[propertyName];
	                    }
	                }

	                // IE won't copy toString using the loop above
	                if (properties.hasOwnProperty('toString')) {
	                    this.toString = properties.toString;
	                }
	            },

	            /**
	             * Creates a copy of this object.
	             *
	             * @return {Object} The clone.
	             *
	             * @example
	             *
	             *     var clone = instance.clone();
	             */
	            clone: function () {
	                return this.init.prototype.extend(this);
	            }
	        };
	    }());

	    /**
	     * An array of 32-bit words.
	     *
	     * @property {Array} words The array of 32-bit words.
	     * @property {number} sigBytes The number of significant bytes in this word array.
	     */
	    var WordArray = C_lib.WordArray = Base.extend({
	        /**
	         * Initializes a newly created word array.
	         *
	         * @param {Array} words (Optional) An array of 32-bit words.
	         * @param {number} sigBytes (Optional) The number of significant bytes in the words.
	         *
	         * @example
	         *
	         *     var wordArray = CryptoJS.lib.WordArray.create();
	         *     var wordArray = CryptoJS.lib.WordArray.create([0x00010203, 0x04050607]);
	         *     var wordArray = CryptoJS.lib.WordArray.create([0x00010203, 0x04050607], 6);
	         */
	        init: function (words, sigBytes) {
	            words = this.words = words || [];

	            if (sigBytes != undefined) {
	                this.sigBytes = sigBytes;
	            } else {
	                this.sigBytes = words.length * 4;
	            }
	        },

	        /**
	         * Converts this word array to a string.
	         *
	         * @param {Encoder} encoder (Optional) The encoding strategy to use. Default: CryptoJS.enc.Hex
	         *
	         * @return {string} The stringified word array.
	         *
	         * @example
	         *
	         *     var string = wordArray + '';
	         *     var string = wordArray.toString();
	         *     var string = wordArray.toString(CryptoJS.enc.Utf8);
	         */
	        toString: function (encoder) {
	            return (encoder || Hex).stringify(this);
	        },

	        /**
	         * Concatenates a word array to this word array.
	         *
	         * @param {WordArray} wordArray The word array to append.
	         *
	         * @return {WordArray} This word array.
	         *
	         * @example
	         *
	         *     wordArray1.concat(wordArray2);
	         */
	        concat: function (wordArray) {
	            // Shortcuts
	            var thisWords = this.words;
	            var thatWords = wordArray.words;
	            var thisSigBytes = this.sigBytes;
	            var thatSigBytes = wordArray.sigBytes;

	            // Clamp excess bits
	            this.clamp();

	            // Concat
	            if (thisSigBytes % 4) {
	                // Copy one byte at a time
	                for (var i = 0; i < thatSigBytes; i++) {
	                    var thatByte = (thatWords[i >>> 2] >>> (24 - (i % 4) * 8)) & 0xff;
	                    thisWords[(thisSigBytes + i) >>> 2] |= thatByte << (24 - ((thisSigBytes + i) % 4) * 8);
	                }
	            } else {
	                // Copy one word at a time
	                for (var i = 0; i < thatSigBytes; i += 4) {
	                    thisWords[(thisSigBytes + i) >>> 2] = thatWords[i >>> 2];
	                }
	            }
	            this.sigBytes += thatSigBytes;

	            // Chainable
	            return this;
	        },

	        /**
	         * Removes insignificant bits.
	         *
	         * @example
	         *
	         *     wordArray.clamp();
	         */
	        clamp: function () {
	            // Shortcuts
	            var words = this.words;
	            var sigBytes = this.sigBytes;

	            // Clamp
	            words[sigBytes >>> 2] &= 0xffffffff << (32 - (sigBytes % 4) * 8);
	            words.length = Math.ceil(sigBytes / 4);
	        },

	        /**
	         * Creates a copy of this word array.
	         *
	         * @return {WordArray} The clone.
	         *
	         * @example
	         *
	         *     var clone = wordArray.clone();
	         */
	        clone: function () {
	            var clone = Base.clone.call(this);
	            clone.words = this.words.slice(0);

	            return clone;
	        },

	        /**
	         * Creates a word array filled with random bytes.
	         *
	         * @param {number} nBytes The number of random bytes to generate.
	         *
	         * @return {WordArray} The random word array.
	         *
	         * @static
	         *
	         * @example
	         *
	         *     var wordArray = CryptoJS.lib.WordArray.random(16);
	         */
	        random: function (nBytes) {
	            var words = [];

	            var r = (function (m_w) {
	                var m_w = m_w;
	                var m_z = 0x3ade68b1;
	                var mask = 0xffffffff;

	                return function () {
	                    m_z = (0x9069 * (m_z & 0xFFFF) + (m_z >> 0x10)) & mask;
	                    m_w = (0x4650 * (m_w & 0xFFFF) + (m_w >> 0x10)) & mask;
	                    var result = ((m_z << 0x10) + m_w) & mask;
	                    result /= 0x100000000;
	                    result += 0.5;
	                    return result * (Math.random() > .5 ? 1 : -1);
	                }
	            });

	            for (var i = 0, rcache; i < nBytes; i += 4) {
	                var _r = r((rcache || Math.random()) * 0x100000000);

	                rcache = _r() * 0x3ade67b7;
	                words.push((_r() * 0x100000000) | 0);
	            }

	            return new WordArray.init(words, nBytes);
	        }
	    });

	    /**
	     * Encoder namespace.
	     */
	    var C_enc = C.enc = {};

	    /**
	     * Hex encoding strategy.
	     */
	    var Hex = C_enc.Hex = {
	        /**
	         * Converts a word array to a hex string.
	         *
	         * @param {WordArray} wordArray The word array.
	         *
	         * @return {string} The hex string.
	         *
	         * @static
	         *
	         * @example
	         *
	         *     var hexString = CryptoJS.enc.Hex.stringify(wordArray);
	         */
	        stringify: function (wordArray) {
	            // Shortcuts
	            var words = wordArray.words;
	            var sigBytes = wordArray.sigBytes;

	            // Convert
	            var hexChars = [];
	            for (var i = 0; i < sigBytes; i++) {
	                var bite = (words[i >>> 2] >>> (24 - (i % 4) * 8)) & 0xff;
	                hexChars.push((bite >>> 4).toString(16));
	                hexChars.push((bite & 0x0f).toString(16));
	            }

	            return hexChars.join('');
	        },

	        /**
	         * Converts a hex string to a word array.
	         *
	         * @param {string} hexStr The hex string.
	         *
	         * @return {WordArray} The word array.
	         *
	         * @static
	         *
	         * @example
	         *
	         *     var wordArray = CryptoJS.enc.Hex.parse(hexString);
	         */
	        parse: function (hexStr) {
	            // Shortcut
	            var hexStrLength = hexStr.length;

	            // Convert
	            var words = [];
	            for (var i = 0; i < hexStrLength; i += 2) {
	                words[i >>> 3] |= parseInt(hexStr.substr(i, 2), 16) << (24 - (i % 8) * 4);
	            }

	            return new WordArray.init(words, hexStrLength / 2);
	        }
	    };

	    /**
	     * Latin1 encoding strategy.
	     */
	    var Latin1 = C_enc.Latin1 = {
	        /**
	         * Converts a word array to a Latin1 string.
	         *
	         * @param {WordArray} wordArray The word array.
	         *
	         * @return {string} The Latin1 string.
	         *
	         * @static
	         *
	         * @example
	         *
	         *     var latin1String = CryptoJS.enc.Latin1.stringify(wordArray);
	         */
	        stringify: function (wordArray) {
	            // Shortcuts
	            var words = wordArray.words;
	            var sigBytes = wordArray.sigBytes;

	            // Convert
	            var latin1Chars = [];
	            for (var i = 0; i < sigBytes; i++) {
	                var bite = (words[i >>> 2] >>> (24 - (i % 4) * 8)) & 0xff;
	                latin1Chars.push(String.fromCharCode(bite));
	            }

	            return latin1Chars.join('');
	        },

	        /**
	         * Converts a Latin1 string to a word array.
	         *
	         * @param {string} latin1Str The Latin1 string.
	         *
	         * @return {WordArray} The word array.
	         *
	         * @static
	         *
	         * @example
	         *
	         *     var wordArray = CryptoJS.enc.Latin1.parse(latin1String);
	         */
	        parse: function (latin1Str) {
	            // Shortcut
	            var latin1StrLength = latin1Str.length;

	            // Convert
	            var words = [];
	            for (var i = 0; i < latin1StrLength; i++) {
	                words[i >>> 2] |= (latin1Str.charCodeAt(i) & 0xff) << (24 - (i % 4) * 8);
	            }

	            return new WordArray.init(words, latin1StrLength);
	        }
	    };

	    /**
	     * UTF-8 encoding strategy.
	     */
	    var Utf8 = C_enc.Utf8 = {
	        /**
	         * Converts a word array to a UTF-8 string.
	         *
	         * @param {WordArray} wordArray The word array.
	         *
	         * @return {string} The UTF-8 string.
	         *
	         * @static
	         *
	         * @example
	         *
	         *     var utf8String = CryptoJS.enc.Utf8.stringify(wordArray);
	         */
	        stringify: function (wordArray) {
	            try {
	                return decodeURIComponent(escape(Latin1.stringify(wordArray)));
	            } catch (e) {
	                throw new Error('Malformed UTF-8 data');
	            }
	        },

	        /**
	         * Converts a UTF-8 string to a word array.
	         *
	         * @param {string} utf8Str The UTF-8 string.
	         *
	         * @return {WordArray} The word array.
	         *
	         * @static
	         *
	         * @example
	         *
	         *     var wordArray = CryptoJS.enc.Utf8.parse(utf8String);
	         */
	        parse: function (utf8Str) {
	            return Latin1.parse(unescape(encodeURIComponent(utf8Str)));
	        }
	    };

	    /**
	     * Abstract buffered block algorithm template.
	     *
	     * The property blockSize must be implemented in a concrete subtype.
	     *
	     * @property {number} _minBufferSize The number of blocks that should be kept unprocessed in the buffer. Default: 0
	     */
	    var BufferedBlockAlgorithm = C_lib.BufferedBlockAlgorithm = Base.extend({
	        /**
	         * Resets this block algorithm's data buffer to its initial state.
	         *
	         * @example
	         *
	         *     bufferedBlockAlgorithm.reset();
	         */
	        reset: function () {
	            // Initial values
	            this._data = new WordArray.init();
	            this._nDataBytes = 0;
	        },

	        /**
	         * Adds new data to this block algorithm's buffer.
	         *
	         * @param {WordArray|string} data The data to append. Strings are converted to a WordArray using UTF-8.
	         *
	         * @example
	         *
	         *     bufferedBlockAlgorithm._append('data');
	         *     bufferedBlockAlgorithm._append(wordArray);
	         */
	        _append: function (data) {
	            // Convert string to WordArray, else assume WordArray already
	            if (typeof data == 'string') {
	                data = Utf8.parse(data);
	            }

	            // Append
	            this._data.concat(data);
	            this._nDataBytes += data.sigBytes;
	        },

	        /**
	         * Processes available data blocks.
	         *
	         * This method invokes _doProcessBlock(offset), which must be implemented by a concrete subtype.
	         *
	         * @param {boolean} doFlush Whether all blocks and partial blocks should be processed.
	         *
	         * @return {WordArray} The processed data.
	         *
	         * @example
	         *
	         *     var processedData = bufferedBlockAlgorithm._process();
	         *     var processedData = bufferedBlockAlgorithm._process(!!'flush');
	         */
	        _process: function (doFlush) {
	            // Shortcuts
	            var data = this._data;
	            var dataWords = data.words;
	            var dataSigBytes = data.sigBytes;
	            var blockSize = this.blockSize;
	            var blockSizeBytes = blockSize * 4;

	            // Count blocks ready
	            var nBlocksReady = dataSigBytes / blockSizeBytes;
	            if (doFlush) {
	                // Round up to include partial blocks
	                nBlocksReady = Math.ceil(nBlocksReady);
	            } else {
	                // Round down to include only full blocks,
	                // less the number of blocks that must remain in the buffer
	                nBlocksReady = Math.max((nBlocksReady | 0) - this._minBufferSize, 0);
	            }

	            // Count words ready
	            var nWordsReady = nBlocksReady * blockSize;

	            // Count bytes ready
	            var nBytesReady = Math.min(nWordsReady * 4, dataSigBytes);

	            // Process blocks
	            if (nWordsReady) {
	                for (var offset = 0; offset < nWordsReady; offset += blockSize) {
	                    // Perform concrete-algorithm logic
	                    this._doProcessBlock(dataWords, offset);
	                }

	                // Remove processed words
	                var processedWords = dataWords.splice(0, nWordsReady);
	                data.sigBytes -= nBytesReady;
	            }

	            // Return processed words
	            return new WordArray.init(processedWords, nBytesReady);
	        },

	        /**
	         * Creates a copy of this object.
	         *
	         * @return {Object} The clone.
	         *
	         * @example
	         *
	         *     var clone = bufferedBlockAlgorithm.clone();
	         */
	        clone: function () {
	            var clone = Base.clone.call(this);
	            clone._data = this._data.clone();

	            return clone;
	        },

	        _minBufferSize: 0
	    });

	    /**
	     * Abstract hasher template.
	     *
	     * @property {number} blockSize The number of 32-bit words this hasher operates on. Default: 16 (512 bits)
	     */
	    var Hasher = C_lib.Hasher = BufferedBlockAlgorithm.extend({
	        /**
	         * Configuration options.
	         */
	        cfg: Base.extend(),

	        /**
	         * Initializes a newly created hasher.
	         *
	         * @param {Object} cfg (Optional) The configuration options to use for this hash computation.
	         *
	         * @example
	         *
	         *     var hasher = CryptoJS.algo.SHA256.create();
	         */
	        init: function (cfg) {
	            // Apply config defaults
	            this.cfg = this.cfg.extend(cfg);

	            // Set initial values
	            this.reset();
	        },

	        /**
	         * Resets this hasher to its initial state.
	         *
	         * @example
	         *
	         *     hasher.reset();
	         */
	        reset: function () {
	            // Reset data buffer
	            BufferedBlockAlgorithm.reset.call(this);

	            // Perform concrete-hasher logic
	            this._doReset();
	        },

	        /**
	         * Updates this hasher with a message.
	         *
	         * @param {WordArray|string} messageUpdate The message to append.
	         *
	         * @return {Hasher} This hasher.
	         *
	         * @example
	         *
	         *     hasher.update('message');
	         *     hasher.update(wordArray);
	         */
	        update: function (messageUpdate) {
	            // Append
	            this._append(messageUpdate);

	            // Update the hash
	            this._process();

	            // Chainable
	            return this;
	        },

	        /**
	         * Finalizes the hash computation.
	         * Note that the finalize operation is effectively a destructive, read-once operation.
	         *
	         * @param {WordArray|string} messageUpdate (Optional) A final message update.
	         *
	         * @return {WordArray} The hash.
	         *
	         * @example
	         *
	         *     var hash = hasher.finalize();
	         *     var hash = hasher.finalize('message');
	         *     var hash = hasher.finalize(wordArray);
	         */
	        finalize: function (messageUpdate) {
	            // Final message update
	            if (messageUpdate) {
	                this._append(messageUpdate);
	            }

	            // Perform concrete-hasher logic
	            var hash = this._doFinalize();

	            return hash;
	        },

	        blockSize: 512/32,

	        /**
	         * Creates a shortcut function to a hasher's object interface.
	         *
	         * @param {Hasher} hasher The hasher to create a helper for.
	         *
	         * @return {Function} The shortcut function.
	         *
	         * @static
	         *
	         * @example
	         *
	         *     var SHA256 = CryptoJS.lib.Hasher._createHelper(CryptoJS.algo.SHA256);
	         */
	        _createHelper: function (hasher) {
	            return function (message, cfg) {
	                return new hasher.init(cfg).finalize(message);
	            };
	        },

	        /**
	         * Creates a shortcut function to the HMAC's object interface.
	         *
	         * @param {Hasher} hasher The hasher to use in this HMAC helper.
	         *
	         * @return {Function} The shortcut function.
	         *
	         * @static
	         *
	         * @example
	         *
	         *     var HmacSHA256 = CryptoJS.lib.Hasher._createHmacHelper(CryptoJS.algo.SHA256);
	         */
	        _createHmacHelper: function (hasher) {
	            return function (message, key) {
	                return new C_algo.HMAC.init(hasher, key).finalize(message);
	            };
	        }
	    });

	    /**
	     * Algorithm namespace.
	     */
	    var C_algo = C.algo = {};

	    return C;
	}(Math));


	return CryptoJS;

}));
},{}],54:[function(require,module,exports){
;(function (root, factory) {
	if (typeof exports === "object") {
		// CommonJS
		module.exports = exports = factory(require("./core"));
	}
	else if (typeof define === "function" && define.amd) {
		// AMD
		define(["./core"], factory);
	}
	else {
		// Global (browser)
		factory(root.CryptoJS);
	}
}(this, function (CryptoJS) {

	(function () {
	    // Shortcuts
	    var C = CryptoJS;
	    var C_lib = C.lib;
	    var WordArray = C_lib.WordArray;
	    var C_enc = C.enc;

	    /**
	     * Base64 encoding strategy.
	     */
	    var Base64 = C_enc.Base64 = {
	        /**
	         * Converts a word array to a Base64 string.
	         *
	         * @param {WordArray} wordArray The word array.
	         *
	         * @return {string} The Base64 string.
	         *
	         * @static
	         *
	         * @example
	         *
	         *     var base64String = CryptoJS.enc.Base64.stringify(wordArray);
	         */
	        stringify: function (wordArray) {
	            // Shortcuts
	            var words = wordArray.words;
	            var sigBytes = wordArray.sigBytes;
	            var map = this._map;

	            // Clamp excess bits
	            wordArray.clamp();

	            // Convert
	            var base64Chars = [];
	            for (var i = 0; i < sigBytes; i += 3) {
	                var byte1 = (words[i >>> 2]       >>> (24 - (i % 4) * 8))       & 0xff;
	                var byte2 = (words[(i + 1) >>> 2] >>> (24 - ((i + 1) % 4) * 8)) & 0xff;
	                var byte3 = (words[(i + 2) >>> 2] >>> (24 - ((i + 2) % 4) * 8)) & 0xff;

	                var triplet = (byte1 << 16) | (byte2 << 8) | byte3;

	                for (var j = 0; (j < 4) && (i + j * 0.75 < sigBytes); j++) {
	                    base64Chars.push(map.charAt((triplet >>> (6 * (3 - j))) & 0x3f));
	                }
	            }

	            // Add padding
	            var paddingChar = map.charAt(64);
	            if (paddingChar) {
	                while (base64Chars.length % 4) {
	                    base64Chars.push(paddingChar);
	                }
	            }

	            return base64Chars.join('');
	        },

	        /**
	         * Converts a Base64 string to a word array.
	         *
	         * @param {string} base64Str The Base64 string.
	         *
	         * @return {WordArray} The word array.
	         *
	         * @static
	         *
	         * @example
	         *
	         *     var wordArray = CryptoJS.enc.Base64.parse(base64String);
	         */
	        parse: function (base64Str) {
	            // Shortcuts
	            var base64StrLength = base64Str.length;
	            var map = this._map;
	            var reverseMap = this._reverseMap;

	            if (!reverseMap) {
	                    reverseMap = this._reverseMap = [];
	                    for (var j = 0; j < map.length; j++) {
	                        reverseMap[map.charCodeAt(j)] = j;
	                    }
	            }

	            // Ignore padding
	            var paddingChar = map.charAt(64);
	            if (paddingChar) {
	                var paddingIndex = base64Str.indexOf(paddingChar);
	                if (paddingIndex !== -1) {
	                    base64StrLength = paddingIndex;
	                }
	            }

	            // Convert
	            return parseLoop(base64Str, base64StrLength, reverseMap);

	        },

	        _map: 'ABCDEFGHIJKLMNOPQRSTUVWXYZabcdefghijklmnopqrstuvwxyz0123456789+/='
	    };

	    function parseLoop(base64Str, base64StrLength, reverseMap) {
	      var words = [];
	      var nBytes = 0;
	      for (var i = 0; i < base64StrLength; i++) {
	          if (i % 4) {
	              var bits1 = reverseMap[base64Str.charCodeAt(i - 1)] << ((i % 4) * 2);
	              var bits2 = reverseMap[base64Str.charCodeAt(i)] >>> (6 - (i % 4) * 2);
	              words[nBytes >>> 2] |= (bits1 | bits2) << (24 - (nBytes % 4) * 8);
	              nBytes++;
	          }
	      }
	      return WordArray.create(words, nBytes);
	    }
	}());


	return CryptoJS.enc.Base64;

}));
},{"./core":53}],55:[function(require,module,exports){
;(function (root, factory) {
	if (typeof exports === "object") {
		// CommonJS
		module.exports = exports = factory(require("./core"));
	}
	else if (typeof define === "function" && define.amd) {
		// AMD
		define(["./core"], factory);
	}
	else {
		// Global (browser)
		factory(root.CryptoJS);
	}
}(this, function (CryptoJS) {

	(function () {
	    // Shortcuts
	    var C = CryptoJS;
	    var C_lib = C.lib;
	    var WordArray = C_lib.WordArray;
	    var C_enc = C.enc;

	    /**
	     * UTF-16 BE encoding strategy.
	     */
	    var Utf16BE = C_enc.Utf16 = C_enc.Utf16BE = {
	        /**
	         * Converts a word array to a UTF-16 BE string.
	         *
	         * @param {WordArray} wordArray The word array.
	         *
	         * @return {string} The UTF-16 BE string.
	         *
	         * @static
	         *
	         * @example
	         *
	         *     var utf16String = CryptoJS.enc.Utf16.stringify(wordArray);
	         */
	        stringify: function (wordArray) {
	            // Shortcuts
	            var words = wordArray.words;
	            var sigBytes = wordArray.sigBytes;

	            // Convert
	            var utf16Chars = [];
	            for (var i = 0; i < sigBytes; i += 2) {
	                var codePoint = (words[i >>> 2] >>> (16 - (i % 4) * 8)) & 0xffff;
	                utf16Chars.push(String.fromCharCode(codePoint));
	            }

	            return utf16Chars.join('');
	        },

	        /**
	         * Converts a UTF-16 BE string to a word array.
	         *
	         * @param {string} utf16Str The UTF-16 BE string.
	         *
	         * @return {WordArray} The word array.
	         *
	         * @static
	         *
	         * @example
	         *
	         *     var wordArray = CryptoJS.enc.Utf16.parse(utf16String);
	         */
	        parse: function (utf16Str) {
	            // Shortcut
	            var utf16StrLength = utf16Str.length;

	            // Convert
	            var words = [];
	            for (var i = 0; i < utf16StrLength; i++) {
	                words[i >>> 1] |= utf16Str.charCodeAt(i) << (16 - (i % 2) * 16);
	            }

	            return WordArray.create(words, utf16StrLength * 2);
	        }
	    };

	    /**
	     * UTF-16 LE encoding strategy.
	     */
	    C_enc.Utf16LE = {
	        /**
	         * Converts a word array to a UTF-16 LE string.
	         *
	         * @param {WordArray} wordArray The word array.
	         *
	         * @return {string} The UTF-16 LE string.
	         *
	         * @static
	         *
	         * @example
	         *
	         *     var utf16Str = CryptoJS.enc.Utf16LE.stringify(wordArray);
	         */
	        stringify: function (wordArray) {
	            // Shortcuts
	            var words = wordArray.words;
	            var sigBytes = wordArray.sigBytes;

	            // Convert
	            var utf16Chars = [];
	            for (var i = 0; i < sigBytes; i += 2) {
	                var codePoint = swapEndian((words[i >>> 2] >>> (16 - (i % 4) * 8)) & 0xffff);
	                utf16Chars.push(String.fromCharCode(codePoint));
	            }

	            return utf16Chars.join('');
	        },

	        /**
	         * Converts a UTF-16 LE string to a word array.
	         *
	         * @param {string} utf16Str The UTF-16 LE string.
	         *
	         * @return {WordArray} The word array.
	         *
	         * @static
	         *
	         * @example
	         *
	         *     var wordArray = CryptoJS.enc.Utf16LE.parse(utf16Str);
	         */
	        parse: function (utf16Str) {
	            // Shortcut
	            var utf16StrLength = utf16Str.length;

	            // Convert
	            var words = [];
	            for (var i = 0; i < utf16StrLength; i++) {
	                words[i >>> 1] |= swapEndian(utf16Str.charCodeAt(i) << (16 - (i % 2) * 16));
	            }

	            return WordArray.create(words, utf16StrLength * 2);
	        }
	    };

	    function swapEndian(word) {
	        return ((word << 8) & 0xff00ff00) | ((word >>> 8) & 0x00ff00ff);
	    }
	}());


	return CryptoJS.enc.Utf16;

}));
},{"./core":53}],56:[function(require,module,exports){
;(function (root, factory, undef) {
	if (typeof exports === "object") {
		// CommonJS
		module.exports = exports = factory(require("./core"), require("./sha1"), require("./hmac"));
	}
	else if (typeof define === "function" && define.amd) {
		// AMD
		define(["./core", "./sha1", "./hmac"], factory);
	}
	else {
		// Global (browser)
		factory(root.CryptoJS);
	}
}(this, function (CryptoJS) {

	(function () {
	    // Shortcuts
	    var C = CryptoJS;
	    var C_lib = C.lib;
	    var Base = C_lib.Base;
	    var WordArray = C_lib.WordArray;
	    var C_algo = C.algo;
	    var MD5 = C_algo.MD5;

	    /**
	     * This key derivation function is meant to conform with EVP_BytesToKey.
	     * www.openssl.org/docs/crypto/EVP_BytesToKey.html
	     */
	    var EvpKDF = C_algo.EvpKDF = Base.extend({
	        /**
	         * Configuration options.
	         *
	         * @property {number} keySize The key size in words to generate. Default: 4 (128 bits)
	         * @property {Hasher} hasher The hash algorithm to use. Default: MD5
	         * @property {number} iterations The number of iterations to perform. Default: 1
	         */
	        cfg: Base.extend({
	            keySize: 128/32,
	            hasher: MD5,
	            iterations: 1
	        }),

	        /**
	         * Initializes a newly created key derivation function.
	         *
	         * @param {Object} cfg (Optional) The configuration options to use for the derivation.
	         *
	         * @example
	         *
	         *     var kdf = CryptoJS.algo.EvpKDF.create();
	         *     var kdf = CryptoJS.algo.EvpKDF.create({ keySize: 8 });
	         *     var kdf = CryptoJS.algo.EvpKDF.create({ keySize: 8, iterations: 1000 });
	         */
	        init: function (cfg) {
	            this.cfg = this.cfg.extend(cfg);
	        },

	        /**
	         * Derives a key from a password.
	         *
	         * @param {WordArray|string} password The password.
	         * @param {WordArray|string} salt A salt.
	         *
	         * @return {WordArray} The derived key.
	         *
	         * @example
	         *
	         *     var key = kdf.compute(password, salt);
	         */
	        compute: function (password, salt) {
	            // Shortcut
	            var cfg = this.cfg;

	            // Init hasher
	            var hasher = cfg.hasher.create();

	            // Initial values
	            var derivedKey = WordArray.create();

	            // Shortcuts
	            var derivedKeyWords = derivedKey.words;
	            var keySize = cfg.keySize;
	            var iterations = cfg.iterations;

	            // Generate key
	            while (derivedKeyWords.length < keySize) {
	                if (block) {
	                    hasher.update(block);
	                }
	                var block = hasher.update(password).finalize(salt);
	                hasher.reset();

	                // Iterations
	                for (var i = 1; i < iterations; i++) {
	                    block = hasher.finalize(block);
	                    hasher.reset();
	                }

	                derivedKey.concat(block);
	            }
	            derivedKey.sigBytes = keySize * 4;

	            return derivedKey;
	        }
	    });

	    /**
	     * Derives a key from a password.
	     *
	     * @param {WordArray|string} password The password.
	     * @param {WordArray|string} salt A salt.
	     * @param {Object} cfg (Optional) The configuration options to use for this computation.
	     *
	     * @return {WordArray} The derived key.
	     *
	     * @static
	     *
	     * @example
	     *
	     *     var key = CryptoJS.EvpKDF(password, salt);
	     *     var key = CryptoJS.EvpKDF(password, salt, { keySize: 8 });
	     *     var key = CryptoJS.EvpKDF(password, salt, { keySize: 8, iterations: 1000 });
	     */
	    C.EvpKDF = function (password, salt, cfg) {
	        return EvpKDF.create(cfg).compute(password, salt);
	    };
	}());


	return CryptoJS.EvpKDF;

}));
},{"./core":53,"./hmac":58,"./sha1":77}],57:[function(require,module,exports){
;(function (root, factory, undef) {
	if (typeof exports === "object") {
		// CommonJS
		module.exports = exports = factory(require("./core"), require("./cipher-core"));
	}
	else if (typeof define === "function" && define.amd) {
		// AMD
		define(["./core", "./cipher-core"], factory);
	}
	else {
		// Global (browser)
		factory(root.CryptoJS);
	}
}(this, function (CryptoJS) {

	(function (undefined) {
	    // Shortcuts
	    var C = CryptoJS;
	    var C_lib = C.lib;
	    var CipherParams = C_lib.CipherParams;
	    var C_enc = C.enc;
	    var Hex = C_enc.Hex;
	    var C_format = C.format;

	    var HexFormatter = C_format.Hex = {
	        /**
	         * Converts the ciphertext of a cipher params object to a hexadecimally encoded string.
	         *
	         * @param {CipherParams} cipherParams The cipher params object.
	         *
	         * @return {string} The hexadecimally encoded string.
	         *
	         * @static
	         *
	         * @example
	         *
	         *     var hexString = CryptoJS.format.Hex.stringify(cipherParams);
	         */
	        stringify: function (cipherParams) {
	            return cipherParams.ciphertext.toString(Hex);
	        },

	        /**
	         * Converts a hexadecimally encoded ciphertext string to a cipher params object.
	         *
	         * @param {string} input The hexadecimally encoded string.
	         *
	         * @return {CipherParams} The cipher params object.
	         *
	         * @static
	         *
	         * @example
	         *
	         *     var cipherParams = CryptoJS.format.Hex.parse(hexString);
	         */
	        parse: function (input) {
	            var ciphertext = Hex.parse(input);
	            return CipherParams.create({ ciphertext: ciphertext });
	        }
	    };
	}());


	return CryptoJS.format.Hex;

}));
},{"./cipher-core":52,"./core":53}],58:[function(require,module,exports){
;(function (root, factory) {
	if (typeof exports === "object") {
		// CommonJS
		module.exports = exports = factory(require("./core"));
	}
	else if (typeof define === "function" && define.amd) {
		// AMD
		define(["./core"], factory);
	}
	else {
		// Global (browser)
		factory(root.CryptoJS);
	}
}(this, function (CryptoJS) {

	(function () {
	    // Shortcuts
	    var C = CryptoJS;
	    var C_lib = C.lib;
	    var Base = C_lib.Base;
	    var C_enc = C.enc;
	    var Utf8 = C_enc.Utf8;
	    var C_algo = C.algo;

	    /**
	     * HMAC algorithm.
	     */
	    var HMAC = C_algo.HMAC = Base.extend({
	        /**
	         * Initializes a newly created HMAC.
	         *
	         * @param {Hasher} hasher The hash algorithm to use.
	         * @param {WordArray|string} key The secret key.
	         *
	         * @example
	         *
	         *     var hmacHasher = CryptoJS.algo.HMAC.create(CryptoJS.algo.SHA256, key);
	         */
	        init: function (hasher, key) {
	            // Init hasher
	            hasher = this._hasher = new hasher.init();

	            // Convert string to WordArray, else assume WordArray already
	            if (typeof key == 'string') {
	                key = Utf8.parse(key);
	            }

	            // Shortcuts
	            var hasherBlockSize = hasher.blockSize;
	            var hasherBlockSizeBytes = hasherBlockSize * 4;

	            // Allow arbitrary length keys
	            if (key.sigBytes > hasherBlockSizeBytes) {
	                key = hasher.finalize(key);
	            }

	            // Clamp excess bits
	            key.clamp();

	            // Clone key for inner and outer pads
	            var oKey = this._oKey = key.clone();
	            var iKey = this._iKey = key.clone();

	            // Shortcuts
	            var oKeyWords = oKey.words;
	            var iKeyWords = iKey.words;

	            // XOR keys with pad constants
	            for (var i = 0; i < hasherBlockSize; i++) {
	                oKeyWords[i] ^= 0x5c5c5c5c;
	                iKeyWords[i] ^= 0x36363636;
	            }
	            oKey.sigBytes = iKey.sigBytes = hasherBlockSizeBytes;

	            // Set initial values
	            this.reset();
	        },

	        /**
	         * Resets this HMAC to its initial state.
	         *
	         * @example
	         *
	         *     hmacHasher.reset();
	         */
	        reset: function () {
	            // Shortcut
	            var hasher = this._hasher;

	            // Reset
	            hasher.reset();
	            hasher.update(this._iKey);
	        },

	        /**
	         * Updates this HMAC with a message.
	         *
	         * @param {WordArray|string} messageUpdate The message to append.
	         *
	         * @return {HMAC} This HMAC instance.
	         *
	         * @example
	         *
	         *     hmacHasher.update('message');
	         *     hmacHasher.update(wordArray);
	         */
	        update: function (messageUpdate) {
	            this._hasher.update(messageUpdate);

	            // Chainable
	            return this;
	        },

	        /**
	         * Finalizes the HMAC computation.
	         * Note that the finalize operation is effectively a destructive, read-once operation.
	         *
	         * @param {WordArray|string} messageUpdate (Optional) A final message update.
	         *
	         * @return {WordArray} The HMAC.
	         *
	         * @example
	         *
	         *     var hmac = hmacHasher.finalize();
	         *     var hmac = hmacHasher.finalize('message');
	         *     var hmac = hmacHasher.finalize(wordArray);
	         */
	        finalize: function (messageUpdate) {
	            // Shortcut
	            var hasher = this._hasher;

	            // Compute HMAC
	            var innerHash = hasher.finalize(messageUpdate);
	            hasher.reset();
	            var hmac = hasher.finalize(this._oKey.clone().concat(innerHash));

	            return hmac;
	        }
	    });
	}());


}));
},{"./core":53}],59:[function(require,module,exports){
;(function (root, factory, undef) {
	if (typeof exports === "object") {
		// CommonJS
		module.exports = exports = factory(require("./core"), require("./x64-core"), require("./lib-typedarrays"), require("./enc-utf16"), require("./enc-base64"), require("./md5"), require("./sha1"), require("./sha256"), require("./sha224"), require("./sha512"), require("./sha384"), require("./sha3"), require("./ripemd160"), require("./hmac"), require("./pbkdf2"), require("./evpkdf"), require("./cipher-core"), require("./mode-cfb"), require("./mode-ctr"), require("./mode-ctr-gladman"), require("./mode-ofb"), require("./mode-ecb"), require("./pad-ansix923"), require("./pad-iso10126"), require("./pad-iso97971"), require("./pad-zeropadding"), require("./pad-nopadding"), require("./format-hex"), require("./aes"), require("./tripledes"), require("./rc4"), require("./rabbit"), require("./rabbit-legacy"));
	}
	else if (typeof define === "function" && define.amd) {
		// AMD
		define(["./core", "./x64-core", "./lib-typedarrays", "./enc-utf16", "./enc-base64", "./md5", "./sha1", "./sha256", "./sha224", "./sha512", "./sha384", "./sha3", "./ripemd160", "./hmac", "./pbkdf2", "./evpkdf", "./cipher-core", "./mode-cfb", "./mode-ctr", "./mode-ctr-gladman", "./mode-ofb", "./mode-ecb", "./pad-ansix923", "./pad-iso10126", "./pad-iso97971", "./pad-zeropadding", "./pad-nopadding", "./format-hex", "./aes", "./tripledes", "./rc4", "./rabbit", "./rabbit-legacy"], factory);
	}
	else {
		// Global (browser)
		root.CryptoJS = factory(root.CryptoJS);
	}
}(this, function (CryptoJS) {

	return CryptoJS;

}));
},{"./aes":51,"./cipher-core":52,"./core":53,"./enc-base64":54,"./enc-utf16":55,"./evpkdf":56,"./format-hex":57,"./hmac":58,"./lib-typedarrays":60,"./md5":61,"./mode-cfb":62,"./mode-ctr":64,"./mode-ctr-gladman":63,"./mode-ecb":65,"./mode-ofb":66,"./pad-ansix923":67,"./pad-iso10126":68,"./pad-iso97971":69,"./pad-nopadding":70,"./pad-zeropadding":71,"./pbkdf2":72,"./rabbit":74,"./rabbit-legacy":73,"./rc4":75,"./ripemd160":76,"./sha1":77,"./sha224":78,"./sha256":79,"./sha3":80,"./sha384":81,"./sha512":82,"./tripledes":83,"./x64-core":84}],60:[function(require,module,exports){
;(function (root, factory) {
	if (typeof exports === "object") {
		// CommonJS
		module.exports = exports = factory(require("./core"));
	}
	else if (typeof define === "function" && define.amd) {
		// AMD
		define(["./core"], factory);
	}
	else {
		// Global (browser)
		factory(root.CryptoJS);
	}
}(this, function (CryptoJS) {

	(function () {
	    // Check if typed arrays are supported
	    if (typeof ArrayBuffer != 'function') {
	        return;
	    }

	    // Shortcuts
	    var C = CryptoJS;
	    var C_lib = C.lib;
	    var WordArray = C_lib.WordArray;

	    // Reference original init
	    var superInit = WordArray.init;

	    // Augment WordArray.init to handle typed arrays
	    var subInit = WordArray.init = function (typedArray) {
	        // Convert buffers to uint8
	        if (typedArray instanceof ArrayBuffer) {
	            typedArray = new Uint8Array(typedArray);
	        }

	        // Convert other array views to uint8
	        if (
	            typedArray instanceof Int8Array ||
	            (typeof Uint8ClampedArray !== "undefined" && typedArray instanceof Uint8ClampedArray) ||
	            typedArray instanceof Int16Array ||
	            typedArray instanceof Uint16Array ||
	            typedArray instanceof Int32Array ||
	            typedArray instanceof Uint32Array ||
	            typedArray instanceof Float32Array ||
	            typedArray instanceof Float64Array
	        ) {
	            typedArray = new Uint8Array(typedArray.buffer, typedArray.byteOffset, typedArray.byteLength);
	        }

	        // Handle Uint8Array
	        if (typedArray instanceof Uint8Array) {
	            // Shortcut
	            var typedArrayByteLength = typedArray.byteLength;

	            // Extract bytes
	            var words = [];
	            for (var i = 0; i < typedArrayByteLength; i++) {
	                words[i >>> 2] |= typedArray[i] << (24 - (i % 4) * 8);
	            }

	            // Initialize this word array
	            superInit.call(this, words, typedArrayByteLength);
	        } else {
	            // Else call normal init
	            superInit.apply(this, arguments);
	        }
	    };

	    subInit.prototype = WordArray;
	}());


	return CryptoJS.lib.WordArray;

}));
},{"./core":53}],61:[function(require,module,exports){
;(function (root, factory) {
	if (typeof exports === "object") {
		// CommonJS
		module.exports = exports = factory(require("./core"));
	}
	else if (typeof define === "function" && define.amd) {
		// AMD
		define(["./core"], factory);
	}
	else {
		// Global (browser)
		factory(root.CryptoJS);
	}
}(this, function (CryptoJS) {

	(function (Math) {
	    // Shortcuts
	    var C = CryptoJS;
	    var C_lib = C.lib;
	    var WordArray = C_lib.WordArray;
	    var Hasher = C_lib.Hasher;
	    var C_algo = C.algo;

	    // Constants table
	    var T = [];

	    // Compute constants
	    (function () {
	        for (var i = 0; i < 64; i++) {
	            T[i] = (Math.abs(Math.sin(i + 1)) * 0x100000000) | 0;
	        }
	    }());

	    /**
	     * MD5 hash algorithm.
	     */
	    var MD5 = C_algo.MD5 = Hasher.extend({
	        _doReset: function () {
	            this._hash = new WordArray.init([
	                0x67452301, 0xefcdab89,
	                0x98badcfe, 0x10325476
	            ]);
	        },

	        _doProcessBlock: function (M, offset) {
	            // Swap endian
	            for (var i = 0; i < 16; i++) {
	                // Shortcuts
	                var offset_i = offset + i;
	                var M_offset_i = M[offset_i];

	                M[offset_i] = (
	                    (((M_offset_i << 8)  | (M_offset_i >>> 24)) & 0x00ff00ff) |
	                    (((M_offset_i << 24) | (M_offset_i >>> 8))  & 0xff00ff00)
	                );
	            }

	            // Shortcuts
	            var H = this._hash.words;

	            var M_offset_0  = M[offset + 0];
	            var M_offset_1  = M[offset + 1];
	            var M_offset_2  = M[offset + 2];
	            var M_offset_3  = M[offset + 3];
	            var M_offset_4  = M[offset + 4];
	            var M_offset_5  = M[offset + 5];
	            var M_offset_6  = M[offset + 6];
	            var M_offset_7  = M[offset + 7];
	            var M_offset_8  = M[offset + 8];
	            var M_offset_9  = M[offset + 9];
	            var M_offset_10 = M[offset + 10];
	            var M_offset_11 = M[offset + 11];
	            var M_offset_12 = M[offset + 12];
	            var M_offset_13 = M[offset + 13];
	            var M_offset_14 = M[offset + 14];
	            var M_offset_15 = M[offset + 15];

	            // Working varialbes
	            var a = H[0];
	            var b = H[1];
	            var c = H[2];
	            var d = H[3];

	            // Computation
	            a = FF(a, b, c, d, M_offset_0,  7,  T[0]);
	            d = FF(d, a, b, c, M_offset_1,  12, T[1]);
	            c = FF(c, d, a, b, M_offset_2,  17, T[2]);
	            b = FF(b, c, d, a, M_offset_3,  22, T[3]);
	            a = FF(a, b, c, d, M_offset_4,  7,  T[4]);
	            d = FF(d, a, b, c, M_offset_5,  12, T[5]);
	            c = FF(c, d, a, b, M_offset_6,  17, T[6]);
	            b = FF(b, c, d, a, M_offset_7,  22, T[7]);
	            a = FF(a, b, c, d, M_offset_8,  7,  T[8]);
	            d = FF(d, a, b, c, M_offset_9,  12, T[9]);
	            c = FF(c, d, a, b, M_offset_10, 17, T[10]);
	            b = FF(b, c, d, a, M_offset_11, 22, T[11]);
	            a = FF(a, b, c, d, M_offset_12, 7,  T[12]);
	            d = FF(d, a, b, c, M_offset_13, 12, T[13]);
	            c = FF(c, d, a, b, M_offset_14, 17, T[14]);
	            b = FF(b, c, d, a, M_offset_15, 22, T[15]);

	            a = GG(a, b, c, d, M_offset_1,  5,  T[16]);
	            d = GG(d, a, b, c, M_offset_6,  9,  T[17]);
	            c = GG(c, d, a, b, M_offset_11, 14, T[18]);
	            b = GG(b, c, d, a, M_offset_0,  20, T[19]);
	            a = GG(a, b, c, d, M_offset_5,  5,  T[20]);
	            d = GG(d, a, b, c, M_offset_10, 9,  T[21]);
	            c = GG(c, d, a, b, M_offset_15, 14, T[22]);
	            b = GG(b, c, d, a, M_offset_4,  20, T[23]);
	            a = GG(a, b, c, d, M_offset_9,  5,  T[24]);
	            d = GG(d, a, b, c, M_offset_14, 9,  T[25]);
	            c = GG(c, d, a, b, M_offset_3,  14, T[26]);
	            b = GG(b, c, d, a, M_offset_8,  20, T[27]);
	            a = GG(a, b, c, d, M_offset_13, 5,  T[28]);
	            d = GG(d, a, b, c, M_offset_2,  9,  T[29]);
	            c = GG(c, d, a, b, M_offset_7,  14, T[30]);
	            b = GG(b, c, d, a, M_offset_12, 20, T[31]);

	            a = HH(a, b, c, d, M_offset_5,  4,  T[32]);
	            d = HH(d, a, b, c, M_offset_8,  11, T[33]);
	            c = HH(c, d, a, b, M_offset_11, 16, T[34]);
	            b = HH(b, c, d, a, M_offset_14, 23, T[35]);
	            a = HH(a, b, c, d, M_offset_1,  4,  T[36]);
	            d = HH(d, a, b, c, M_offset_4,  11, T[37]);
	            c = HH(c, d, a, b, M_offset_7,  16, T[38]);
	            b = HH(b, c, d, a, M_offset_10, 23, T[39]);
	            a = HH(a, b, c, d, M_offset_13, 4,  T[40]);
	            d = HH(d, a, b, c, M_offset_0,  11, T[41]);
	            c = HH(c, d, a, b, M_offset_3,  16, T[42]);
	            b = HH(b, c, d, a, M_offset_6,  23, T[43]);
	            a = HH(a, b, c, d, M_offset_9,  4,  T[44]);
	            d = HH(d, a, b, c, M_offset_12, 11, T[45]);
	            c = HH(c, d, a, b, M_offset_15, 16, T[46]);
	            b = HH(b, c, d, a, M_offset_2,  23, T[47]);

	            a = II(a, b, c, d, M_offset_0,  6,  T[48]);
	            d = II(d, a, b, c, M_offset_7,  10, T[49]);
	            c = II(c, d, a, b, M_offset_14, 15, T[50]);
	            b = II(b, c, d, a, M_offset_5,  21, T[51]);
	            a = II(a, b, c, d, M_offset_12, 6,  T[52]);
	            d = II(d, a, b, c, M_offset_3,  10, T[53]);
	            c = II(c, d, a, b, M_offset_10, 15, T[54]);
	            b = II(b, c, d, a, M_offset_1,  21, T[55]);
	            a = II(a, b, c, d, M_offset_8,  6,  T[56]);
	            d = II(d, a, b, c, M_offset_15, 10, T[57]);
	            c = II(c, d, a, b, M_offset_6,  15, T[58]);
	            b = II(b, c, d, a, M_offset_13, 21, T[59]);
	            a = II(a, b, c, d, M_offset_4,  6,  T[60]);
	            d = II(d, a, b, c, M_offset_11, 10, T[61]);
	            c = II(c, d, a, b, M_offset_2,  15, T[62]);
	            b = II(b, c, d, a, M_offset_9,  21, T[63]);

	            // Intermediate hash value
	            H[0] = (H[0] + a) | 0;
	            H[1] = (H[1] + b) | 0;
	            H[2] = (H[2] + c) | 0;
	            H[3] = (H[3] + d) | 0;
	        },

	        _doFinalize: function () {
	            // Shortcuts
	            var data = this._data;
	            var dataWords = data.words;

	            var nBitsTotal = this._nDataBytes * 8;
	            var nBitsLeft = data.sigBytes * 8;

	            // Add padding
	            dataWords[nBitsLeft >>> 5] |= 0x80 << (24 - nBitsLeft % 32);

	            var nBitsTotalH = Math.floor(nBitsTotal / 0x100000000);
	            var nBitsTotalL = nBitsTotal;
	            dataWords[(((nBitsLeft + 64) >>> 9) << 4) + 15] = (
	                (((nBitsTotalH << 8)  | (nBitsTotalH >>> 24)) & 0x00ff00ff) |
	                (((nBitsTotalH << 24) | (nBitsTotalH >>> 8))  & 0xff00ff00)
	            );
	            dataWords[(((nBitsLeft + 64) >>> 9) << 4) + 14] = (
	                (((nBitsTotalL << 8)  | (nBitsTotalL >>> 24)) & 0x00ff00ff) |
	                (((nBitsTotalL << 24) | (nBitsTotalL >>> 8))  & 0xff00ff00)
	            );

	            data.sigBytes = (dataWords.length + 1) * 4;

	            // Hash final blocks
	            this._process();

	            // Shortcuts
	            var hash = this._hash;
	            var H = hash.words;

	            // Swap endian
	            for (var i = 0; i < 4; i++) {
	                // Shortcut
	                var H_i = H[i];

	                H[i] = (((H_i << 8)  | (H_i >>> 24)) & 0x00ff00ff) |
	                       (((H_i << 24) | (H_i >>> 8))  & 0xff00ff00);
	            }

	            // Return final computed hash
	            return hash;
	        },

	        clone: function () {
	            var clone = Hasher.clone.call(this);
	            clone._hash = this._hash.clone();

	            return clone;
	        }
	    });

	    function FF(a, b, c, d, x, s, t) {
	        var n = a + ((b & c) | (~b & d)) + x + t;
	        return ((n << s) | (n >>> (32 - s))) + b;
	    }

	    function GG(a, b, c, d, x, s, t) {
	        var n = a + ((b & d) | (c & ~d)) + x + t;
	        return ((n << s) | (n >>> (32 - s))) + b;
	    }

	    function HH(a, b, c, d, x, s, t) {
	        var n = a + (b ^ c ^ d) + x + t;
	        return ((n << s) | (n >>> (32 - s))) + b;
	    }

	    function II(a, b, c, d, x, s, t) {
	        var n = a + (c ^ (b | ~d)) + x + t;
	        return ((n << s) | (n >>> (32 - s))) + b;
	    }

	    /**
	     * Shortcut function to the hasher's object interface.
	     *
	     * @param {WordArray|string} message The message to hash.
	     *
	     * @return {WordArray} The hash.
	     *
	     * @static
	     *
	     * @example
	     *
	     *     var hash = CryptoJS.MD5('message');
	     *     var hash = CryptoJS.MD5(wordArray);
	     */
	    C.MD5 = Hasher._createHelper(MD5);

	    /**
	     * Shortcut function to the HMAC's object interface.
	     *
	     * @param {WordArray|string} message The message to hash.
	     * @param {WordArray|string} key The secret key.
	     *
	     * @return {WordArray} The HMAC.
	     *
	     * @static
	     *
	     * @example
	     *
	     *     var hmac = CryptoJS.HmacMD5(message, key);
	     */
	    C.HmacMD5 = Hasher._createHmacHelper(MD5);
	}(Math));


	return CryptoJS.MD5;

}));
},{"./core":53}],62:[function(require,module,exports){
;(function (root, factory, undef) {
	if (typeof exports === "object") {
		// CommonJS
		module.exports = exports = factory(require("./core"), require("./cipher-core"));
	}
	else if (typeof define === "function" && define.amd) {
		// AMD
		define(["./core", "./cipher-core"], factory);
	}
	else {
		// Global (browser)
		factory(root.CryptoJS);
	}
}(this, function (CryptoJS) {

	/**
	 * Cipher Feedback block mode.
	 */
	CryptoJS.mode.CFB = (function () {
	    var CFB = CryptoJS.lib.BlockCipherMode.extend();

	    CFB.Encryptor = CFB.extend({
	        processBlock: function (words, offset) {
	            // Shortcuts
	            var cipher = this._cipher;
	            var blockSize = cipher.blockSize;

	            generateKeystreamAndEncrypt.call(this, words, offset, blockSize, cipher);

	            // Remember this block to use with next block
	            this._prevBlock = words.slice(offset, offset + blockSize);
	        }
	    });

	    CFB.Decryptor = CFB.extend({
	        processBlock: function (words, offset) {
	            // Shortcuts
	            var cipher = this._cipher;
	            var blockSize = cipher.blockSize;

	            // Remember this block to use with next block
	            var thisBlock = words.slice(offset, offset + blockSize);

	            generateKeystreamAndEncrypt.call(this, words, offset, blockSize, cipher);

	            // This block becomes the previous block
	            this._prevBlock = thisBlock;
	        }
	    });

	    function generateKeystreamAndEncrypt(words, offset, blockSize, cipher) {
	        // Shortcut
	        var iv = this._iv;

	        // Generate keystream
	        if (iv) {
	            var keystream = iv.slice(0);

	            // Remove IV for subsequent blocks
	            this._iv = undefined;
	        } else {
	            var keystream = this._prevBlock;
	        }
	        cipher.encryptBlock(keystream, 0);

	        // Encrypt
	        for (var i = 0; i < blockSize; i++) {
	            words[offset + i] ^= keystream[i];
	        }
	    }

	    return CFB;
	}());


	return CryptoJS.mode.CFB;

}));
},{"./cipher-core":52,"./core":53}],63:[function(require,module,exports){
;(function (root, factory, undef) {
	if (typeof exports === "object") {
		// CommonJS
		module.exports = exports = factory(require("./core"), require("./cipher-core"));
	}
	else if (typeof define === "function" && define.amd) {
		// AMD
		define(["./core", "./cipher-core"], factory);
	}
	else {
		// Global (browser)
		factory(root.CryptoJS);
	}
}(this, function (CryptoJS) {

	/** @preserve
	 * Counter block mode compatible with  Dr Brian Gladman fileenc.c
	 * derived from CryptoJS.mode.CTR
	 * Jan Hruby jhruby.web@gmail.com
	 */
	CryptoJS.mode.CTRGladman = (function () {
	    var CTRGladman = CryptoJS.lib.BlockCipherMode.extend();

		function incWord(word)
		{
			if (((word >> 24) & 0xff) === 0xff) { //overflow
			var b1 = (word >> 16)&0xff;
			var b2 = (word >> 8)&0xff;
			var b3 = word & 0xff;

			if (b1 === 0xff) // overflow b1
			{
			b1 = 0;
			if (b2 === 0xff)
			{
				b2 = 0;
				if (b3 === 0xff)
				{
					b3 = 0;
				}
				else
				{
					++b3;
				}
			}
			else
			{
				++b2;
			}
			}
			else
			{
			++b1;
			}

			word = 0;
			word += (b1 << 16);
			word += (b2 << 8);
			word += b3;
			}
			else
			{
			word += (0x01 << 24);
			}
			return word;
		}

		function incCounter(counter)
		{
			if ((counter[0] = incWord(counter[0])) === 0)
			{
				// encr_data in fileenc.c from  Dr Brian Gladman's counts only with DWORD j < 8
				counter[1] = incWord(counter[1]);
			}
			return counter;
		}

	    var Encryptor = CTRGladman.Encryptor = CTRGladman.extend({
	        processBlock: function (words, offset) {
	            // Shortcuts
	            var cipher = this._cipher
	            var blockSize = cipher.blockSize;
	            var iv = this._iv;
	            var counter = this._counter;

	            // Generate keystream
	            if (iv) {
	                counter = this._counter = iv.slice(0);

	                // Remove IV for subsequent blocks
	                this._iv = undefined;
	            }

				incCounter(counter);

				var keystream = counter.slice(0);
	            cipher.encryptBlock(keystream, 0);

	            // Encrypt
	            for (var i = 0; i < blockSize; i++) {
	                words[offset + i] ^= keystream[i];
	            }
	        }
	    });

	    CTRGladman.Decryptor = Encryptor;

	    return CTRGladman;
	}());




	return CryptoJS.mode.CTRGladman;

}));
},{"./cipher-core":52,"./core":53}],64:[function(require,module,exports){
;(function (root, factory, undef) {
	if (typeof exports === "object") {
		// CommonJS
		module.exports = exports = factory(require("./core"), require("./cipher-core"));
	}
	else if (typeof define === "function" && define.amd) {
		// AMD
		define(["./core", "./cipher-core"], factory);
	}
	else {
		// Global (browser)
		factory(root.CryptoJS);
	}
}(this, function (CryptoJS) {

	/**
	 * Counter block mode.
	 */
	CryptoJS.mode.CTR = (function () {
	    var CTR = CryptoJS.lib.BlockCipherMode.extend();

	    var Encryptor = CTR.Encryptor = CTR.extend({
	        processBlock: function (words, offset) {
	            // Shortcuts
	            var cipher = this._cipher
	            var blockSize = cipher.blockSize;
	            var iv = this._iv;
	            var counter = this._counter;

	            // Generate keystream
	            if (iv) {
	                counter = this._counter = iv.slice(0);

	                // Remove IV for subsequent blocks
	                this._iv = undefined;
	            }
	            var keystream = counter.slice(0);
	            cipher.encryptBlock(keystream, 0);

	            // Increment counter
	            counter[blockSize - 1] = (counter[blockSize - 1] + 1) | 0

	            // Encrypt
	            for (var i = 0; i < blockSize; i++) {
	                words[offset + i] ^= keystream[i];
	            }
	        }
	    });

	    CTR.Decryptor = Encryptor;

	    return CTR;
	}());


	return CryptoJS.mode.CTR;

}));
},{"./cipher-core":52,"./core":53}],65:[function(require,module,exports){
;(function (root, factory, undef) {
	if (typeof exports === "object") {
		// CommonJS
		module.exports = exports = factory(require("./core"), require("./cipher-core"));
	}
	else if (typeof define === "function" && define.amd) {
		// AMD
		define(["./core", "./cipher-core"], factory);
	}
	else {
		// Global (browser)
		factory(root.CryptoJS);
	}
}(this, function (CryptoJS) {

	/**
	 * Electronic Codebook block mode.
	 */
	CryptoJS.mode.ECB = (function () {
	    var ECB = CryptoJS.lib.BlockCipherMode.extend();

	    ECB.Encryptor = ECB.extend({
	        processBlock: function (words, offset) {
	            this._cipher.encryptBlock(words, offset);
	        }
	    });

	    ECB.Decryptor = ECB.extend({
	        processBlock: function (words, offset) {
	            this._cipher.decryptBlock(words, offset);
	        }
	    });

	    return ECB;
	}());


	return CryptoJS.mode.ECB;

}));
},{"./cipher-core":52,"./core":53}],66:[function(require,module,exports){
;(function (root, factory, undef) {
	if (typeof exports === "object") {
		// CommonJS
		module.exports = exports = factory(require("./core"), require("./cipher-core"));
	}
	else if (typeof define === "function" && define.amd) {
		// AMD
		define(["./core", "./cipher-core"], factory);
	}
	else {
		// Global (browser)
		factory(root.CryptoJS);
	}
}(this, function (CryptoJS) {

	/**
	 * Output Feedback block mode.
	 */
	CryptoJS.mode.OFB = (function () {
	    var OFB = CryptoJS.lib.BlockCipherMode.extend();

	    var Encryptor = OFB.Encryptor = OFB.extend({
	        processBlock: function (words, offset) {
	            // Shortcuts
	            var cipher = this._cipher
	            var blockSize = cipher.blockSize;
	            var iv = this._iv;
	            var keystream = this._keystream;

	            // Generate keystream
	            if (iv) {
	                keystream = this._keystream = iv.slice(0);

	                // Remove IV for subsequent blocks
	                this._iv = undefined;
	            }
	            cipher.encryptBlock(keystream, 0);

	            // Encrypt
	            for (var i = 0; i < blockSize; i++) {
	                words[offset + i] ^= keystream[i];
	            }
	        }
	    });

	    OFB.Decryptor = Encryptor;

	    return OFB;
	}());


	return CryptoJS.mode.OFB;

}));
},{"./cipher-core":52,"./core":53}],67:[function(require,module,exports){
;(function (root, factory, undef) {
	if (typeof exports === "object") {
		// CommonJS
		module.exports = exports = factory(require("./core"), require("./cipher-core"));
	}
	else if (typeof define === "function" && define.amd) {
		// AMD
		define(["./core", "./cipher-core"], factory);
	}
	else {
		// Global (browser)
		factory(root.CryptoJS);
	}
}(this, function (CryptoJS) {

	/**
	 * ANSI X.923 padding strategy.
	 */
	CryptoJS.pad.AnsiX923 = {
	    pad: function (data, blockSize) {
	        // Shortcuts
	        var dataSigBytes = data.sigBytes;
	        var blockSizeBytes = blockSize * 4;

	        // Count padding bytes
	        var nPaddingBytes = blockSizeBytes - dataSigBytes % blockSizeBytes;

	        // Compute last byte position
	        var lastBytePos = dataSigBytes + nPaddingBytes - 1;

	        // Pad
	        data.clamp();
	        data.words[lastBytePos >>> 2] |= nPaddingBytes << (24 - (lastBytePos % 4) * 8);
	        data.sigBytes += nPaddingBytes;
	    },

	    unpad: function (data) {
	        // Get number of padding bytes from last byte
	        var nPaddingBytes = data.words[(data.sigBytes - 1) >>> 2] & 0xff;

	        // Remove padding
	        data.sigBytes -= nPaddingBytes;
	    }
	};


	return CryptoJS.pad.Ansix923;

}));
},{"./cipher-core":52,"./core":53}],68:[function(require,module,exports){
;(function (root, factory, undef) {
	if (typeof exports === "object") {
		// CommonJS
		module.exports = exports = factory(require("./core"), require("./cipher-core"));
	}
	else if (typeof define === "function" && define.amd) {
		// AMD
		define(["./core", "./cipher-core"], factory);
	}
	else {
		// Global (browser)
		factory(root.CryptoJS);
	}
}(this, function (CryptoJS) {

	/**
	 * ISO 10126 padding strategy.
	 */
	CryptoJS.pad.Iso10126 = {
	    pad: function (data, blockSize) {
	        // Shortcut
	        var blockSizeBytes = blockSize * 4;

	        // Count padding bytes
	        var nPaddingBytes = blockSizeBytes - data.sigBytes % blockSizeBytes;

	        // Pad
	        data.concat(CryptoJS.lib.WordArray.random(nPaddingBytes - 1)).
	             concat(CryptoJS.lib.WordArray.create([nPaddingBytes << 24], 1));
	    },

	    unpad: function (data) {
	        // Get number of padding bytes from last byte
	        var nPaddingBytes = data.words[(data.sigBytes - 1) >>> 2] & 0xff;

	        // Remove padding
	        data.sigBytes -= nPaddingBytes;
	    }
	};


	return CryptoJS.pad.Iso10126;

}));
},{"./cipher-core":52,"./core":53}],69:[function(require,module,exports){
;(function (root, factory, undef) {
	if (typeof exports === "object") {
		// CommonJS
		module.exports = exports = factory(require("./core"), require("./cipher-core"));
	}
	else if (typeof define === "function" && define.amd) {
		// AMD
		define(["./core", "./cipher-core"], factory);
	}
	else {
		// Global (browser)
		factory(root.CryptoJS);
	}
}(this, function (CryptoJS) {

	/**
	 * ISO/IEC 9797-1 Padding Method 2.
	 */
	CryptoJS.pad.Iso97971 = {
	    pad: function (data, blockSize) {
	        // Add 0x80 byte
	        data.concat(CryptoJS.lib.WordArray.create([0x80000000], 1));

	        // Zero pad the rest
	        CryptoJS.pad.ZeroPadding.pad(data, blockSize);
	    },

	    unpad: function (data) {
	        // Remove zero padding
	        CryptoJS.pad.ZeroPadding.unpad(data);

	        // Remove one more byte -- the 0x80 byte
	        data.sigBytes--;
	    }
	};


	return CryptoJS.pad.Iso97971;

}));
},{"./cipher-core":52,"./core":53}],70:[function(require,module,exports){
;(function (root, factory, undef) {
	if (typeof exports === "object") {
		// CommonJS
		module.exports = exports = factory(require("./core"), require("./cipher-core"));
	}
	else if (typeof define === "function" && define.amd) {
		// AMD
		define(["./core", "./cipher-core"], factory);
	}
	else {
		// Global (browser)
		factory(root.CryptoJS);
	}
}(this, function (CryptoJS) {

	/**
	 * A noop padding strategy.
	 */
	CryptoJS.pad.NoPadding = {
	    pad: function () {
	    },

	    unpad: function () {
	    }
	};


	return CryptoJS.pad.NoPadding;

}));
},{"./cipher-core":52,"./core":53}],71:[function(require,module,exports){
;(function (root, factory, undef) {
	if (typeof exports === "object") {
		// CommonJS
		module.exports = exports = factory(require("./core"), require("./cipher-core"));
	}
	else if (typeof define === "function" && define.amd) {
		// AMD
		define(["./core", "./cipher-core"], factory);
	}
	else {
		// Global (browser)
		factory(root.CryptoJS);
	}
}(this, function (CryptoJS) {

	/**
	 * Zero padding strategy.
	 */
	CryptoJS.pad.ZeroPadding = {
	    pad: function (data, blockSize) {
	        // Shortcut
	        var blockSizeBytes = blockSize * 4;

	        // Pad
	        data.clamp();
	        data.sigBytes += blockSizeBytes - ((data.sigBytes % blockSizeBytes) || blockSizeBytes);
	    },

	    unpad: function (data) {
	        // Shortcut
	        var dataWords = data.words;

	        // Unpad
	        var i = data.sigBytes - 1;
	        while (!((dataWords[i >>> 2] >>> (24 - (i % 4) * 8)) & 0xff)) {
	            i--;
	        }
	        data.sigBytes = i + 1;
	    }
	};


	return CryptoJS.pad.ZeroPadding;

}));
},{"./cipher-core":52,"./core":53}],72:[function(require,module,exports){
;(function (root, factory, undef) {
	if (typeof exports === "object") {
		// CommonJS
		module.exports = exports = factory(require("./core"), require("./sha1"), require("./hmac"));
	}
	else if (typeof define === "function" && define.amd) {
		// AMD
		define(["./core", "./sha1", "./hmac"], factory);
	}
	else {
		// Global (browser)
		factory(root.CryptoJS);
	}
}(this, function (CryptoJS) {

	(function () {
	    // Shortcuts
	    var C = CryptoJS;
	    var C_lib = C.lib;
	    var Base = C_lib.Base;
	    var WordArray = C_lib.WordArray;
	    var C_algo = C.algo;
	    var SHA1 = C_algo.SHA1;
	    var HMAC = C_algo.HMAC;

	    /**
	     * Password-Based Key Derivation Function 2 algorithm.
	     */
	    var PBKDF2 = C_algo.PBKDF2 = Base.extend({
	        /**
	         * Configuration options.
	         *
	         * @property {number} keySize The key size in words to generate. Default: 4 (128 bits)
	         * @property {Hasher} hasher The hasher to use. Default: SHA1
	         * @property {number} iterations The number of iterations to perform. Default: 1
	         */
	        cfg: Base.extend({
	            keySize: 128/32,
	            hasher: SHA1,
	            iterations: 1
	        }),

	        /**
	         * Initializes a newly created key derivation function.
	         *
	         * @param {Object} cfg (Optional) The configuration options to use for the derivation.
	         *
	         * @example
	         *
	         *     var kdf = CryptoJS.algo.PBKDF2.create();
	         *     var kdf = CryptoJS.algo.PBKDF2.create({ keySize: 8 });
	         *     var kdf = CryptoJS.algo.PBKDF2.create({ keySize: 8, iterations: 1000 });
	         */
	        init: function (cfg) {
	            this.cfg = this.cfg.extend(cfg);
	        },

	        /**
	         * Computes the Password-Based Key Derivation Function 2.
	         *
	         * @param {WordArray|string} password The password.
	         * @param {WordArray|string} salt A salt.
	         *
	         * @return {WordArray} The derived key.
	         *
	         * @example
	         *
	         *     var key = kdf.compute(password, salt);
	         */
	        compute: function (password, salt) {
	            // Shortcut
	            var cfg = this.cfg;

	            // Init HMAC
	            var hmac = HMAC.create(cfg.hasher, password);

	            // Initial values
	            var derivedKey = WordArray.create();
	            var blockIndex = WordArray.create([0x00000001]);

	            // Shortcuts
	            var derivedKeyWords = derivedKey.words;
	            var blockIndexWords = blockIndex.words;
	            var keySize = cfg.keySize;
	            var iterations = cfg.iterations;

	            // Generate key
	            while (derivedKeyWords.length < keySize) {
	                var block = hmac.update(salt).finalize(blockIndex);
	                hmac.reset();

	                // Shortcuts
	                var blockWords = block.words;
	                var blockWordsLength = blockWords.length;

	                // Iterations
	                var intermediate = block;
	                for (var i = 1; i < iterations; i++) {
	                    intermediate = hmac.finalize(intermediate);
	                    hmac.reset();

	                    // Shortcut
	                    var intermediateWords = intermediate.words;

	                    // XOR intermediate with block
	                    for (var j = 0; j < blockWordsLength; j++) {
	                        blockWords[j] ^= intermediateWords[j];
	                    }
	                }

	                derivedKey.concat(block);
	                blockIndexWords[0]++;
	            }
	            derivedKey.sigBytes = keySize * 4;

	            return derivedKey;
	        }
	    });

	    /**
	     * Computes the Password-Based Key Derivation Function 2.
	     *
	     * @param {WordArray|string} password The password.
	     * @param {WordArray|string} salt A salt.
	     * @param {Object} cfg (Optional) The configuration options to use for this computation.
	     *
	     * @return {WordArray} The derived key.
	     *
	     * @static
	     *
	     * @example
	     *
	     *     var key = CryptoJS.PBKDF2(password, salt);
	     *     var key = CryptoJS.PBKDF2(password, salt, { keySize: 8 });
	     *     var key = CryptoJS.PBKDF2(password, salt, { keySize: 8, iterations: 1000 });
	     */
	    C.PBKDF2 = function (password, salt, cfg) {
	        return PBKDF2.create(cfg).compute(password, salt);
	    };
	}());


	return CryptoJS.PBKDF2;

}));
},{"./core":53,"./hmac":58,"./sha1":77}],73:[function(require,module,exports){
;(function (root, factory, undef) {
	if (typeof exports === "object") {
		// CommonJS
		module.exports = exports = factory(require("./core"), require("./enc-base64"), require("./md5"), require("./evpkdf"), require("./cipher-core"));
	}
	else if (typeof define === "function" && define.amd) {
		// AMD
		define(["./core", "./enc-base64", "./md5", "./evpkdf", "./cipher-core"], factory);
	}
	else {
		// Global (browser)
		factory(root.CryptoJS);
	}
}(this, function (CryptoJS) {

	(function () {
	    // Shortcuts
	    var C = CryptoJS;
	    var C_lib = C.lib;
	    var StreamCipher = C_lib.StreamCipher;
	    var C_algo = C.algo;

	    // Reusable objects
	    var S  = [];
	    var C_ = [];
	    var G  = [];

	    /**
	     * Rabbit stream cipher algorithm.
	     *
	     * This is a legacy version that neglected to convert the key to little-endian.
	     * This error doesn't affect the cipher's security,
	     * but it does affect its compatibility with other implementations.
	     */
	    var RabbitLegacy = C_algo.RabbitLegacy = StreamCipher.extend({
	        _doReset: function () {
	            // Shortcuts
	            var K = this._key.words;
	            var iv = this.cfg.iv;

	            // Generate initial state values
	            var X = this._X = [
	                K[0], (K[3] << 16) | (K[2] >>> 16),
	                K[1], (K[0] << 16) | (K[3] >>> 16),
	                K[2], (K[1] << 16) | (K[0] >>> 16),
	                K[3], (K[2] << 16) | (K[1] >>> 16)
	            ];

	            // Generate initial counter values
	            var C = this._C = [
	                (K[2] << 16) | (K[2] >>> 16), (K[0] & 0xffff0000) | (K[1] & 0x0000ffff),
	                (K[3] << 16) | (K[3] >>> 16), (K[1] & 0xffff0000) | (K[2] & 0x0000ffff),
	                (K[0] << 16) | (K[0] >>> 16), (K[2] & 0xffff0000) | (K[3] & 0x0000ffff),
	                (K[1] << 16) | (K[1] >>> 16), (K[3] & 0xffff0000) | (K[0] & 0x0000ffff)
	            ];

	            // Carry bit
	            this._b = 0;

	            // Iterate the system four times
	            for (var i = 0; i < 4; i++) {
	                nextState.call(this);
	            }

	            // Modify the counters
	            for (var i = 0; i < 8; i++) {
	                C[i] ^= X[(i + 4) & 7];
	            }

	            // IV setup
	            if (iv) {
	                // Shortcuts
	                var IV = iv.words;
	                var IV_0 = IV[0];
	                var IV_1 = IV[1];

	                // Generate four subvectors
	                var i0 = (((IV_0 << 8) | (IV_0 >>> 24)) & 0x00ff00ff) | (((IV_0 << 24) | (IV_0 >>> 8)) & 0xff00ff00);
	                var i2 = (((IV_1 << 8) | (IV_1 >>> 24)) & 0x00ff00ff) | (((IV_1 << 24) | (IV_1 >>> 8)) & 0xff00ff00);
	                var i1 = (i0 >>> 16) | (i2 & 0xffff0000);
	                var i3 = (i2 << 16)  | (i0 & 0x0000ffff);

	                // Modify counter values
	                C[0] ^= i0;
	                C[1] ^= i1;
	                C[2] ^= i2;
	                C[3] ^= i3;
	                C[4] ^= i0;
	                C[5] ^= i1;
	                C[6] ^= i2;
	                C[7] ^= i3;

	                // Iterate the system four times
	                for (var i = 0; i < 4; i++) {
	                    nextState.call(this);
	                }
	            }
	        },

	        _doProcessBlock: function (M, offset) {
	            // Shortcut
	            var X = this._X;

	            // Iterate the system
	            nextState.call(this);

	            // Generate four keystream words
	            S[0] = X[0] ^ (X[5] >>> 16) ^ (X[3] << 16);
	            S[1] = X[2] ^ (X[7] >>> 16) ^ (X[5] << 16);
	            S[2] = X[4] ^ (X[1] >>> 16) ^ (X[7] << 16);
	            S[3] = X[6] ^ (X[3] >>> 16) ^ (X[1] << 16);

	            for (var i = 0; i < 4; i++) {
	                // Swap endian
	                S[i] = (((S[i] << 8)  | (S[i] >>> 24)) & 0x00ff00ff) |
	                       (((S[i] << 24) | (S[i] >>> 8))  & 0xff00ff00);

	                // Encrypt
	                M[offset + i] ^= S[i];
	            }
	        },

	        blockSize: 128/32,

	        ivSize: 64/32
	    });

	    function nextState() {
	        // Shortcuts
	        var X = this._X;
	        var C = this._C;

	        // Save old counter values
	        for (var i = 0; i < 8; i++) {
	            C_[i] = C[i];
	        }

	        // Calculate new counter values
	        C[0] = (C[0] + 0x4d34d34d + this._b) | 0;
	        C[1] = (C[1] + 0xd34d34d3 + ((C[0] >>> 0) < (C_[0] >>> 0) ? 1 : 0)) | 0;
	        C[2] = (C[2] + 0x34d34d34 + ((C[1] >>> 0) < (C_[1] >>> 0) ? 1 : 0)) | 0;
	        C[3] = (C[3] + 0x4d34d34d + ((C[2] >>> 0) < (C_[2] >>> 0) ? 1 : 0)) | 0;
	        C[4] = (C[4] + 0xd34d34d3 + ((C[3] >>> 0) < (C_[3] >>> 0) ? 1 : 0)) | 0;
	        C[5] = (C[5] + 0x34d34d34 + ((C[4] >>> 0) < (C_[4] >>> 0) ? 1 : 0)) | 0;
	        C[6] = (C[6] + 0x4d34d34d + ((C[5] >>> 0) < (C_[5] >>> 0) ? 1 : 0)) | 0;
	        C[7] = (C[7] + 0xd34d34d3 + ((C[6] >>> 0) < (C_[6] >>> 0) ? 1 : 0)) | 0;
	        this._b = (C[7] >>> 0) < (C_[7] >>> 0) ? 1 : 0;

	        // Calculate the g-values
	        for (var i = 0; i < 8; i++) {
	            var gx = X[i] + C[i];

	            // Construct high and low argument for squaring
	            var ga = gx & 0xffff;
	            var gb = gx >>> 16;

	            // Calculate high and low result of squaring
	            var gh = ((((ga * ga) >>> 17) + ga * gb) >>> 15) + gb * gb;
	            var gl = (((gx & 0xffff0000) * gx) | 0) + (((gx & 0x0000ffff) * gx) | 0);

	            // High XOR low
	            G[i] = gh ^ gl;
	        }

	        // Calculate new state values
	        X[0] = (G[0] + ((G[7] << 16) | (G[7] >>> 16)) + ((G[6] << 16) | (G[6] >>> 16))) | 0;
	        X[1] = (G[1] + ((G[0] << 8)  | (G[0] >>> 24)) + G[7]) | 0;
	        X[2] = (G[2] + ((G[1] << 16) | (G[1] >>> 16)) + ((G[0] << 16) | (G[0] >>> 16))) | 0;
	        X[3] = (G[3] + ((G[2] << 8)  | (G[2] >>> 24)) + G[1]) | 0;
	        X[4] = (G[4] + ((G[3] << 16) | (G[3] >>> 16)) + ((G[2] << 16) | (G[2] >>> 16))) | 0;
	        X[5] = (G[5] + ((G[4] << 8)  | (G[4] >>> 24)) + G[3]) | 0;
	        X[6] = (G[6] + ((G[5] << 16) | (G[5] >>> 16)) + ((G[4] << 16) | (G[4] >>> 16))) | 0;
	        X[7] = (G[7] + ((G[6] << 8)  | (G[6] >>> 24)) + G[5]) | 0;
	    }

	    /**
	     * Shortcut functions to the cipher's object interface.
	     *
	     * @example
	     *
	     *     var ciphertext = CryptoJS.RabbitLegacy.encrypt(message, key, cfg);
	     *     var plaintext  = CryptoJS.RabbitLegacy.decrypt(ciphertext, key, cfg);
	     */
	    C.RabbitLegacy = StreamCipher._createHelper(RabbitLegacy);
	}());


	return CryptoJS.RabbitLegacy;

}));
},{"./cipher-core":52,"./core":53,"./enc-base64":54,"./evpkdf":56,"./md5":61}],74:[function(require,module,exports){
;(function (root, factory, undef) {
	if (typeof exports === "object") {
		// CommonJS
		module.exports = exports = factory(require("./core"), require("./enc-base64"), require("./md5"), require("./evpkdf"), require("./cipher-core"));
	}
	else if (typeof define === "function" && define.amd) {
		// AMD
		define(["./core", "./enc-base64", "./md5", "./evpkdf", "./cipher-core"], factory);
	}
	else {
		// Global (browser)
		factory(root.CryptoJS);
	}
}(this, function (CryptoJS) {

	(function () {
	    // Shortcuts
	    var C = CryptoJS;
	    var C_lib = C.lib;
	    var StreamCipher = C_lib.StreamCipher;
	    var C_algo = C.algo;

	    // Reusable objects
	    var S  = [];
	    var C_ = [];
	    var G  = [];

	    /**
	     * Rabbit stream cipher algorithm
	     */
	    var Rabbit = C_algo.Rabbit = StreamCipher.extend({
	        _doReset: function () {
	            // Shortcuts
	            var K = this._key.words;
	            var iv = this.cfg.iv;

	            // Swap endian
	            for (var i = 0; i < 4; i++) {
	                K[i] = (((K[i] << 8)  | (K[i] >>> 24)) & 0x00ff00ff) |
	                       (((K[i] << 24) | (K[i] >>> 8))  & 0xff00ff00);
	            }

	            // Generate initial state values
	            var X = this._X = [
	                K[0], (K[3] << 16) | (K[2] >>> 16),
	                K[1], (K[0] << 16) | (K[3] >>> 16),
	                K[2], (K[1] << 16) | (K[0] >>> 16),
	                K[3], (K[2] << 16) | (K[1] >>> 16)
	            ];

	            // Generate initial counter values
	            var C = this._C = [
	                (K[2] << 16) | (K[2] >>> 16), (K[0] & 0xffff0000) | (K[1] & 0x0000ffff),
	                (K[3] << 16) | (K[3] >>> 16), (K[1] & 0xffff0000) | (K[2] & 0x0000ffff),
	                (K[0] << 16) | (K[0] >>> 16), (K[2] & 0xffff0000) | (K[3] & 0x0000ffff),
	                (K[1] << 16) | (K[1] >>> 16), (K[3] & 0xffff0000) | (K[0] & 0x0000ffff)
	            ];

	            // Carry bit
	            this._b = 0;

	            // Iterate the system four times
	            for (var i = 0; i < 4; i++) {
	                nextState.call(this);
	            }

	            // Modify the counters
	            for (var i = 0; i < 8; i++) {
	                C[i] ^= X[(i + 4) & 7];
	            }

	            // IV setup
	            if (iv) {
	                // Shortcuts
	                var IV = iv.words;
	                var IV_0 = IV[0];
	                var IV_1 = IV[1];

	                // Generate four subvectors
	                var i0 = (((IV_0 << 8) | (IV_0 >>> 24)) & 0x00ff00ff) | (((IV_0 << 24) | (IV_0 >>> 8)) & 0xff00ff00);
	                var i2 = (((IV_1 << 8) | (IV_1 >>> 24)) & 0x00ff00ff) | (((IV_1 << 24) | (IV_1 >>> 8)) & 0xff00ff00);
	                var i1 = (i0 >>> 16) | (i2 & 0xffff0000);
	                var i3 = (i2 << 16)  | (i0 & 0x0000ffff);

	                // Modify counter values
	                C[0] ^= i0;
	                C[1] ^= i1;
	                C[2] ^= i2;
	                C[3] ^= i3;
	                C[4] ^= i0;
	                C[5] ^= i1;
	                C[6] ^= i2;
	                C[7] ^= i3;

	                // Iterate the system four times
	                for (var i = 0; i < 4; i++) {
	                    nextState.call(this);
	                }
	            }
	        },

	        _doProcessBlock: function (M, offset) {
	            // Shortcut
	            var X = this._X;

	            // Iterate the system
	            nextState.call(this);

	            // Generate four keystream words
	            S[0] = X[0] ^ (X[5] >>> 16) ^ (X[3] << 16);
	            S[1] = X[2] ^ (X[7] >>> 16) ^ (X[5] << 16);
	            S[2] = X[4] ^ (X[1] >>> 16) ^ (X[7] << 16);
	            S[3] = X[6] ^ (X[3] >>> 16) ^ (X[1] << 16);

	            for (var i = 0; i < 4; i++) {
	                // Swap endian
	                S[i] = (((S[i] << 8)  | (S[i] >>> 24)) & 0x00ff00ff) |
	                       (((S[i] << 24) | (S[i] >>> 8))  & 0xff00ff00);

	                // Encrypt
	                M[offset + i] ^= S[i];
	            }
	        },

	        blockSize: 128/32,

	        ivSize: 64/32
	    });

	    function nextState() {
	        // Shortcuts
	        var X = this._X;
	        var C = this._C;

	        // Save old counter values
	        for (var i = 0; i < 8; i++) {
	            C_[i] = C[i];
	        }

	        // Calculate new counter values
	        C[0] = (C[0] + 0x4d34d34d + this._b) | 0;
	        C[1] = (C[1] + 0xd34d34d3 + ((C[0] >>> 0) < (C_[0] >>> 0) ? 1 : 0)) | 0;
	        C[2] = (C[2] + 0x34d34d34 + ((C[1] >>> 0) < (C_[1] >>> 0) ? 1 : 0)) | 0;
	        C[3] = (C[3] + 0x4d34d34d + ((C[2] >>> 0) < (C_[2] >>> 0) ? 1 : 0)) | 0;
	        C[4] = (C[4] + 0xd34d34d3 + ((C[3] >>> 0) < (C_[3] >>> 0) ? 1 : 0)) | 0;
	        C[5] = (C[5] + 0x34d34d34 + ((C[4] >>> 0) < (C_[4] >>> 0) ? 1 : 0)) | 0;
	        C[6] = (C[6] + 0x4d34d34d + ((C[5] >>> 0) < (C_[5] >>> 0) ? 1 : 0)) | 0;
	        C[7] = (C[7] + 0xd34d34d3 + ((C[6] >>> 0) < (C_[6] >>> 0) ? 1 : 0)) | 0;
	        this._b = (C[7] >>> 0) < (C_[7] >>> 0) ? 1 : 0;

	        // Calculate the g-values
	        for (var i = 0; i < 8; i++) {
	            var gx = X[i] + C[i];

	            // Construct high and low argument for squaring
	            var ga = gx & 0xffff;
	            var gb = gx >>> 16;

	            // Calculate high and low result of squaring
	            var gh = ((((ga * ga) >>> 17) + ga * gb) >>> 15) + gb * gb;
	            var gl = (((gx & 0xffff0000) * gx) | 0) + (((gx & 0x0000ffff) * gx) | 0);

	            // High XOR low
	            G[i] = gh ^ gl;
	        }

	        // Calculate new state values
	        X[0] = (G[0] + ((G[7] << 16) | (G[7] >>> 16)) + ((G[6] << 16) | (G[6] >>> 16))) | 0;
	        X[1] = (G[1] + ((G[0] << 8)  | (G[0] >>> 24)) + G[7]) | 0;
	        X[2] = (G[2] + ((G[1] << 16) | (G[1] >>> 16)) + ((G[0] << 16) | (G[0] >>> 16))) | 0;
	        X[3] = (G[3] + ((G[2] << 8)  | (G[2] >>> 24)) + G[1]) | 0;
	        X[4] = (G[4] + ((G[3] << 16) | (G[3] >>> 16)) + ((G[2] << 16) | (G[2] >>> 16))) | 0;
	        X[5] = (G[5] + ((G[4] << 8)  | (G[4] >>> 24)) + G[3]) | 0;
	        X[6] = (G[6] + ((G[5] << 16) | (G[5] >>> 16)) + ((G[4] << 16) | (G[4] >>> 16))) | 0;
	        X[7] = (G[7] + ((G[6] << 8)  | (G[6] >>> 24)) + G[5]) | 0;
	    }

	    /**
	     * Shortcut functions to the cipher's object interface.
	     *
	     * @example
	     *
	     *     var ciphertext = CryptoJS.Rabbit.encrypt(message, key, cfg);
	     *     var plaintext  = CryptoJS.Rabbit.decrypt(ciphertext, key, cfg);
	     */
	    C.Rabbit = StreamCipher._createHelper(Rabbit);
	}());


	return CryptoJS.Rabbit;

}));
},{"./cipher-core":52,"./core":53,"./enc-base64":54,"./evpkdf":56,"./md5":61}],75:[function(require,module,exports){
;(function (root, factory, undef) {
	if (typeof exports === "object") {
		// CommonJS
		module.exports = exports = factory(require("./core"), require("./enc-base64"), require("./md5"), require("./evpkdf"), require("./cipher-core"));
	}
	else if (typeof define === "function" && define.amd) {
		// AMD
		define(["./core", "./enc-base64", "./md5", "./evpkdf", "./cipher-core"], factory);
	}
	else {
		// Global (browser)
		factory(root.CryptoJS);
	}
}(this, function (CryptoJS) {

	(function () {
	    // Shortcuts
	    var C = CryptoJS;
	    var C_lib = C.lib;
	    var StreamCipher = C_lib.StreamCipher;
	    var C_algo = C.algo;

	    /**
	     * RC4 stream cipher algorithm.
	     */
	    var RC4 = C_algo.RC4 = StreamCipher.extend({
	        _doReset: function () {
	            // Shortcuts
	            var key = this._key;
	            var keyWords = key.words;
	            var keySigBytes = key.sigBytes;

	            // Init sbox
	            var S = this._S = [];
	            for (var i = 0; i < 256; i++) {
	                S[i] = i;
	            }

	            // Key setup
	            for (var i = 0, j = 0; i < 256; i++) {
	                var keyByteIndex = i % keySigBytes;
	                var keyByte = (keyWords[keyByteIndex >>> 2] >>> (24 - (keyByteIndex % 4) * 8)) & 0xff;

	                j = (j + S[i] + keyByte) % 256;

	                // Swap
	                var t = S[i];
	                S[i] = S[j];
	                S[j] = t;
	            }

	            // Counters
	            this._i = this._j = 0;
	        },

	        _doProcessBlock: function (M, offset) {
	            M[offset] ^= generateKeystreamWord.call(this);
	        },

	        keySize: 256/32,

	        ivSize: 0
	    });

	    function generateKeystreamWord() {
	        // Shortcuts
	        var S = this._S;
	        var i = this._i;
	        var j = this._j;

	        // Generate keystream word
	        var keystreamWord = 0;
	        for (var n = 0; n < 4; n++) {
	            i = (i + 1) % 256;
	            j = (j + S[i]) % 256;

	            // Swap
	            var t = S[i];
	            S[i] = S[j];
	            S[j] = t;

	            keystreamWord |= S[(S[i] + S[j]) % 256] << (24 - n * 8);
	        }

	        // Update counters
	        this._i = i;
	        this._j = j;

	        return keystreamWord;
	    }

	    /**
	     * Shortcut functions to the cipher's object interface.
	     *
	     * @example
	     *
	     *     var ciphertext = CryptoJS.RC4.encrypt(message, key, cfg);
	     *     var plaintext  = CryptoJS.RC4.decrypt(ciphertext, key, cfg);
	     */
	    C.RC4 = StreamCipher._createHelper(RC4);

	    /**
	     * Modified RC4 stream cipher algorithm.
	     */
	    var RC4Drop = C_algo.RC4Drop = RC4.extend({
	        /**
	         * Configuration options.
	         *
	         * @property {number} drop The number of keystream words to drop. Default 192
	         */
	        cfg: RC4.cfg.extend({
	            drop: 192
	        }),

	        _doReset: function () {
	            RC4._doReset.call(this);

	            // Drop
	            for (var i = this.cfg.drop; i > 0; i--) {
	                generateKeystreamWord.call(this);
	            }
	        }
	    });

	    /**
	     * Shortcut functions to the cipher's object interface.
	     *
	     * @example
	     *
	     *     var ciphertext = CryptoJS.RC4Drop.encrypt(message, key, cfg);
	     *     var plaintext  = CryptoJS.RC4Drop.decrypt(ciphertext, key, cfg);
	     */
	    C.RC4Drop = StreamCipher._createHelper(RC4Drop);
	}());


	return CryptoJS.RC4;

}));
},{"./cipher-core":52,"./core":53,"./enc-base64":54,"./evpkdf":56,"./md5":61}],76:[function(require,module,exports){
;(function (root, factory) {
	if (typeof exports === "object") {
		// CommonJS
		module.exports = exports = factory(require("./core"));
	}
	else if (typeof define === "function" && define.amd) {
		// AMD
		define(["./core"], factory);
	}
	else {
		// Global (browser)
		factory(root.CryptoJS);
	}
}(this, function (CryptoJS) {

	/** @preserve
	(c) 2012 by Cédric Mesnil. All rights reserved.

	Redistribution and use in source and binary forms, with or without modification, are permitted provided that the following conditions are met:

	    - Redistributions of source code must retain the above copyright notice, this list of conditions and the following disclaimer.
	    - Redistributions in binary form must reproduce the above copyright notice, this list of conditions and the following disclaimer in the documentation and/or other materials provided with the distribution.

	THIS SOFTWARE IS PROVIDED BY THE COPYRIGHT HOLDERS AND CONTRIBUTORS "AS IS" AND ANY EXPRESS OR IMPLIED WARRANTIES, INCLUDING, BUT NOT LIMITED TO, THE IMPLIED WARRANTIES OF MERCHANTABILITY AND FITNESS FOR A PARTICULAR PURPOSE ARE DISCLAIMED. IN NO EVENT SHALL THE COPYRIGHT HOLDER OR CONTRIBUTORS BE LIABLE FOR ANY DIRECT, INDIRECT, INCIDENTAL, SPECIAL, EXEMPLARY, OR CONSEQUENTIAL DAMAGES (INCLUDING, BUT NOT LIMITED TO, PROCUREMENT OF SUBSTITUTE GOODS OR SERVICES; LOSS OF USE, DATA, OR PROFITS; OR BUSINESS INTERRUPTION) HOWEVER CAUSED AND ON ANY THEORY OF LIABILITY, WHETHER IN CONTRACT, STRICT LIABILITY, OR TORT (INCLUDING NEGLIGENCE OR OTHERWISE) ARISING IN ANY WAY OUT OF THE USE OF THIS SOFTWARE, EVEN IF ADVISED OF THE POSSIBILITY OF SUCH DAMAGE.
	*/

	(function (Math) {
	    // Shortcuts
	    var C = CryptoJS;
	    var C_lib = C.lib;
	    var WordArray = C_lib.WordArray;
	    var Hasher = C_lib.Hasher;
	    var C_algo = C.algo;

	    // Constants table
	    var _zl = WordArray.create([
	        0,  1,  2,  3,  4,  5,  6,  7,  8,  9, 10, 11, 12, 13, 14, 15,
	        7,  4, 13,  1, 10,  6, 15,  3, 12,  0,  9,  5,  2, 14, 11,  8,
	        3, 10, 14,  4,  9, 15,  8,  1,  2,  7,  0,  6, 13, 11,  5, 12,
	        1,  9, 11, 10,  0,  8, 12,  4, 13,  3,  7, 15, 14,  5,  6,  2,
	        4,  0,  5,  9,  7, 12,  2, 10, 14,  1,  3,  8, 11,  6, 15, 13]);
	    var _zr = WordArray.create([
	        5, 14,  7,  0,  9,  2, 11,  4, 13,  6, 15,  8,  1, 10,  3, 12,
	        6, 11,  3,  7,  0, 13,  5, 10, 14, 15,  8, 12,  4,  9,  1,  2,
	        15,  5,  1,  3,  7, 14,  6,  9, 11,  8, 12,  2, 10,  0,  4, 13,
	        8,  6,  4,  1,  3, 11, 15,  0,  5, 12,  2, 13,  9,  7, 10, 14,
	        12, 15, 10,  4,  1,  5,  8,  7,  6,  2, 13, 14,  0,  3,  9, 11]);
	    var _sl = WordArray.create([
	         11, 14, 15, 12,  5,  8,  7,  9, 11, 13, 14, 15,  6,  7,  9,  8,
	        7, 6,   8, 13, 11,  9,  7, 15,  7, 12, 15,  9, 11,  7, 13, 12,
	        11, 13,  6,  7, 14,  9, 13, 15, 14,  8, 13,  6,  5, 12,  7,  5,
	          11, 12, 14, 15, 14, 15,  9,  8,  9, 14,  5,  6,  8,  6,  5, 12,
	        9, 15,  5, 11,  6,  8, 13, 12,  5, 12, 13, 14, 11,  8,  5,  6 ]);
	    var _sr = WordArray.create([
	        8,  9,  9, 11, 13, 15, 15,  5,  7,  7,  8, 11, 14, 14, 12,  6,
	        9, 13, 15,  7, 12,  8,  9, 11,  7,  7, 12,  7,  6, 15, 13, 11,
	        9,  7, 15, 11,  8,  6,  6, 14, 12, 13,  5, 14, 13, 13,  7,  5,
	        15,  5,  8, 11, 14, 14,  6, 14,  6,  9, 12,  9, 12,  5, 15,  8,
	        8,  5, 12,  9, 12,  5, 14,  6,  8, 13,  6,  5, 15, 13, 11, 11 ]);

	    var _hl =  WordArray.create([ 0x00000000, 0x5A827999, 0x6ED9EBA1, 0x8F1BBCDC, 0xA953FD4E]);
	    var _hr =  WordArray.create([ 0x50A28BE6, 0x5C4DD124, 0x6D703EF3, 0x7A6D76E9, 0x00000000]);

	    /**
	     * RIPEMD160 hash algorithm.
	     */
	    var RIPEMD160 = C_algo.RIPEMD160 = Hasher.extend({
	        _doReset: function () {
	            this._hash  = WordArray.create([0x67452301, 0xEFCDAB89, 0x98BADCFE, 0x10325476, 0xC3D2E1F0]);
	        },

	        _doProcessBlock: function (M, offset) {

	            // Swap endian
	            for (var i = 0; i < 16; i++) {
	                // Shortcuts
	                var offset_i = offset + i;
	                var M_offset_i = M[offset_i];

	                // Swap
	                M[offset_i] = (
	                    (((M_offset_i << 8)  | (M_offset_i >>> 24)) & 0x00ff00ff) |
	                    (((M_offset_i << 24) | (M_offset_i >>> 8))  & 0xff00ff00)
	                );
	            }
	            // Shortcut
	            var H  = this._hash.words;
	            var hl = _hl.words;
	            var hr = _hr.words;
	            var zl = _zl.words;
	            var zr = _zr.words;
	            var sl = _sl.words;
	            var sr = _sr.words;

	            // Working variables
	            var al, bl, cl, dl, el;
	            var ar, br, cr, dr, er;

	            ar = al = H[0];
	            br = bl = H[1];
	            cr = cl = H[2];
	            dr = dl = H[3];
	            er = el = H[4];
	            // Computation
	            var t;
	            for (var i = 0; i < 80; i += 1) {
	                t = (al +  M[offset+zl[i]])|0;
	                if (i<16){
		            t +=  f1(bl,cl,dl) + hl[0];
	                } else if (i<32) {
		            t +=  f2(bl,cl,dl) + hl[1];
	                } else if (i<48) {
		            t +=  f3(bl,cl,dl) + hl[2];
	                } else if (i<64) {
		            t +=  f4(bl,cl,dl) + hl[3];
	                } else {// if (i<80) {
		            t +=  f5(bl,cl,dl) + hl[4];
	                }
	                t = t|0;
	                t =  rotl(t,sl[i]);
	                t = (t+el)|0;
	                al = el;
	                el = dl;
	                dl = rotl(cl, 10);
	                cl = bl;
	                bl = t;

	                t = (ar + M[offset+zr[i]])|0;
	                if (i<16){
		            t +=  f5(br,cr,dr) + hr[0];
	                } else if (i<32) {
		            t +=  f4(br,cr,dr) + hr[1];
	                } else if (i<48) {
		            t +=  f3(br,cr,dr) + hr[2];
	                } else if (i<64) {
		            t +=  f2(br,cr,dr) + hr[3];
	                } else {// if (i<80) {
		            t +=  f1(br,cr,dr) + hr[4];
	                }
	                t = t|0;
	                t =  rotl(t,sr[i]) ;
	                t = (t+er)|0;
	                ar = er;
	                er = dr;
	                dr = rotl(cr, 10);
	                cr = br;
	                br = t;
	            }
	            // Intermediate hash value
	            t    = (H[1] + cl + dr)|0;
	            H[1] = (H[2] + dl + er)|0;
	            H[2] = (H[3] + el + ar)|0;
	            H[3] = (H[4] + al + br)|0;
	            H[4] = (H[0] + bl + cr)|0;
	            H[0] =  t;
	        },

	        _doFinalize: function () {
	            // Shortcuts
	            var data = this._data;
	            var dataWords = data.words;

	            var nBitsTotal = this._nDataBytes * 8;
	            var nBitsLeft = data.sigBytes * 8;

	            // Add padding
	            dataWords[nBitsLeft >>> 5] |= 0x80 << (24 - nBitsLeft % 32);
	            dataWords[(((nBitsLeft + 64) >>> 9) << 4) + 14] = (
	                (((nBitsTotal << 8)  | (nBitsTotal >>> 24)) & 0x00ff00ff) |
	                (((nBitsTotal << 24) | (nBitsTotal >>> 8))  & 0xff00ff00)
	            );
	            data.sigBytes = (dataWords.length + 1) * 4;

	            // Hash final blocks
	            this._process();

	            // Shortcuts
	            var hash = this._hash;
	            var H = hash.words;

	            // Swap endian
	            for (var i = 0; i < 5; i++) {
	                // Shortcut
	                var H_i = H[i];

	                // Swap
	                H[i] = (((H_i << 8)  | (H_i >>> 24)) & 0x00ff00ff) |
	                       (((H_i << 24) | (H_i >>> 8))  & 0xff00ff00);
	            }

	            // Return final computed hash
	            return hash;
	        },

	        clone: function () {
	            var clone = Hasher.clone.call(this);
	            clone._hash = this._hash.clone();

	            return clone;
	        }
	    });


	    function f1(x, y, z) {
	        return ((x) ^ (y) ^ (z));

	    }

	    function f2(x, y, z) {
	        return (((x)&(y)) | ((~x)&(z)));
	    }

	    function f3(x, y, z) {
	        return (((x) | (~(y))) ^ (z));
	    }

	    function f4(x, y, z) {
	        return (((x) & (z)) | ((y)&(~(z))));
	    }

	    function f5(x, y, z) {
	        return ((x) ^ ((y) |(~(z))));

	    }

	    function rotl(x,n) {
	        return (x<<n) | (x>>>(32-n));
	    }


	    /**
	     * Shortcut function to the hasher's object interface.
	     *
	     * @param {WordArray|string} message The message to hash.
	     *
	     * @return {WordArray} The hash.
	     *
	     * @static
	     *
	     * @example
	     *
	     *     var hash = CryptoJS.RIPEMD160('message');
	     *     var hash = CryptoJS.RIPEMD160(wordArray);
	     */
	    C.RIPEMD160 = Hasher._createHelper(RIPEMD160);

	    /**
	     * Shortcut function to the HMAC's object interface.
	     *
	     * @param {WordArray|string} message The message to hash.
	     * @param {WordArray|string} key The secret key.
	     *
	     * @return {WordArray} The HMAC.
	     *
	     * @static
	     *
	     * @example
	     *
	     *     var hmac = CryptoJS.HmacRIPEMD160(message, key);
	     */
	    C.HmacRIPEMD160 = Hasher._createHmacHelper(RIPEMD160);
	}(Math));


	return CryptoJS.RIPEMD160;

}));
},{"./core":53}],77:[function(require,module,exports){
;(function (root, factory) {
	if (typeof exports === "object") {
		// CommonJS
		module.exports = exports = factory(require("./core"));
	}
	else if (typeof define === "function" && define.amd) {
		// AMD
		define(["./core"], factory);
	}
	else {
		// Global (browser)
		factory(root.CryptoJS);
	}
}(this, function (CryptoJS) {

	(function () {
	    // Shortcuts
	    var C = CryptoJS;
	    var C_lib = C.lib;
	    var WordArray = C_lib.WordArray;
	    var Hasher = C_lib.Hasher;
	    var C_algo = C.algo;

	    // Reusable object
	    var W = [];

	    /**
	     * SHA-1 hash algorithm.
	     */
	    var SHA1 = C_algo.SHA1 = Hasher.extend({
	        _doReset: function () {
	            this._hash = new WordArray.init([
	                0x67452301, 0xefcdab89,
	                0x98badcfe, 0x10325476,
	                0xc3d2e1f0
	            ]);
	        },

	        _doProcessBlock: function (M, offset) {
	            // Shortcut
	            var H = this._hash.words;

	            // Working variables
	            var a = H[0];
	            var b = H[1];
	            var c = H[2];
	            var d = H[3];
	            var e = H[4];

	            // Computation
	            for (var i = 0; i < 80; i++) {
	                if (i < 16) {
	                    W[i] = M[offset + i] | 0;
	                } else {
	                    var n = W[i - 3] ^ W[i - 8] ^ W[i - 14] ^ W[i - 16];
	                    W[i] = (n << 1) | (n >>> 31);
	                }

	                var t = ((a << 5) | (a >>> 27)) + e + W[i];
	                if (i < 20) {
	                    t += ((b & c) | (~b & d)) + 0x5a827999;
	                } else if (i < 40) {
	                    t += (b ^ c ^ d) + 0x6ed9eba1;
	                } else if (i < 60) {
	                    t += ((b & c) | (b & d) | (c & d)) - 0x70e44324;
	                } else /* if (i < 80) */ {
	                    t += (b ^ c ^ d) - 0x359d3e2a;
	                }

	                e = d;
	                d = c;
	                c = (b << 30) | (b >>> 2);
	                b = a;
	                a = t;
	            }

	            // Intermediate hash value
	            H[0] = (H[0] + a) | 0;
	            H[1] = (H[1] + b) | 0;
	            H[2] = (H[2] + c) | 0;
	            H[3] = (H[3] + d) | 0;
	            H[4] = (H[4] + e) | 0;
	        },

	        _doFinalize: function () {
	            // Shortcuts
	            var data = this._data;
	            var dataWords = data.words;

	            var nBitsTotal = this._nDataBytes * 8;
	            var nBitsLeft = data.sigBytes * 8;

	            // Add padding
	            dataWords[nBitsLeft >>> 5] |= 0x80 << (24 - nBitsLeft % 32);
	            dataWords[(((nBitsLeft + 64) >>> 9) << 4) + 14] = Math.floor(nBitsTotal / 0x100000000);
	            dataWords[(((nBitsLeft + 64) >>> 9) << 4) + 15] = nBitsTotal;
	            data.sigBytes = dataWords.length * 4;

	            // Hash final blocks
	            this._process();

	            // Return final computed hash
	            return this._hash;
	        },

	        clone: function () {
	            var clone = Hasher.clone.call(this);
	            clone._hash = this._hash.clone();

	            return clone;
	        }
	    });

	    /**
	     * Shortcut function to the hasher's object interface.
	     *
	     * @param {WordArray|string} message The message to hash.
	     *
	     * @return {WordArray} The hash.
	     *
	     * @static
	     *
	     * @example
	     *
	     *     var hash = CryptoJS.SHA1('message');
	     *     var hash = CryptoJS.SHA1(wordArray);
	     */
	    C.SHA1 = Hasher._createHelper(SHA1);

	    /**
	     * Shortcut function to the HMAC's object interface.
	     *
	     * @param {WordArray|string} message The message to hash.
	     * @param {WordArray|string} key The secret key.
	     *
	     * @return {WordArray} The HMAC.
	     *
	     * @static
	     *
	     * @example
	     *
	     *     var hmac = CryptoJS.HmacSHA1(message, key);
	     */
	    C.HmacSHA1 = Hasher._createHmacHelper(SHA1);
	}());


	return CryptoJS.SHA1;

}));
},{"./core":53}],78:[function(require,module,exports){
;(function (root, factory, undef) {
	if (typeof exports === "object") {
		// CommonJS
		module.exports = exports = factory(require("./core"), require("./sha256"));
	}
	else if (typeof define === "function" && define.amd) {
		// AMD
		define(["./core", "./sha256"], factory);
	}
	else {
		// Global (browser)
		factory(root.CryptoJS);
	}
}(this, function (CryptoJS) {

	(function () {
	    // Shortcuts
	    var C = CryptoJS;
	    var C_lib = C.lib;
	    var WordArray = C_lib.WordArray;
	    var C_algo = C.algo;
	    var SHA256 = C_algo.SHA256;

	    /**
	     * SHA-224 hash algorithm.
	     */
	    var SHA224 = C_algo.SHA224 = SHA256.extend({
	        _doReset: function () {
	            this._hash = new WordArray.init([
	                0xc1059ed8, 0x367cd507, 0x3070dd17, 0xf70e5939,
	                0xffc00b31, 0x68581511, 0x64f98fa7, 0xbefa4fa4
	            ]);
	        },

	        _doFinalize: function () {
	            var hash = SHA256._doFinalize.call(this);

	            hash.sigBytes -= 4;

	            return hash;
	        }
	    });

	    /**
	     * Shortcut function to the hasher's object interface.
	     *
	     * @param {WordArray|string} message The message to hash.
	     *
	     * @return {WordArray} The hash.
	     *
	     * @static
	     *
	     * @example
	     *
	     *     var hash = CryptoJS.SHA224('message');
	     *     var hash = CryptoJS.SHA224(wordArray);
	     */
	    C.SHA224 = SHA256._createHelper(SHA224);

	    /**
	     * Shortcut function to the HMAC's object interface.
	     *
	     * @param {WordArray|string} message The message to hash.
	     * @param {WordArray|string} key The secret key.
	     *
	     * @return {WordArray} The HMAC.
	     *
	     * @static
	     *
	     * @example
	     *
	     *     var hmac = CryptoJS.HmacSHA224(message, key);
	     */
	    C.HmacSHA224 = SHA256._createHmacHelper(SHA224);
	}());


	return CryptoJS.SHA224;

}));
},{"./core":53,"./sha256":79}],79:[function(require,module,exports){
;(function (root, factory) {
	if (typeof exports === "object") {
		// CommonJS
		module.exports = exports = factory(require("./core"));
	}
	else if (typeof define === "function" && define.amd) {
		// AMD
		define(["./core"], factory);
	}
	else {
		// Global (browser)
		factory(root.CryptoJS);
	}
}(this, function (CryptoJS) {

	(function (Math) {
	    // Shortcuts
	    var C = CryptoJS;
	    var C_lib = C.lib;
	    var WordArray = C_lib.WordArray;
	    var Hasher = C_lib.Hasher;
	    var C_algo = C.algo;

	    // Initialization and round constants tables
	    var H = [];
	    var K = [];

	    // Compute constants
	    (function () {
	        function isPrime(n) {
	            var sqrtN = Math.sqrt(n);
	            for (var factor = 2; factor <= sqrtN; factor++) {
	                if (!(n % factor)) {
	                    return false;
	                }
	            }

	            return true;
	        }

	        function getFractionalBits(n) {
	            return ((n - (n | 0)) * 0x100000000) | 0;
	        }

	        var n = 2;
	        var nPrime = 0;
	        while (nPrime < 64) {
	            if (isPrime(n)) {
	                if (nPrime < 8) {
	                    H[nPrime] = getFractionalBits(Math.pow(n, 1 / 2));
	                }
	                K[nPrime] = getFractionalBits(Math.pow(n, 1 / 3));

	                nPrime++;
	            }

	            n++;
	        }
	    }());

	    // Reusable object
	    var W = [];

	    /**
	     * SHA-256 hash algorithm.
	     */
	    var SHA256 = C_algo.SHA256 = Hasher.extend({
	        _doReset: function () {
	            this._hash = new WordArray.init(H.slice(0));
	        },

	        _doProcessBlock: function (M, offset) {
	            // Shortcut
	            var H = this._hash.words;

	            // Working variables
	            var a = H[0];
	            var b = H[1];
	            var c = H[2];
	            var d = H[3];
	            var e = H[4];
	            var f = H[5];
	            var g = H[6];
	            var h = H[7];

	            // Computation
	            for (var i = 0; i < 64; i++) {
	                if (i < 16) {
	                    W[i] = M[offset + i] | 0;
	                } else {
	                    var gamma0x = W[i - 15];
	                    var gamma0  = ((gamma0x << 25) | (gamma0x >>> 7))  ^
	                                  ((gamma0x << 14) | (gamma0x >>> 18)) ^
	                                   (gamma0x >>> 3);

	                    var gamma1x = W[i - 2];
	                    var gamma1  = ((gamma1x << 15) | (gamma1x >>> 17)) ^
	                                  ((gamma1x << 13) | (gamma1x >>> 19)) ^
	                                   (gamma1x >>> 10);

	                    W[i] = gamma0 + W[i - 7] + gamma1 + W[i - 16];
	                }

	                var ch  = (e & f) ^ (~e & g);
	                var maj = (a & b) ^ (a & c) ^ (b & c);

	                var sigma0 = ((a << 30) | (a >>> 2)) ^ ((a << 19) | (a >>> 13)) ^ ((a << 10) | (a >>> 22));
	                var sigma1 = ((e << 26) | (e >>> 6)) ^ ((e << 21) | (e >>> 11)) ^ ((e << 7)  | (e >>> 25));

	                var t1 = h + sigma1 + ch + K[i] + W[i];
	                var t2 = sigma0 + maj;

	                h = g;
	                g = f;
	                f = e;
	                e = (d + t1) | 0;
	                d = c;
	                c = b;
	                b = a;
	                a = (t1 + t2) | 0;
	            }

	            // Intermediate hash value
	            H[0] = (H[0] + a) | 0;
	            H[1] = (H[1] + b) | 0;
	            H[2] = (H[2] + c) | 0;
	            H[3] = (H[3] + d) | 0;
	            H[4] = (H[4] + e) | 0;
	            H[5] = (H[5] + f) | 0;
	            H[6] = (H[6] + g) | 0;
	            H[7] = (H[7] + h) | 0;
	        },

	        _doFinalize: function () {
	            // Shortcuts
	            var data = this._data;
	            var dataWords = data.words;

	            var nBitsTotal = this._nDataBytes * 8;
	            var nBitsLeft = data.sigBytes * 8;

	            // Add padding
	            dataWords[nBitsLeft >>> 5] |= 0x80 << (24 - nBitsLeft % 32);
	            dataWords[(((nBitsLeft + 64) >>> 9) << 4) + 14] = Math.floor(nBitsTotal / 0x100000000);
	            dataWords[(((nBitsLeft + 64) >>> 9) << 4) + 15] = nBitsTotal;
	            data.sigBytes = dataWords.length * 4;

	            // Hash final blocks
	            this._process();

	            // Return final computed hash
	            return this._hash;
	        },

	        clone: function () {
	            var clone = Hasher.clone.call(this);
	            clone._hash = this._hash.clone();

	            return clone;
	        }
	    });

	    /**
	     * Shortcut function to the hasher's object interface.
	     *
	     * @param {WordArray|string} message The message to hash.
	     *
	     * @return {WordArray} The hash.
	     *
	     * @static
	     *
	     * @example
	     *
	     *     var hash = CryptoJS.SHA256('message');
	     *     var hash = CryptoJS.SHA256(wordArray);
	     */
	    C.SHA256 = Hasher._createHelper(SHA256);

	    /**
	     * Shortcut function to the HMAC's object interface.
	     *
	     * @param {WordArray|string} message The message to hash.
	     * @param {WordArray|string} key The secret key.
	     *
	     * @return {WordArray} The HMAC.
	     *
	     * @static
	     *
	     * @example
	     *
	     *     var hmac = CryptoJS.HmacSHA256(message, key);
	     */
	    C.HmacSHA256 = Hasher._createHmacHelper(SHA256);
	}(Math));


	return CryptoJS.SHA256;

}));
},{"./core":53}],80:[function(require,module,exports){
;(function (root, factory, undef) {
	if (typeof exports === "object") {
		// CommonJS
		module.exports = exports = factory(require("./core"), require("./x64-core"));
	}
	else if (typeof define === "function" && define.amd) {
		// AMD
		define(["./core", "./x64-core"], factory);
	}
	else {
		// Global (browser)
		factory(root.CryptoJS);
	}
}(this, function (CryptoJS) {

	(function (Math) {
	    // Shortcuts
	    var C = CryptoJS;
	    var C_lib = C.lib;
	    var WordArray = C_lib.WordArray;
	    var Hasher = C_lib.Hasher;
	    var C_x64 = C.x64;
	    var X64Word = C_x64.Word;
	    var C_algo = C.algo;

	    // Constants tables
	    var RHO_OFFSETS = [];
	    var PI_INDEXES  = [];
	    var ROUND_CONSTANTS = [];

	    // Compute Constants
	    (function () {
	        // Compute rho offset constants
	        var x = 1, y = 0;
	        for (var t = 0; t < 24; t++) {
	            RHO_OFFSETS[x + 5 * y] = ((t + 1) * (t + 2) / 2) % 64;

	            var newX = y % 5;
	            var newY = (2 * x + 3 * y) % 5;
	            x = newX;
	            y = newY;
	        }

	        // Compute pi index constants
	        for (var x = 0; x < 5; x++) {
	            for (var y = 0; y < 5; y++) {
	                PI_INDEXES[x + 5 * y] = y + ((2 * x + 3 * y) % 5) * 5;
	            }
	        }

	        // Compute round constants
	        var LFSR = 0x01;
	        for (var i = 0; i < 24; i++) {
	            var roundConstantMsw = 0;
	            var roundConstantLsw = 0;

	            for (var j = 0; j < 7; j++) {
	                if (LFSR & 0x01) {
	                    var bitPosition = (1 << j) - 1;
	                    if (bitPosition < 32) {
	                        roundConstantLsw ^= 1 << bitPosition;
	                    } else /* if (bitPosition >= 32) */ {
	                        roundConstantMsw ^= 1 << (bitPosition - 32);
	                    }
	                }

	                // Compute next LFSR
	                if (LFSR & 0x80) {
	                    // Primitive polynomial over GF(2): x^8 + x^6 + x^5 + x^4 + 1
	                    LFSR = (LFSR << 1) ^ 0x71;
	                } else {
	                    LFSR <<= 1;
	                }
	            }

	            ROUND_CONSTANTS[i] = X64Word.create(roundConstantMsw, roundConstantLsw);
	        }
	    }());

	    // Reusable objects for temporary values
	    var T = [];
	    (function () {
	        for (var i = 0; i < 25; i++) {
	            T[i] = X64Word.create();
	        }
	    }());

	    /**
	     * SHA-3 hash algorithm.
	     */
	    var SHA3 = C_algo.SHA3 = Hasher.extend({
	        /**
	         * Configuration options.
	         *
	         * @property {number} outputLength
	         *   The desired number of bits in the output hash.
	         *   Only values permitted are: 224, 256, 384, 512.
	         *   Default: 512
	         */
	        cfg: Hasher.cfg.extend({
	            outputLength: 512
	        }),

	        _doReset: function () {
	            var state = this._state = []
	            for (var i = 0; i < 25; i++) {
	                state[i] = new X64Word.init();
	            }

	            this.blockSize = (1600 - 2 * this.cfg.outputLength) / 32;
	        },

	        _doProcessBlock: function (M, offset) {
	            // Shortcuts
	            var state = this._state;
	            var nBlockSizeLanes = this.blockSize / 2;

	            // Absorb
	            for (var i = 0; i < nBlockSizeLanes; i++) {
	                // Shortcuts
	                var M2i  = M[offset + 2 * i];
	                var M2i1 = M[offset + 2 * i + 1];

	                // Swap endian
	                M2i = (
	                    (((M2i << 8)  | (M2i >>> 24)) & 0x00ff00ff) |
	                    (((M2i << 24) | (M2i >>> 8))  & 0xff00ff00)
	                );
	                M2i1 = (
	                    (((M2i1 << 8)  | (M2i1 >>> 24)) & 0x00ff00ff) |
	                    (((M2i1 << 24) | (M2i1 >>> 8))  & 0xff00ff00)
	                );

	                // Absorb message into state
	                var lane = state[i];
	                lane.high ^= M2i1;
	                lane.low  ^= M2i;
	            }

	            // Rounds
	            for (var round = 0; round < 24; round++) {
	                // Theta
	                for (var x = 0; x < 5; x++) {
	                    // Mix column lanes
	                    var tMsw = 0, tLsw = 0;
	                    for (var y = 0; y < 5; y++) {
	                        var lane = state[x + 5 * y];
	                        tMsw ^= lane.high;
	                        tLsw ^= lane.low;
	                    }

	                    // Temporary values
	                    var Tx = T[x];
	                    Tx.high = tMsw;
	                    Tx.low  = tLsw;
	                }
	                for (var x = 0; x < 5; x++) {
	                    // Shortcuts
	                    var Tx4 = T[(x + 4) % 5];
	                    var Tx1 = T[(x + 1) % 5];
	                    var Tx1Msw = Tx1.high;
	                    var Tx1Lsw = Tx1.low;

	                    // Mix surrounding columns
	                    var tMsw = Tx4.high ^ ((Tx1Msw << 1) | (Tx1Lsw >>> 31));
	                    var tLsw = Tx4.low  ^ ((Tx1Lsw << 1) | (Tx1Msw >>> 31));
	                    for (var y = 0; y < 5; y++) {
	                        var lane = state[x + 5 * y];
	                        lane.high ^= tMsw;
	                        lane.low  ^= tLsw;
	                    }
	                }

	                // Rho Pi
	                for (var laneIndex = 1; laneIndex < 25; laneIndex++) {
	                    // Shortcuts
	                    var lane = state[laneIndex];
	                    var laneMsw = lane.high;
	                    var laneLsw = lane.low;
	                    var rhoOffset = RHO_OFFSETS[laneIndex];

	                    // Rotate lanes
	                    if (rhoOffset < 32) {
	                        var tMsw = (laneMsw << rhoOffset) | (laneLsw >>> (32 - rhoOffset));
	                        var tLsw = (laneLsw << rhoOffset) | (laneMsw >>> (32 - rhoOffset));
	                    } else /* if (rhoOffset >= 32) */ {
	                        var tMsw = (laneLsw << (rhoOffset - 32)) | (laneMsw >>> (64 - rhoOffset));
	                        var tLsw = (laneMsw << (rhoOffset - 32)) | (laneLsw >>> (64 - rhoOffset));
	                    }

	                    // Transpose lanes
	                    var TPiLane = T[PI_INDEXES[laneIndex]];
	                    TPiLane.high = tMsw;
	                    TPiLane.low  = tLsw;
	                }

	                // Rho pi at x = y = 0
	                var T0 = T[0];
	                var state0 = state[0];
	                T0.high = state0.high;
	                T0.low  = state0.low;

	                // Chi
	                for (var x = 0; x < 5; x++) {
	                    for (var y = 0; y < 5; y++) {
	                        // Shortcuts
	                        var laneIndex = x + 5 * y;
	                        var lane = state[laneIndex];
	                        var TLane = T[laneIndex];
	                        var Tx1Lane = T[((x + 1) % 5) + 5 * y];
	                        var Tx2Lane = T[((x + 2) % 5) + 5 * y];

	                        // Mix rows
	                        lane.high = TLane.high ^ (~Tx1Lane.high & Tx2Lane.high);
	                        lane.low  = TLane.low  ^ (~Tx1Lane.low  & Tx2Lane.low);
	                    }
	                }

	                // Iota
	                var lane = state[0];
	                var roundConstant = ROUND_CONSTANTS[round];
	                lane.high ^= roundConstant.high;
	                lane.low  ^= roundConstant.low;;
	            }
	        },

	        _doFinalize: function () {
	            // Shortcuts
	            var data = this._data;
	            var dataWords = data.words;
	            var nBitsTotal = this._nDataBytes * 8;
	            var nBitsLeft = data.sigBytes * 8;
	            var blockSizeBits = this.blockSize * 32;

	            // Add padding
	            dataWords[nBitsLeft >>> 5] |= 0x1 << (24 - nBitsLeft % 32);
	            dataWords[((Math.ceil((nBitsLeft + 1) / blockSizeBits) * blockSizeBits) >>> 5) - 1] |= 0x80;
	            data.sigBytes = dataWords.length * 4;

	            // Hash final blocks
	            this._process();

	            // Shortcuts
	            var state = this._state;
	            var outputLengthBytes = this.cfg.outputLength / 8;
	            var outputLengthLanes = outputLengthBytes / 8;

	            // Squeeze
	            var hashWords = [];
	            for (var i = 0; i < outputLengthLanes; i++) {
	                // Shortcuts
	                var lane = state[i];
	                var laneMsw = lane.high;
	                var laneLsw = lane.low;

	                // Swap endian
	                laneMsw = (
	                    (((laneMsw << 8)  | (laneMsw >>> 24)) & 0x00ff00ff) |
	                    (((laneMsw << 24) | (laneMsw >>> 8))  & 0xff00ff00)
	                );
	                laneLsw = (
	                    (((laneLsw << 8)  | (laneLsw >>> 24)) & 0x00ff00ff) |
	                    (((laneLsw << 24) | (laneLsw >>> 8))  & 0xff00ff00)
	                );

	                // Squeeze state to retrieve hash
	                hashWords.push(laneLsw);
	                hashWords.push(laneMsw);
	            }

	            // Return final computed hash
	            return new WordArray.init(hashWords, outputLengthBytes);
	        },

	        clone: function () {
	            var clone = Hasher.clone.call(this);

	            var state = clone._state = this._state.slice(0);
	            for (var i = 0; i < 25; i++) {
	                state[i] = state[i].clone();
	            }

	            return clone;
	        }
	    });

	    /**
	     * Shortcut function to the hasher's object interface.
	     *
	     * @param {WordArray|string} message The message to hash.
	     *
	     * @return {WordArray} The hash.
	     *
	     * @static
	     *
	     * @example
	     *
	     *     var hash = CryptoJS.SHA3('message');
	     *     var hash = CryptoJS.SHA3(wordArray);
	     */
	    C.SHA3 = Hasher._createHelper(SHA3);

	    /**
	     * Shortcut function to the HMAC's object interface.
	     *
	     * @param {WordArray|string} message The message to hash.
	     * @param {WordArray|string} key The secret key.
	     *
	     * @return {WordArray} The HMAC.
	     *
	     * @static
	     *
	     * @example
	     *
	     *     var hmac = CryptoJS.HmacSHA3(message, key);
	     */
	    C.HmacSHA3 = Hasher._createHmacHelper(SHA3);
	}(Math));


	return CryptoJS.SHA3;

}));
},{"./core":53,"./x64-core":84}],81:[function(require,module,exports){
;(function (root, factory, undef) {
	if (typeof exports === "object") {
		// CommonJS
		module.exports = exports = factory(require("./core"), require("./x64-core"), require("./sha512"));
	}
	else if (typeof define === "function" && define.amd) {
		// AMD
		define(["./core", "./x64-core", "./sha512"], factory);
	}
	else {
		// Global (browser)
		factory(root.CryptoJS);
	}
}(this, function (CryptoJS) {

	(function () {
	    // Shortcuts
	    var C = CryptoJS;
	    var C_x64 = C.x64;
	    var X64Word = C_x64.Word;
	    var X64WordArray = C_x64.WordArray;
	    var C_algo = C.algo;
	    var SHA512 = C_algo.SHA512;

	    /**
	     * SHA-384 hash algorithm.
	     */
	    var SHA384 = C_algo.SHA384 = SHA512.extend({
	        _doReset: function () {
	            this._hash = new X64WordArray.init([
	                new X64Word.init(0xcbbb9d5d, 0xc1059ed8), new X64Word.init(0x629a292a, 0x367cd507),
	                new X64Word.init(0x9159015a, 0x3070dd17), new X64Word.init(0x152fecd8, 0xf70e5939),
	                new X64Word.init(0x67332667, 0xffc00b31), new X64Word.init(0x8eb44a87, 0x68581511),
	                new X64Word.init(0xdb0c2e0d, 0x64f98fa7), new X64Word.init(0x47b5481d, 0xbefa4fa4)
	            ]);
	        },

	        _doFinalize: function () {
	            var hash = SHA512._doFinalize.call(this);

	            hash.sigBytes -= 16;

	            return hash;
	        }
	    });

	    /**
	     * Shortcut function to the hasher's object interface.
	     *
	     * @param {WordArray|string} message The message to hash.
	     *
	     * @return {WordArray} The hash.
	     *
	     * @static
	     *
	     * @example
	     *
	     *     var hash = CryptoJS.SHA384('message');
	     *     var hash = CryptoJS.SHA384(wordArray);
	     */
	    C.SHA384 = SHA512._createHelper(SHA384);

	    /**
	     * Shortcut function to the HMAC's object interface.
	     *
	     * @param {WordArray|string} message The message to hash.
	     * @param {WordArray|string} key The secret key.
	     *
	     * @return {WordArray} The HMAC.
	     *
	     * @static
	     *
	     * @example
	     *
	     *     var hmac = CryptoJS.HmacSHA384(message, key);
	     */
	    C.HmacSHA384 = SHA512._createHmacHelper(SHA384);
	}());


	return CryptoJS.SHA384;

}));
},{"./core":53,"./sha512":82,"./x64-core":84}],82:[function(require,module,exports){
;(function (root, factory, undef) {
	if (typeof exports === "object") {
		// CommonJS
		module.exports = exports = factory(require("./core"), require("./x64-core"));
	}
	else if (typeof define === "function" && define.amd) {
		// AMD
		define(["./core", "./x64-core"], factory);
	}
	else {
		// Global (browser)
		factory(root.CryptoJS);
	}
}(this, function (CryptoJS) {

	(function () {
	    // Shortcuts
	    var C = CryptoJS;
	    var C_lib = C.lib;
	    var Hasher = C_lib.Hasher;
	    var C_x64 = C.x64;
	    var X64Word = C_x64.Word;
	    var X64WordArray = C_x64.WordArray;
	    var C_algo = C.algo;

	    function X64Word_create() {
	        return X64Word.create.apply(X64Word, arguments);
	    }

	    // Constants
	    var K = [
	        X64Word_create(0x428a2f98, 0xd728ae22), X64Word_create(0x71374491, 0x23ef65cd),
	        X64Word_create(0xb5c0fbcf, 0xec4d3b2f), X64Word_create(0xe9b5dba5, 0x8189dbbc),
	        X64Word_create(0x3956c25b, 0xf348b538), X64Word_create(0x59f111f1, 0xb605d019),
	        X64Word_create(0x923f82a4, 0xaf194f9b), X64Word_create(0xab1c5ed5, 0xda6d8118),
	        X64Word_create(0xd807aa98, 0xa3030242), X64Word_create(0x12835b01, 0x45706fbe),
	        X64Word_create(0x243185be, 0x4ee4b28c), X64Word_create(0x550c7dc3, 0xd5ffb4e2),
	        X64Word_create(0x72be5d74, 0xf27b896f), X64Word_create(0x80deb1fe, 0x3b1696b1),
	        X64Word_create(0x9bdc06a7, 0x25c71235), X64Word_create(0xc19bf174, 0xcf692694),
	        X64Word_create(0xe49b69c1, 0x9ef14ad2), X64Word_create(0xefbe4786, 0x384f25e3),
	        X64Word_create(0x0fc19dc6, 0x8b8cd5b5), X64Word_create(0x240ca1cc, 0x77ac9c65),
	        X64Word_create(0x2de92c6f, 0x592b0275), X64Word_create(0x4a7484aa, 0x6ea6e483),
	        X64Word_create(0x5cb0a9dc, 0xbd41fbd4), X64Word_create(0x76f988da, 0x831153b5),
	        X64Word_create(0x983e5152, 0xee66dfab), X64Word_create(0xa831c66d, 0x2db43210),
	        X64Word_create(0xb00327c8, 0x98fb213f), X64Word_create(0xbf597fc7, 0xbeef0ee4),
	        X64Word_create(0xc6e00bf3, 0x3da88fc2), X64Word_create(0xd5a79147, 0x930aa725),
	        X64Word_create(0x06ca6351, 0xe003826f), X64Word_create(0x14292967, 0x0a0e6e70),
	        X64Word_create(0x27b70a85, 0x46d22ffc), X64Word_create(0x2e1b2138, 0x5c26c926),
	        X64Word_create(0x4d2c6dfc, 0x5ac42aed), X64Word_create(0x53380d13, 0x9d95b3df),
	        X64Word_create(0x650a7354, 0x8baf63de), X64Word_create(0x766a0abb, 0x3c77b2a8),
	        X64Word_create(0x81c2c92e, 0x47edaee6), X64Word_create(0x92722c85, 0x1482353b),
	        X64Word_create(0xa2bfe8a1, 0x4cf10364), X64Word_create(0xa81a664b, 0xbc423001),
	        X64Word_create(0xc24b8b70, 0xd0f89791), X64Word_create(0xc76c51a3, 0x0654be30),
	        X64Word_create(0xd192e819, 0xd6ef5218), X64Word_create(0xd6990624, 0x5565a910),
	        X64Word_create(0xf40e3585, 0x5771202a), X64Word_create(0x106aa070, 0x32bbd1b8),
	        X64Word_create(0x19a4c116, 0xb8d2d0c8), X64Word_create(0x1e376c08, 0x5141ab53),
	        X64Word_create(0x2748774c, 0xdf8eeb99), X64Word_create(0x34b0bcb5, 0xe19b48a8),
	        X64Word_create(0x391c0cb3, 0xc5c95a63), X64Word_create(0x4ed8aa4a, 0xe3418acb),
	        X64Word_create(0x5b9cca4f, 0x7763e373), X64Word_create(0x682e6ff3, 0xd6b2b8a3),
	        X64Word_create(0x748f82ee, 0x5defb2fc), X64Word_create(0x78a5636f, 0x43172f60),
	        X64Word_create(0x84c87814, 0xa1f0ab72), X64Word_create(0x8cc70208, 0x1a6439ec),
	        X64Word_create(0x90befffa, 0x23631e28), X64Word_create(0xa4506ceb, 0xde82bde9),
	        X64Word_create(0xbef9a3f7, 0xb2c67915), X64Word_create(0xc67178f2, 0xe372532b),
	        X64Word_create(0xca273ece, 0xea26619c), X64Word_create(0xd186b8c7, 0x21c0c207),
	        X64Word_create(0xeada7dd6, 0xcde0eb1e), X64Word_create(0xf57d4f7f, 0xee6ed178),
	        X64Word_create(0x06f067aa, 0x72176fba), X64Word_create(0x0a637dc5, 0xa2c898a6),
	        X64Word_create(0x113f9804, 0xbef90dae), X64Word_create(0x1b710b35, 0x131c471b),
	        X64Word_create(0x28db77f5, 0x23047d84), X64Word_create(0x32caab7b, 0x40c72493),
	        X64Word_create(0x3c9ebe0a, 0x15c9bebc), X64Word_create(0x431d67c4, 0x9c100d4c),
	        X64Word_create(0x4cc5d4be, 0xcb3e42b6), X64Word_create(0x597f299c, 0xfc657e2a),
	        X64Word_create(0x5fcb6fab, 0x3ad6faec), X64Word_create(0x6c44198c, 0x4a475817)
	    ];

	    // Reusable objects
	    var W = [];
	    (function () {
	        for (var i = 0; i < 80; i++) {
	            W[i] = X64Word_create();
	        }
	    }());

	    /**
	     * SHA-512 hash algorithm.
	     */
	    var SHA512 = C_algo.SHA512 = Hasher.extend({
	        _doReset: function () {
	            this._hash = new X64WordArray.init([
	                new X64Word.init(0x6a09e667, 0xf3bcc908), new X64Word.init(0xbb67ae85, 0x84caa73b),
	                new X64Word.init(0x3c6ef372, 0xfe94f82b), new X64Word.init(0xa54ff53a, 0x5f1d36f1),
	                new X64Word.init(0x510e527f, 0xade682d1), new X64Word.init(0x9b05688c, 0x2b3e6c1f),
	                new X64Word.init(0x1f83d9ab, 0xfb41bd6b), new X64Word.init(0x5be0cd19, 0x137e2179)
	            ]);
	        },

	        _doProcessBlock: function (M, offset) {
	            // Shortcuts
	            var H = this._hash.words;

	            var H0 = H[0];
	            var H1 = H[1];
	            var H2 = H[2];
	            var H3 = H[3];
	            var H4 = H[4];
	            var H5 = H[5];
	            var H6 = H[6];
	            var H7 = H[7];

	            var H0h = H0.high;
	            var H0l = H0.low;
	            var H1h = H1.high;
	            var H1l = H1.low;
	            var H2h = H2.high;
	            var H2l = H2.low;
	            var H3h = H3.high;
	            var H3l = H3.low;
	            var H4h = H4.high;
	            var H4l = H4.low;
	            var H5h = H5.high;
	            var H5l = H5.low;
	            var H6h = H6.high;
	            var H6l = H6.low;
	            var H7h = H7.high;
	            var H7l = H7.low;

	            // Working variables
	            var ah = H0h;
	            var al = H0l;
	            var bh = H1h;
	            var bl = H1l;
	            var ch = H2h;
	            var cl = H2l;
	            var dh = H3h;
	            var dl = H3l;
	            var eh = H4h;
	            var el = H4l;
	            var fh = H5h;
	            var fl = H5l;
	            var gh = H6h;
	            var gl = H6l;
	            var hh = H7h;
	            var hl = H7l;

	            // Rounds
	            for (var i = 0; i < 80; i++) {
	                // Shortcut
	                var Wi = W[i];

	                // Extend message
	                if (i < 16) {
	                    var Wih = Wi.high = M[offset + i * 2]     | 0;
	                    var Wil = Wi.low  = M[offset + i * 2 + 1] | 0;
	                } else {
	                    // Gamma0
	                    var gamma0x  = W[i - 15];
	                    var gamma0xh = gamma0x.high;
	                    var gamma0xl = gamma0x.low;
	                    var gamma0h  = ((gamma0xh >>> 1) | (gamma0xl << 31)) ^ ((gamma0xh >>> 8) | (gamma0xl << 24)) ^ (gamma0xh >>> 7);
	                    var gamma0l  = ((gamma0xl >>> 1) | (gamma0xh << 31)) ^ ((gamma0xl >>> 8) | (gamma0xh << 24)) ^ ((gamma0xl >>> 7) | (gamma0xh << 25));

	                    // Gamma1
	                    var gamma1x  = W[i - 2];
	                    var gamma1xh = gamma1x.high;
	                    var gamma1xl = gamma1x.low;
	                    var gamma1h  = ((gamma1xh >>> 19) | (gamma1xl << 13)) ^ ((gamma1xh << 3) | (gamma1xl >>> 29)) ^ (gamma1xh >>> 6);
	                    var gamma1l  = ((gamma1xl >>> 19) | (gamma1xh << 13)) ^ ((gamma1xl << 3) | (gamma1xh >>> 29)) ^ ((gamma1xl >>> 6) | (gamma1xh << 26));

	                    // W[i] = gamma0 + W[i - 7] + gamma1 + W[i - 16]
	                    var Wi7  = W[i - 7];
	                    var Wi7h = Wi7.high;
	                    var Wi7l = Wi7.low;

	                    var Wi16  = W[i - 16];
	                    var Wi16h = Wi16.high;
	                    var Wi16l = Wi16.low;

	                    var Wil = gamma0l + Wi7l;
	                    var Wih = gamma0h + Wi7h + ((Wil >>> 0) < (gamma0l >>> 0) ? 1 : 0);
	                    var Wil = Wil + gamma1l;
	                    var Wih = Wih + gamma1h + ((Wil >>> 0) < (gamma1l >>> 0) ? 1 : 0);
	                    var Wil = Wil + Wi16l;
	                    var Wih = Wih + Wi16h + ((Wil >>> 0) < (Wi16l >>> 0) ? 1 : 0);

	                    Wi.high = Wih;
	                    Wi.low  = Wil;
	                }

	                var chh  = (eh & fh) ^ (~eh & gh);
	                var chl  = (el & fl) ^ (~el & gl);
	                var majh = (ah & bh) ^ (ah & ch) ^ (bh & ch);
	                var majl = (al & bl) ^ (al & cl) ^ (bl & cl);

	                var sigma0h = ((ah >>> 28) | (al << 4))  ^ ((ah << 30)  | (al >>> 2)) ^ ((ah << 25) | (al >>> 7));
	                var sigma0l = ((al >>> 28) | (ah << 4))  ^ ((al << 30)  | (ah >>> 2)) ^ ((al << 25) | (ah >>> 7));
	                var sigma1h = ((eh >>> 14) | (el << 18)) ^ ((eh >>> 18) | (el << 14)) ^ ((eh << 23) | (el >>> 9));
	                var sigma1l = ((el >>> 14) | (eh << 18)) ^ ((el >>> 18) | (eh << 14)) ^ ((el << 23) | (eh >>> 9));

	                // t1 = h + sigma1 + ch + K[i] + W[i]
	                var Ki  = K[i];
	                var Kih = Ki.high;
	                var Kil = Ki.low;

	                var t1l = hl + sigma1l;
	                var t1h = hh + sigma1h + ((t1l >>> 0) < (hl >>> 0) ? 1 : 0);
	                var t1l = t1l + chl;
	                var t1h = t1h + chh + ((t1l >>> 0) < (chl >>> 0) ? 1 : 0);
	                var t1l = t1l + Kil;
	                var t1h = t1h + Kih + ((t1l >>> 0) < (Kil >>> 0) ? 1 : 0);
	                var t1l = t1l + Wil;
	                var t1h = t1h + Wih + ((t1l >>> 0) < (Wil >>> 0) ? 1 : 0);

	                // t2 = sigma0 + maj
	                var t2l = sigma0l + majl;
	                var t2h = sigma0h + majh + ((t2l >>> 0) < (sigma0l >>> 0) ? 1 : 0);

	                // Update working variables
	                hh = gh;
	                hl = gl;
	                gh = fh;
	                gl = fl;
	                fh = eh;
	                fl = el;
	                el = (dl + t1l) | 0;
	                eh = (dh + t1h + ((el >>> 0) < (dl >>> 0) ? 1 : 0)) | 0;
	                dh = ch;
	                dl = cl;
	                ch = bh;
	                cl = bl;
	                bh = ah;
	                bl = al;
	                al = (t1l + t2l) | 0;
	                ah = (t1h + t2h + ((al >>> 0) < (t1l >>> 0) ? 1 : 0)) | 0;
	            }

	            // Intermediate hash value
	            H0l = H0.low  = (H0l + al);
	            H0.high = (H0h + ah + ((H0l >>> 0) < (al >>> 0) ? 1 : 0));
	            H1l = H1.low  = (H1l + bl);
	            H1.high = (H1h + bh + ((H1l >>> 0) < (bl >>> 0) ? 1 : 0));
	            H2l = H2.low  = (H2l + cl);
	            H2.high = (H2h + ch + ((H2l >>> 0) < (cl >>> 0) ? 1 : 0));
	            H3l = H3.low  = (H3l + dl);
	            H3.high = (H3h + dh + ((H3l >>> 0) < (dl >>> 0) ? 1 : 0));
	            H4l = H4.low  = (H4l + el);
	            H4.high = (H4h + eh + ((H4l >>> 0) < (el >>> 0) ? 1 : 0));
	            H5l = H5.low  = (H5l + fl);
	            H5.high = (H5h + fh + ((H5l >>> 0) < (fl >>> 0) ? 1 : 0));
	            H6l = H6.low  = (H6l + gl);
	            H6.high = (H6h + gh + ((H6l >>> 0) < (gl >>> 0) ? 1 : 0));
	            H7l = H7.low  = (H7l + hl);
	            H7.high = (H7h + hh + ((H7l >>> 0) < (hl >>> 0) ? 1 : 0));
	        },

	        _doFinalize: function () {
	            // Shortcuts
	            var data = this._data;
	            var dataWords = data.words;

	            var nBitsTotal = this._nDataBytes * 8;
	            var nBitsLeft = data.sigBytes * 8;

	            // Add padding
	            dataWords[nBitsLeft >>> 5] |= 0x80 << (24 - nBitsLeft % 32);
	            dataWords[(((nBitsLeft + 128) >>> 10) << 5) + 30] = Math.floor(nBitsTotal / 0x100000000);
	            dataWords[(((nBitsLeft + 128) >>> 10) << 5) + 31] = nBitsTotal;
	            data.sigBytes = dataWords.length * 4;

	            // Hash final blocks
	            this._process();

	            // Convert hash to 32-bit word array before returning
	            var hash = this._hash.toX32();

	            // Return final computed hash
	            return hash;
	        },

	        clone: function () {
	            var clone = Hasher.clone.call(this);
	            clone._hash = this._hash.clone();

	            return clone;
	        },

	        blockSize: 1024/32
	    });

	    /**
	     * Shortcut function to the hasher's object interface.
	     *
	     * @param {WordArray|string} message The message to hash.
	     *
	     * @return {WordArray} The hash.
	     *
	     * @static
	     *
	     * @example
	     *
	     *     var hash = CryptoJS.SHA512('message');
	     *     var hash = CryptoJS.SHA512(wordArray);
	     */
	    C.SHA512 = Hasher._createHelper(SHA512);

	    /**
	     * Shortcut function to the HMAC's object interface.
	     *
	     * @param {WordArray|string} message The message to hash.
	     * @param {WordArray|string} key The secret key.
	     *
	     * @return {WordArray} The HMAC.
	     *
	     * @static
	     *
	     * @example
	     *
	     *     var hmac = CryptoJS.HmacSHA512(message, key);
	     */
	    C.HmacSHA512 = Hasher._createHmacHelper(SHA512);
	}());


	return CryptoJS.SHA512;

}));
},{"./core":53,"./x64-core":84}],83:[function(require,module,exports){
;(function (root, factory, undef) {
	if (typeof exports === "object") {
		// CommonJS
		module.exports = exports = factory(require("./core"), require("./enc-base64"), require("./md5"), require("./evpkdf"), require("./cipher-core"));
	}
	else if (typeof define === "function" && define.amd) {
		// AMD
		define(["./core", "./enc-base64", "./md5", "./evpkdf", "./cipher-core"], factory);
	}
	else {
		// Global (browser)
		factory(root.CryptoJS);
	}
}(this, function (CryptoJS) {

	(function () {
	    // Shortcuts
	    var C = CryptoJS;
	    var C_lib = C.lib;
	    var WordArray = C_lib.WordArray;
	    var BlockCipher = C_lib.BlockCipher;
	    var C_algo = C.algo;

	    // Permuted Choice 1 constants
	    var PC1 = [
	        57, 49, 41, 33, 25, 17, 9,  1,
	        58, 50, 42, 34, 26, 18, 10, 2,
	        59, 51, 43, 35, 27, 19, 11, 3,
	        60, 52, 44, 36, 63, 55, 47, 39,
	        31, 23, 15, 7,  62, 54, 46, 38,
	        30, 22, 14, 6,  61, 53, 45, 37,
	        29, 21, 13, 5,  28, 20, 12, 4
	    ];

	    // Permuted Choice 2 constants
	    var PC2 = [
	        14, 17, 11, 24, 1,  5,
	        3,  28, 15, 6,  21, 10,
	        23, 19, 12, 4,  26, 8,
	        16, 7,  27, 20, 13, 2,
	        41, 52, 31, 37, 47, 55,
	        30, 40, 51, 45, 33, 48,
	        44, 49, 39, 56, 34, 53,
	        46, 42, 50, 36, 29, 32
	    ];

	    // Cumulative bit shift constants
	    var BIT_SHIFTS = [1,  2,  4,  6,  8,  10, 12, 14, 15, 17, 19, 21, 23, 25, 27, 28];

	    // SBOXes and round permutation constants
	    var SBOX_P = [
	        {
	            0x0: 0x808200,
	            0x10000000: 0x8000,
	            0x20000000: 0x808002,
	            0x30000000: 0x2,
	            0x40000000: 0x200,
	            0x50000000: 0x808202,
	            0x60000000: 0x800202,
	            0x70000000: 0x800000,
	            0x80000000: 0x202,
	            0x90000000: 0x800200,
	            0xa0000000: 0x8200,
	            0xb0000000: 0x808000,
	            0xc0000000: 0x8002,
	            0xd0000000: 0x800002,
	            0xe0000000: 0x0,
	            0xf0000000: 0x8202,
	            0x8000000: 0x0,
	            0x18000000: 0x808202,
	            0x28000000: 0x8202,
	            0x38000000: 0x8000,
	            0x48000000: 0x808200,
	            0x58000000: 0x200,
	            0x68000000: 0x808002,
	            0x78000000: 0x2,
	            0x88000000: 0x800200,
	            0x98000000: 0x8200,
	            0xa8000000: 0x808000,
	            0xb8000000: 0x800202,
	            0xc8000000: 0x800002,
	            0xd8000000: 0x8002,
	            0xe8000000: 0x202,
	            0xf8000000: 0x800000,
	            0x1: 0x8000,
	            0x10000001: 0x2,
	            0x20000001: 0x808200,
	            0x30000001: 0x800000,
	            0x40000001: 0x808002,
	            0x50000001: 0x8200,
	            0x60000001: 0x200,
	            0x70000001: 0x800202,
	            0x80000001: 0x808202,
	            0x90000001: 0x808000,
	            0xa0000001: 0x800002,
	            0xb0000001: 0x8202,
	            0xc0000001: 0x202,
	            0xd0000001: 0x800200,
	            0xe0000001: 0x8002,
	            0xf0000001: 0x0,
	            0x8000001: 0x808202,
	            0x18000001: 0x808000,
	            0x28000001: 0x800000,
	            0x38000001: 0x200,
	            0x48000001: 0x8000,
	            0x58000001: 0x800002,
	            0x68000001: 0x2,
	            0x78000001: 0x8202,
	            0x88000001: 0x8002,
	            0x98000001: 0x800202,
	            0xa8000001: 0x202,
	            0xb8000001: 0x808200,
	            0xc8000001: 0x800200,
	            0xd8000001: 0x0,
	            0xe8000001: 0x8200,
	            0xf8000001: 0x808002
	        },
	        {
	            0x0: 0x40084010,
	            0x1000000: 0x4000,
	            0x2000000: 0x80000,
	            0x3000000: 0x40080010,
	            0x4000000: 0x40000010,
	            0x5000000: 0x40084000,
	            0x6000000: 0x40004000,
	            0x7000000: 0x10,
	            0x8000000: 0x84000,
	            0x9000000: 0x40004010,
	            0xa000000: 0x40000000,
	            0xb000000: 0x84010,
	            0xc000000: 0x80010,
	            0xd000000: 0x0,
	            0xe000000: 0x4010,
	            0xf000000: 0x40080000,
	            0x800000: 0x40004000,
	            0x1800000: 0x84010,
	            0x2800000: 0x10,
	            0x3800000: 0x40004010,
	            0x4800000: 0x40084010,
	            0x5800000: 0x40000000,
	            0x6800000: 0x80000,
	            0x7800000: 0x40080010,
	            0x8800000: 0x80010,
	            0x9800000: 0x0,
	            0xa800000: 0x4000,
	            0xb800000: 0x40080000,
	            0xc800000: 0x40000010,
	            0xd800000: 0x84000,
	            0xe800000: 0x40084000,
	            0xf800000: 0x4010,
	            0x10000000: 0x0,
	            0x11000000: 0x40080010,
	            0x12000000: 0x40004010,
	            0x13000000: 0x40084000,
	            0x14000000: 0x40080000,
	            0x15000000: 0x10,
	            0x16000000: 0x84010,
	            0x17000000: 0x4000,
	            0x18000000: 0x4010,
	            0x19000000: 0x80000,
	            0x1a000000: 0x80010,
	            0x1b000000: 0x40000010,
	            0x1c000000: 0x84000,
	            0x1d000000: 0x40004000,
	            0x1e000000: 0x40000000,
	            0x1f000000: 0x40084010,
	            0x10800000: 0x84010,
	            0x11800000: 0x80000,
	            0x12800000: 0x40080000,
	            0x13800000: 0x4000,
	            0x14800000: 0x40004000,
	            0x15800000: 0x40084010,
	            0x16800000: 0x10,
	            0x17800000: 0x40000000,
	            0x18800000: 0x40084000,
	            0x19800000: 0x40000010,
	            0x1a800000: 0x40004010,
	            0x1b800000: 0x80010,
	            0x1c800000: 0x0,
	            0x1d800000: 0x4010,
	            0x1e800000: 0x40080010,
	            0x1f800000: 0x84000
	        },
	        {
	            0x0: 0x104,
	            0x100000: 0x0,
	            0x200000: 0x4000100,
	            0x300000: 0x10104,
	            0x400000: 0x10004,
	            0x500000: 0x4000004,
	            0x600000: 0x4010104,
	            0x700000: 0x4010000,
	            0x800000: 0x4000000,
	            0x900000: 0x4010100,
	            0xa00000: 0x10100,
	            0xb00000: 0x4010004,
	            0xc00000: 0x4000104,
	            0xd00000: 0x10000,
	            0xe00000: 0x4,
	            0xf00000: 0x100,
	            0x80000: 0x4010100,
	            0x180000: 0x4010004,
	            0x280000: 0x0,
	            0x380000: 0x4000100,
	            0x480000: 0x4000004,
	            0x580000: 0x10000,
	            0x680000: 0x10004,
	            0x780000: 0x104,
	            0x880000: 0x4,
	            0x980000: 0x100,
	            0xa80000: 0x4010000,
	            0xb80000: 0x10104,
	            0xc80000: 0x10100,
	            0xd80000: 0x4000104,
	            0xe80000: 0x4010104,
	            0xf80000: 0x4000000,
	            0x1000000: 0x4010100,
	            0x1100000: 0x10004,
	            0x1200000: 0x10000,
	            0x1300000: 0x4000100,
	            0x1400000: 0x100,
	            0x1500000: 0x4010104,
	            0x1600000: 0x4000004,
	            0x1700000: 0x0,
	            0x1800000: 0x4000104,
	            0x1900000: 0x4000000,
	            0x1a00000: 0x4,
	            0x1b00000: 0x10100,
	            0x1c00000: 0x4010000,
	            0x1d00000: 0x104,
	            0x1e00000: 0x10104,
	            0x1f00000: 0x4010004,
	            0x1080000: 0x4000000,
	            0x1180000: 0x104,
	            0x1280000: 0x4010100,
	            0x1380000: 0x0,
	            0x1480000: 0x10004,
	            0x1580000: 0x4000100,
	            0x1680000: 0x100,
	            0x1780000: 0x4010004,
	            0x1880000: 0x10000,
	            0x1980000: 0x4010104,
	            0x1a80000: 0x10104,
	            0x1b80000: 0x4000004,
	            0x1c80000: 0x4000104,
	            0x1d80000: 0x4010000,
	            0x1e80000: 0x4,
	            0x1f80000: 0x10100
	        },
	        {
	            0x0: 0x80401000,
	            0x10000: 0x80001040,
	            0x20000: 0x401040,
	            0x30000: 0x80400000,
	            0x40000: 0x0,
	            0x50000: 0x401000,
	            0x60000: 0x80000040,
	            0x70000: 0x400040,
	            0x80000: 0x80000000,
	            0x90000: 0x400000,
	            0xa0000: 0x40,
	            0xb0000: 0x80001000,
	            0xc0000: 0x80400040,
	            0xd0000: 0x1040,
	            0xe0000: 0x1000,
	            0xf0000: 0x80401040,
	            0x8000: 0x80001040,
	            0x18000: 0x40,
	            0x28000: 0x80400040,
	            0x38000: 0x80001000,
	            0x48000: 0x401000,
	            0x58000: 0x80401040,
	            0x68000: 0x0,
	            0x78000: 0x80400000,
	            0x88000: 0x1000,
	            0x98000: 0x80401000,
	            0xa8000: 0x400000,
	            0xb8000: 0x1040,
	            0xc8000: 0x80000000,
	            0xd8000: 0x400040,
	            0xe8000: 0x401040,
	            0xf8000: 0x80000040,
	            0x100000: 0x400040,
	            0x110000: 0x401000,
	            0x120000: 0x80000040,
	            0x130000: 0x0,
	            0x140000: 0x1040,
	            0x150000: 0x80400040,
	            0x160000: 0x80401000,
	            0x170000: 0x80001040,
	            0x180000: 0x80401040,
	            0x190000: 0x80000000,
	            0x1a0000: 0x80400000,
	            0x1b0000: 0x401040,
	            0x1c0000: 0x80001000,
	            0x1d0000: 0x400000,
	            0x1e0000: 0x40,
	            0x1f0000: 0x1000,
	            0x108000: 0x80400000,
	            0x118000: 0x80401040,
	            0x128000: 0x0,
	            0x138000: 0x401000,
	            0x148000: 0x400040,
	            0x158000: 0x80000000,
	            0x168000: 0x80001040,
	            0x178000: 0x40,
	            0x188000: 0x80000040,
	            0x198000: 0x1000,
	            0x1a8000: 0x80001000,
	            0x1b8000: 0x80400040,
	            0x1c8000: 0x1040,
	            0x1d8000: 0x80401000,
	            0x1e8000: 0x400000,
	            0x1f8000: 0x401040
	        },
	        {
	            0x0: 0x80,
	            0x1000: 0x1040000,
	            0x2000: 0x40000,
	            0x3000: 0x20000000,
	            0x4000: 0x20040080,
	            0x5000: 0x1000080,
	            0x6000: 0x21000080,
	            0x7000: 0x40080,
	            0x8000: 0x1000000,
	            0x9000: 0x20040000,
	            0xa000: 0x20000080,
	            0xb000: 0x21040080,
	            0xc000: 0x21040000,
	            0xd000: 0x0,
	            0xe000: 0x1040080,
	            0xf000: 0x21000000,
	            0x800: 0x1040080,
	            0x1800: 0x21000080,
	            0x2800: 0x80,
	            0x3800: 0x1040000,
	            0x4800: 0x40000,
	            0x5800: 0x20040080,
	            0x6800: 0x21040000,
	            0x7800: 0x20000000,
	            0x8800: 0x20040000,
	            0x9800: 0x0,
	            0xa800: 0x21040080,
	            0xb800: 0x1000080,
	            0xc800: 0x20000080,
	            0xd800: 0x21000000,
	            0xe800: 0x1000000,
	            0xf800: 0x40080,
	            0x10000: 0x40000,
	            0x11000: 0x80,
	            0x12000: 0x20000000,
	            0x13000: 0x21000080,
	            0x14000: 0x1000080,
	            0x15000: 0x21040000,
	            0x16000: 0x20040080,
	            0x17000: 0x1000000,
	            0x18000: 0x21040080,
	            0x19000: 0x21000000,
	            0x1a000: 0x1040000,
	            0x1b000: 0x20040000,
	            0x1c000: 0x40080,
	            0x1d000: 0x20000080,
	            0x1e000: 0x0,
	            0x1f000: 0x1040080,
	            0x10800: 0x21000080,
	            0x11800: 0x1000000,
	            0x12800: 0x1040000,
	            0x13800: 0x20040080,
	            0x14800: 0x20000000,
	            0x15800: 0x1040080,
	            0x16800: 0x80,
	            0x17800: 0x21040000,
	            0x18800: 0x40080,
	            0x19800: 0x21040080,
	            0x1a800: 0x0,
	            0x1b800: 0x21000000,
	            0x1c800: 0x1000080,
	            0x1d800: 0x40000,
	            0x1e800: 0x20040000,
	            0x1f800: 0x20000080
	        },
	        {
	            0x0: 0x10000008,
	            0x100: 0x2000,
	            0x200: 0x10200000,
	            0x300: 0x10202008,
	            0x400: 0x10002000,
	            0x500: 0x200000,
	            0x600: 0x200008,
	            0x700: 0x10000000,
	            0x800: 0x0,
	            0x900: 0x10002008,
	            0xa00: 0x202000,
	            0xb00: 0x8,
	            0xc00: 0x10200008,
	            0xd00: 0x202008,
	            0xe00: 0x2008,
	            0xf00: 0x10202000,
	            0x80: 0x10200000,
	            0x180: 0x10202008,
	            0x280: 0x8,
	            0x380: 0x200000,
	            0x480: 0x202008,
	            0x580: 0x10000008,
	            0x680: 0x10002000,
	            0x780: 0x2008,
	            0x880: 0x200008,
	            0x980: 0x2000,
	            0xa80: 0x10002008,
	            0xb80: 0x10200008,
	            0xc80: 0x0,
	            0xd80: 0x10202000,
	            0xe80: 0x202000,
	            0xf80: 0x10000000,
	            0x1000: 0x10002000,
	            0x1100: 0x10200008,
	            0x1200: 0x10202008,
	            0x1300: 0x2008,
	            0x1400: 0x200000,
	            0x1500: 0x10000000,
	            0x1600: 0x10000008,
	            0x1700: 0x202000,
	            0x1800: 0x202008,
	            0x1900: 0x0,
	            0x1a00: 0x8,
	            0x1b00: 0x10200000,
	            0x1c00: 0x2000,
	            0x1d00: 0x10002008,
	            0x1e00: 0x10202000,
	            0x1f00: 0x200008,
	            0x1080: 0x8,
	            0x1180: 0x202000,
	            0x1280: 0x200000,
	            0x1380: 0x10000008,
	            0x1480: 0x10002000,
	            0x1580: 0x2008,
	            0x1680: 0x10202008,
	            0x1780: 0x10200000,
	            0x1880: 0x10202000,
	            0x1980: 0x10200008,
	            0x1a80: 0x2000,
	            0x1b80: 0x202008,
	            0x1c80: 0x200008,
	            0x1d80: 0x0,
	            0x1e80: 0x10000000,
	            0x1f80: 0x10002008
	        },
	        {
	            0x0: 0x100000,
	            0x10: 0x2000401,
	            0x20: 0x400,
	            0x30: 0x100401,
	            0x40: 0x2100401,
	            0x50: 0x0,
	            0x60: 0x1,
	            0x70: 0x2100001,
	            0x80: 0x2000400,
	            0x90: 0x100001,
	            0xa0: 0x2000001,
	            0xb0: 0x2100400,
	            0xc0: 0x2100000,
	            0xd0: 0x401,
	            0xe0: 0x100400,
	            0xf0: 0x2000000,
	            0x8: 0x2100001,
	            0x18: 0x0,
	            0x28: 0x2000401,
	            0x38: 0x2100400,
	            0x48: 0x100000,
	            0x58: 0x2000001,
	            0x68: 0x2000000,
	            0x78: 0x401,
	            0x88: 0x100401,
	            0x98: 0x2000400,
	            0xa8: 0x2100000,
	            0xb8: 0x100001,
	            0xc8: 0x400,
	            0xd8: 0x2100401,
	            0xe8: 0x1,
	            0xf8: 0x100400,
	            0x100: 0x2000000,
	            0x110: 0x100000,
	            0x120: 0x2000401,
	            0x130: 0x2100001,
	            0x140: 0x100001,
	            0x150: 0x2000400,
	            0x160: 0x2100400,
	            0x170: 0x100401,
	            0x180: 0x401,
	            0x190: 0x2100401,
	            0x1a0: 0x100400,
	            0x1b0: 0x1,
	            0x1c0: 0x0,
	            0x1d0: 0x2100000,
	            0x1e0: 0x2000001,
	            0x1f0: 0x400,
	            0x108: 0x100400,
	            0x118: 0x2000401,
	            0x128: 0x2100001,
	            0x138: 0x1,
	            0x148: 0x2000000,
	            0x158: 0x100000,
	            0x168: 0x401,
	            0x178: 0x2100400,
	            0x188: 0x2000001,
	            0x198: 0x2100000,
	            0x1a8: 0x0,
	            0x1b8: 0x2100401,
	            0x1c8: 0x100401,
	            0x1d8: 0x400,
	            0x1e8: 0x2000400,
	            0x1f8: 0x100001
	        },
	        {
	            0x0: 0x8000820,
	            0x1: 0x20000,
	            0x2: 0x8000000,
	            0x3: 0x20,
	            0x4: 0x20020,
	            0x5: 0x8020820,
	            0x6: 0x8020800,
	            0x7: 0x800,
	            0x8: 0x8020000,
	            0x9: 0x8000800,
	            0xa: 0x20800,
	            0xb: 0x8020020,
	            0xc: 0x820,
	            0xd: 0x0,
	            0xe: 0x8000020,
	            0xf: 0x20820,
	            0x80000000: 0x800,
	            0x80000001: 0x8020820,
	            0x80000002: 0x8000820,
	            0x80000003: 0x8000000,
	            0x80000004: 0x8020000,
	            0x80000005: 0x20800,
	            0x80000006: 0x20820,
	            0x80000007: 0x20,
	            0x80000008: 0x8000020,
	            0x80000009: 0x820,
	            0x8000000a: 0x20020,
	            0x8000000b: 0x8020800,
	            0x8000000c: 0x0,
	            0x8000000d: 0x8020020,
	            0x8000000e: 0x8000800,
	            0x8000000f: 0x20000,
	            0x10: 0x20820,
	            0x11: 0x8020800,
	            0x12: 0x20,
	            0x13: 0x800,
	            0x14: 0x8000800,
	            0x15: 0x8000020,
	            0x16: 0x8020020,
	            0x17: 0x20000,
	            0x18: 0x0,
	            0x19: 0x20020,
	            0x1a: 0x8020000,
	            0x1b: 0x8000820,
	            0x1c: 0x8020820,
	            0x1d: 0x20800,
	            0x1e: 0x820,
	            0x1f: 0x8000000,
	            0x80000010: 0x20000,
	            0x80000011: 0x800,
	            0x80000012: 0x8020020,
	            0x80000013: 0x20820,
	            0x80000014: 0x20,
	            0x80000015: 0x8020000,
	            0x80000016: 0x8000000,
	            0x80000017: 0x8000820,
	            0x80000018: 0x8020820,
	            0x80000019: 0x8000020,
	            0x8000001a: 0x8000800,
	            0x8000001b: 0x0,
	            0x8000001c: 0x20800,
	            0x8000001d: 0x820,
	            0x8000001e: 0x20020,
	            0x8000001f: 0x8020800
	        }
	    ];

	    // Masks that select the SBOX input
	    var SBOX_MASK = [
	        0xf8000001, 0x1f800000, 0x01f80000, 0x001f8000,
	        0x0001f800, 0x00001f80, 0x000001f8, 0x8000001f
	    ];

	    /**
	     * DES block cipher algorithm.
	     */
	    var DES = C_algo.DES = BlockCipher.extend({
	        _doReset: function () {
	            // Shortcuts
	            var key = this._key;
	            var keyWords = key.words;

	            // Select 56 bits according to PC1
	            var keyBits = [];
	            for (var i = 0; i < 56; i++) {
	                var keyBitPos = PC1[i] - 1;
	                keyBits[i] = (keyWords[keyBitPos >>> 5] >>> (31 - keyBitPos % 32)) & 1;
	            }

	            // Assemble 16 subkeys
	            var subKeys = this._subKeys = [];
	            for (var nSubKey = 0; nSubKey < 16; nSubKey++) {
	                // Create subkey
	                var subKey = subKeys[nSubKey] = [];

	                // Shortcut
	                var bitShift = BIT_SHIFTS[nSubKey];

	                // Select 48 bits according to PC2
	                for (var i = 0; i < 24; i++) {
	                    // Select from the left 28 key bits
	                    subKey[(i / 6) | 0] |= keyBits[((PC2[i] - 1) + bitShift) % 28] << (31 - i % 6);

	                    // Select from the right 28 key bits
	                    subKey[4 + ((i / 6) | 0)] |= keyBits[28 + (((PC2[i + 24] - 1) + bitShift) % 28)] << (31 - i % 6);
	                }

	                // Since each subkey is applied to an expanded 32-bit input,
	                // the subkey can be broken into 8 values scaled to 32-bits,
	                // which allows the key to be used without expansion
	                subKey[0] = (subKey[0] << 1) | (subKey[0] >>> 31);
	                for (var i = 1; i < 7; i++) {
	                    subKey[i] = subKey[i] >>> ((i - 1) * 4 + 3);
	                }
	                subKey[7] = (subKey[7] << 5) | (subKey[7] >>> 27);
	            }

	            // Compute inverse subkeys
	            var invSubKeys = this._invSubKeys = [];
	            for (var i = 0; i < 16; i++) {
	                invSubKeys[i] = subKeys[15 - i];
	            }
	        },

	        encryptBlock: function (M, offset) {
	            this._doCryptBlock(M, offset, this._subKeys);
	        },

	        decryptBlock: function (M, offset) {
	            this._doCryptBlock(M, offset, this._invSubKeys);
	        },

	        _doCryptBlock: function (M, offset, subKeys) {
	            // Get input
	            this._lBlock = M[offset];
	            this._rBlock = M[offset + 1];

	            // Initial permutation
	            exchangeLR.call(this, 4,  0x0f0f0f0f);
	            exchangeLR.call(this, 16, 0x0000ffff);
	            exchangeRL.call(this, 2,  0x33333333);
	            exchangeRL.call(this, 8,  0x00ff00ff);
	            exchangeLR.call(this, 1,  0x55555555);

	            // Rounds
	            for (var round = 0; round < 16; round++) {
	                // Shortcuts
	                var subKey = subKeys[round];
	                var lBlock = this._lBlock;
	                var rBlock = this._rBlock;

	                // Feistel function
	                var f = 0;
	                for (var i = 0; i < 8; i++) {
	                    f |= SBOX_P[i][((rBlock ^ subKey[i]) & SBOX_MASK[i]) >>> 0];
	                }
	                this._lBlock = rBlock;
	                this._rBlock = lBlock ^ f;
	            }

	            // Undo swap from last round
	            var t = this._lBlock;
	            this._lBlock = this._rBlock;
	            this._rBlock = t;

	            // Final permutation
	            exchangeLR.call(this, 1,  0x55555555);
	            exchangeRL.call(this, 8,  0x00ff00ff);
	            exchangeRL.call(this, 2,  0x33333333);
	            exchangeLR.call(this, 16, 0x0000ffff);
	            exchangeLR.call(this, 4,  0x0f0f0f0f);

	            // Set output
	            M[offset] = this._lBlock;
	            M[offset + 1] = this._rBlock;
	        },

	        keySize: 64/32,

	        ivSize: 64/32,

	        blockSize: 64/32
	    });

	    // Swap bits across the left and right words
	    function exchangeLR(offset, mask) {
	        var t = ((this._lBlock >>> offset) ^ this._rBlock) & mask;
	        this._rBlock ^= t;
	        this._lBlock ^= t << offset;
	    }

	    function exchangeRL(offset, mask) {
	        var t = ((this._rBlock >>> offset) ^ this._lBlock) & mask;
	        this._lBlock ^= t;
	        this._rBlock ^= t << offset;
	    }

	    /**
	     * Shortcut functions to the cipher's object interface.
	     *
	     * @example
	     *
	     *     var ciphertext = CryptoJS.DES.encrypt(message, key, cfg);
	     *     var plaintext  = CryptoJS.DES.decrypt(ciphertext, key, cfg);
	     */
	    C.DES = BlockCipher._createHelper(DES);

	    /**
	     * Triple-DES block cipher algorithm.
	     */
	    var TripleDES = C_algo.TripleDES = BlockCipher.extend({
	        _doReset: function () {
	            // Shortcuts
	            var key = this._key;
	            var keyWords = key.words;

	            // Create DES instances
	            this._des1 = DES.createEncryptor(WordArray.create(keyWords.slice(0, 2)));
	            this._des2 = DES.createEncryptor(WordArray.create(keyWords.slice(2, 4)));
	            this._des3 = DES.createEncryptor(WordArray.create(keyWords.slice(4, 6)));
	        },

	        encryptBlock: function (M, offset) {
	            this._des1.encryptBlock(M, offset);
	            this._des2.decryptBlock(M, offset);
	            this._des3.encryptBlock(M, offset);
	        },

	        decryptBlock: function (M, offset) {
	            this._des3.decryptBlock(M, offset);
	            this._des2.encryptBlock(M, offset);
	            this._des1.decryptBlock(M, offset);
	        },

	        keySize: 192/32,

	        ivSize: 64/32,

	        blockSize: 64/32
	    });

	    /**
	     * Shortcut functions to the cipher's object interface.
	     *
	     * @example
	     *
	     *     var ciphertext = CryptoJS.TripleDES.encrypt(message, key, cfg);
	     *     var plaintext  = CryptoJS.TripleDES.decrypt(ciphertext, key, cfg);
	     */
	    C.TripleDES = BlockCipher._createHelper(TripleDES);
	}());


	return CryptoJS.TripleDES;

}));
},{"./cipher-core":52,"./core":53,"./enc-base64":54,"./evpkdf":56,"./md5":61}],84:[function(require,module,exports){
;(function (root, factory) {
	if (typeof exports === "object") {
		// CommonJS
		module.exports = exports = factory(require("./core"));
	}
	else if (typeof define === "function" && define.amd) {
		// AMD
		define(["./core"], factory);
	}
	else {
		// Global (browser)
		factory(root.CryptoJS);
	}
}(this, function (CryptoJS) {

	(function (undefined) {
	    // Shortcuts
	    var C = CryptoJS;
	    var C_lib = C.lib;
	    var Base = C_lib.Base;
	    var X32WordArray = C_lib.WordArray;

	    /**
	     * x64 namespace.
	     */
	    var C_x64 = C.x64 = {};

	    /**
	     * A 64-bit word.
	     */
	    var X64Word = C_x64.Word = Base.extend({
	        /**
	         * Initializes a newly created 64-bit word.
	         *
	         * @param {number} high The high 32 bits.
	         * @param {number} low The low 32 bits.
	         *
	         * @example
	         *
	         *     var x64Word = CryptoJS.x64.Word.create(0x00010203, 0x04050607);
	         */
	        init: function (high, low) {
	            this.high = high;
	            this.low = low;
	        }

	        /**
	         * Bitwise NOTs this word.
	         *
	         * @return {X64Word} A new x64-Word object after negating.
	         *
	         * @example
	         *
	         *     var negated = x64Word.not();
	         */
	        // not: function () {
	            // var high = ~this.high;
	            // var low = ~this.low;

	            // return X64Word.create(high, low);
	        // },

	        /**
	         * Bitwise ANDs this word with the passed word.
	         *
	         * @param {X64Word} word The x64-Word to AND with this word.
	         *
	         * @return {X64Word} A new x64-Word object after ANDing.
	         *
	         * @example
	         *
	         *     var anded = x64Word.and(anotherX64Word);
	         */
	        // and: function (word) {
	            // var high = this.high & word.high;
	            // var low = this.low & word.low;

	            // return X64Word.create(high, low);
	        // },

	        /**
	         * Bitwise ORs this word with the passed word.
	         *
	         * @param {X64Word} word The x64-Word to OR with this word.
	         *
	         * @return {X64Word} A new x64-Word object after ORing.
	         *
	         * @example
	         *
	         *     var ored = x64Word.or(anotherX64Word);
	         */
	        // or: function (word) {
	            // var high = this.high | word.high;
	            // var low = this.low | word.low;

	            // return X64Word.create(high, low);
	        // },

	        /**
	         * Bitwise XORs this word with the passed word.
	         *
	         * @param {X64Word} word The x64-Word to XOR with this word.
	         *
	         * @return {X64Word} A new x64-Word object after XORing.
	         *
	         * @example
	         *
	         *     var xored = x64Word.xor(anotherX64Word);
	         */
	        // xor: function (word) {
	            // var high = this.high ^ word.high;
	            // var low = this.low ^ word.low;

	            // return X64Word.create(high, low);
	        // },

	        /**
	         * Shifts this word n bits to the left.
	         *
	         * @param {number} n The number of bits to shift.
	         *
	         * @return {X64Word} A new x64-Word object after shifting.
	         *
	         * @example
	         *
	         *     var shifted = x64Word.shiftL(25);
	         */
	        // shiftL: function (n) {
	            // if (n < 32) {
	                // var high = (this.high << n) | (this.low >>> (32 - n));
	                // var low = this.low << n;
	            // } else {
	                // var high = this.low << (n - 32);
	                // var low = 0;
	            // }

	            // return X64Word.create(high, low);
	        // },

	        /**
	         * Shifts this word n bits to the right.
	         *
	         * @param {number} n The number of bits to shift.
	         *
	         * @return {X64Word} A new x64-Word object after shifting.
	         *
	         * @example
	         *
	         *     var shifted = x64Word.shiftR(7);
	         */
	        // shiftR: function (n) {
	            // if (n < 32) {
	                // var low = (this.low >>> n) | (this.high << (32 - n));
	                // var high = this.high >>> n;
	            // } else {
	                // var low = this.high >>> (n - 32);
	                // var high = 0;
	            // }

	            // return X64Word.create(high, low);
	        // },

	        /**
	         * Rotates this word n bits to the left.
	         *
	         * @param {number} n The number of bits to rotate.
	         *
	         * @return {X64Word} A new x64-Word object after rotating.
	         *
	         * @example
	         *
	         *     var rotated = x64Word.rotL(25);
	         */
	        // rotL: function (n) {
	            // return this.shiftL(n).or(this.shiftR(64 - n));
	        // },

	        /**
	         * Rotates this word n bits to the right.
	         *
	         * @param {number} n The number of bits to rotate.
	         *
	         * @return {X64Word} A new x64-Word object after rotating.
	         *
	         * @example
	         *
	         *     var rotated = x64Word.rotR(7);
	         */
	        // rotR: function (n) {
	            // return this.shiftR(n).or(this.shiftL(64 - n));
	        // },

	        /**
	         * Adds this word with the passed word.
	         *
	         * @param {X64Word} word The x64-Word to add with this word.
	         *
	         * @return {X64Word} A new x64-Word object after adding.
	         *
	         * @example
	         *
	         *     var added = x64Word.add(anotherX64Word);
	         */
	        // add: function (word) {
	            // var low = (this.low + word.low) | 0;
	            // var carry = (low >>> 0) < (this.low >>> 0) ? 1 : 0;
	            // var high = (this.high + word.high + carry) | 0;

	            // return X64Word.create(high, low);
	        // }
	    });

	    /**
	     * An array of 64-bit words.
	     *
	     * @property {Array} words The array of CryptoJS.x64.Word objects.
	     * @property {number} sigBytes The number of significant bytes in this word array.
	     */
	    var X64WordArray = C_x64.WordArray = Base.extend({
	        /**
	         * Initializes a newly created word array.
	         *
	         * @param {Array} words (Optional) An array of CryptoJS.x64.Word objects.
	         * @param {number} sigBytes (Optional) The number of significant bytes in the words.
	         *
	         * @example
	         *
	         *     var wordArray = CryptoJS.x64.WordArray.create();
	         *
	         *     var wordArray = CryptoJS.x64.WordArray.create([
	         *         CryptoJS.x64.Word.create(0x00010203, 0x04050607),
	         *         CryptoJS.x64.Word.create(0x18191a1b, 0x1c1d1e1f)
	         *     ]);
	         *
	         *     var wordArray = CryptoJS.x64.WordArray.create([
	         *         CryptoJS.x64.Word.create(0x00010203, 0x04050607),
	         *         CryptoJS.x64.Word.create(0x18191a1b, 0x1c1d1e1f)
	         *     ], 10);
	         */
	        init: function (words, sigBytes) {
	            words = this.words = words || [];

	            if (sigBytes != undefined) {
	                this.sigBytes = sigBytes;
	            } else {
	                this.sigBytes = words.length * 8;
	            }
	        },

	        /**
	         * Converts this 64-bit word array to a 32-bit word array.
	         *
	         * @return {CryptoJS.lib.WordArray} This word array's data as a 32-bit word array.
	         *
	         * @example
	         *
	         *     var x32WordArray = x64WordArray.toX32();
	         */
	        toX32: function () {
	            // Shortcuts
	            var x64Words = this.words;
	            var x64WordsLength = x64Words.length;

	            // Convert
	            var x32Words = [];
	            for (var i = 0; i < x64WordsLength; i++) {
	                var x64Word = x64Words[i];
	                x32Words.push(x64Word.high);
	                x32Words.push(x64Word.low);
	            }

	            return X32WordArray.create(x32Words, this.sigBytes);
	        },

	        /**
	         * Creates a copy of this word array.
	         *
	         * @return {X64WordArray} The clone.
	         *
	         * @example
	         *
	         *     var clone = x64WordArray.clone();
	         */
	        clone: function () {
	            var clone = Base.clone.call(this);

	            // Clone "words" array
	            var words = clone.words = this.words.slice(0);

	            // Clone each X64Word object
	            var wordsLength = words.length;
	            for (var i = 0; i < wordsLength; i++) {
	                words[i] = words[i].clone();
	            }

	            return clone;
	        }
	    });
	}());


	return CryptoJS;

}));
},{"./core":53}],85:[function(require,module,exports){
/*! https://mths.be/utf8js v2.1.2 by @mathias */
;(function(root) {

	// Detect free variables `exports`
	var freeExports = typeof exports == 'object' && exports;

	// Detect free variable `module`
	var freeModule = typeof module == 'object' && module &&
		module.exports == freeExports && module;

	// Detect free variable `global`, from Node.js or Browserified code,
	// and use it as `root`
	var freeGlobal = typeof global == 'object' && global;
	if (freeGlobal.global === freeGlobal || freeGlobal.window === freeGlobal) {
		root = freeGlobal;
	}

	/*--------------------------------------------------------------------------*/

	var stringFromCharCode = String.fromCharCode;

	// Taken from https://mths.be/punycode
	function ucs2decode(string) {
		var output = [];
		var counter = 0;
		var length = string.length;
		var value;
		var extra;
		while (counter < length) {
			value = string.charCodeAt(counter++);
			if (value >= 0xD800 && value <= 0xDBFF && counter < length) {
				// high surrogate, and there is a next character
				extra = string.charCodeAt(counter++);
				if ((extra & 0xFC00) == 0xDC00) { // low surrogate
					output.push(((value & 0x3FF) << 10) + (extra & 0x3FF) + 0x10000);
				} else {
					// unmatched surrogate; only append this code unit, in case the next
					// code unit is the high surrogate of a surrogate pair
					output.push(value);
					counter--;
				}
			} else {
				output.push(value);
			}
		}
		return output;
	}

	// Taken from https://mths.be/punycode
	function ucs2encode(array) {
		var length = array.length;
		var index = -1;
		var value;
		var output = '';
		while (++index < length) {
			value = array[index];
			if (value > 0xFFFF) {
				value -= 0x10000;
				output += stringFromCharCode(value >>> 10 & 0x3FF | 0xD800);
				value = 0xDC00 | value & 0x3FF;
			}
			output += stringFromCharCode(value);
		}
		return output;
	}

	function checkScalarValue(codePoint) {
		if (codePoint >= 0xD800 && codePoint <= 0xDFFF) {
			throw Error(
				'Lone surrogate U+' + codePoint.toString(16).toUpperCase() +
				' is not a scalar value'
			);
		}
	}
	/*--------------------------------------------------------------------------*/

	function createByte(codePoint, shift) {
		return stringFromCharCode(((codePoint >> shift) & 0x3F) | 0x80);
	}

	function encodeCodePoint(codePoint) {
		if ((codePoint & 0xFFFFFF80) == 0) { // 1-byte sequence
			return stringFromCharCode(codePoint);
		}
		var symbol = '';
		if ((codePoint & 0xFFFFF800) == 0) { // 2-byte sequence
			symbol = stringFromCharCode(((codePoint >> 6) & 0x1F) | 0xC0);
		}
		else if ((codePoint & 0xFFFF0000) == 0) { // 3-byte sequence
			checkScalarValue(codePoint);
			symbol = stringFromCharCode(((codePoint >> 12) & 0x0F) | 0xE0);
			symbol += createByte(codePoint, 6);
		}
		else if ((codePoint & 0xFFE00000) == 0) { // 4-byte sequence
			symbol = stringFromCharCode(((codePoint >> 18) & 0x07) | 0xF0);
			symbol += createByte(codePoint, 12);
			symbol += createByte(codePoint, 6);
		}
		symbol += stringFromCharCode((codePoint & 0x3F) | 0x80);
		return symbol;
	}

	function utf8encode(string) {
		var codePoints = ucs2decode(string);
		var length = codePoints.length;
		var index = -1;
		var codePoint;
		var byteString = '';
		while (++index < length) {
			codePoint = codePoints[index];
			byteString += encodeCodePoint(codePoint);
		}
		return byteString;
	}

	/*--------------------------------------------------------------------------*/

	function readContinuationByte() {
		if (byteIndex >= byteCount) {
			throw Error('Invalid byte index');
		}

		var continuationByte = byteArray[byteIndex] & 0xFF;
		byteIndex++;

		if ((continuationByte & 0xC0) == 0x80) {
			return continuationByte & 0x3F;
		}

		// If we end up here, it’s not a continuation byte
		throw Error('Invalid continuation byte');
	}

	function decodeSymbol() {
		var byte1;
		var byte2;
		var byte3;
		var byte4;
		var codePoint;

		if (byteIndex > byteCount) {
			throw Error('Invalid byte index');
		}

		if (byteIndex == byteCount) {
			return false;
		}

		// Read first byte
		byte1 = byteArray[byteIndex] & 0xFF;
		byteIndex++;

		// 1-byte sequence (no continuation bytes)
		if ((byte1 & 0x80) == 0) {
			return byte1;
		}

		// 2-byte sequence
		if ((byte1 & 0xE0) == 0xC0) {
			byte2 = readContinuationByte();
			codePoint = ((byte1 & 0x1F) << 6) | byte2;
			if (codePoint >= 0x80) {
				return codePoint;
			} else {
				throw Error('Invalid continuation byte');
			}
		}

		// 3-byte sequence (may include unpaired surrogates)
		if ((byte1 & 0xF0) == 0xE0) {
			byte2 = readContinuationByte();
			byte3 = readContinuationByte();
			codePoint = ((byte1 & 0x0F) << 12) | (byte2 << 6) | byte3;
			if (codePoint >= 0x0800) {
				checkScalarValue(codePoint);
				return codePoint;
			} else {
				throw Error('Invalid continuation byte');
			}
		}

		// 4-byte sequence
		if ((byte1 & 0xF8) == 0xF0) {
			byte2 = readContinuationByte();
			byte3 = readContinuationByte();
			byte4 = readContinuationByte();
			codePoint = ((byte1 & 0x07) << 0x12) | (byte2 << 0x0C) |
				(byte3 << 0x06) | byte4;
			if (codePoint >= 0x010000 && codePoint <= 0x10FFFF) {
				return codePoint;
			}
		}

		throw Error('Invalid UTF-8 detected');
	}

	var byteArray;
	var byteCount;
	var byteIndex;
	function utf8decode(byteString) {
		byteArray = ucs2decode(byteString);
		byteCount = byteArray.length;
		byteIndex = 0;
		var codePoints = [];
		var tmp;
		while ((tmp = decodeSymbol()) !== false) {
			codePoints.push(tmp);
		}
		return ucs2encode(codePoints);
	}

	/*--------------------------------------------------------------------------*/

	var utf8 = {
		'version': '2.1.2',
		'encode': utf8encode,
		'decode': utf8decode
	};

	// Some AMD build optimizers, like r.js, check for specific condition patterns
	// like the following:
	if (
		typeof define == 'function' &&
		typeof define.amd == 'object' &&
		define.amd
	) {
		define(function() {
			return utf8;
		});
	}	else if (freeExports && !freeExports.nodeType) {
		if (freeModule) { // in Node.js or RingoJS v0.8.0+
			freeModule.exports = utf8;
		} else { // in Narwhal or RingoJS v0.7.0-
			var object = {};
			var hasOwnProperty = object.hasOwnProperty;
			for (var key in utf8) {
				hasOwnProperty.call(utf8, key) && (freeExports[key] = utf8[key]);
			}
		}
	} else { // in Rhino or a web browser
		root.utf8 = utf8;
	}

}(this));

},{}],86:[function(require,module,exports){
module.exports = XMLHttpRequest;

},{}],"bignumber.js":[function(require,module,exports){
'use strict';

module.exports = BigNumber; // jshint ignore:line


},{}],"web3":[function(require,module,exports){
var Web3 = require('./lib/web3');

// don't override global variable
if (typeof window !== 'undefined' && typeof window.Web3 === 'undefined') {
    window.Web3 = Web3;
}

module.exports = Web3;

},{"./lib/web3":22}]},{},["web3"])
<|MERGE_RESOLUTION|>--- conflicted
+++ resolved
@@ -5486,11 +5486,8 @@
         compileSerpent,
         submitWork,
         getWork,
-<<<<<<< HEAD
+        getCpLFNumber,
         syncing,
-=======
-        getCpLFNumber,
->>>>>>> fd213ca9
     ];
 };
 
