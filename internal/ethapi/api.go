// Copyright 2015 The go-ethereum Authors
// This file is part of the go-ethereum library.
//
// The go-ethereum library is free software: you can redistribute it and/or modify
// it under the terms of the GNU Lesser General Public License as published by
// the Free Software Foundation, either version 3 of the License, or
// (at your option) any later version.
//
// The go-ethereum library is distributed in the hope that it will be useful,
// but WITHOUT ANY WARRANTY; without even the implied warranty of
// MERCHANTABILITY or FITNESS FOR A PARTICULAR PURPOSE. See the
// GNU Lesser General Public License for more details.
//
// You should have received a copy of the GNU Lesser General Public License
// along with the go-ethereum library. If not, see <http://www.gnu.org/licenses/>.

package ethapi

import (
	"context"
	"errors"
	"fmt"
	"math/big"
	"strings"
	"time"

	"github.com/davecgh/go-spew/spew"
	"github.com/tyler-smith/go-bip39"
	"gitlab.waterfall.network/waterfall/protocol/gwat/accounts"
	"gitlab.waterfall.network/waterfall/protocol/gwat/accounts/abi"
	"gitlab.waterfall.network/waterfall/protocol/gwat/accounts/keystore"
	"gitlab.waterfall.network/waterfall/protocol/gwat/accounts/scwallet"
	"gitlab.waterfall.network/waterfall/protocol/gwat/common"
	"gitlab.waterfall.network/waterfall/protocol/gwat/common/hexutil"
	"gitlab.waterfall.network/waterfall/protocol/gwat/common/math"
	"gitlab.waterfall.network/waterfall/protocol/gwat/consensus/misc"
	"gitlab.waterfall.network/waterfall/protocol/gwat/core"
	"gitlab.waterfall.network/waterfall/protocol/gwat/core/rawdb"
	"gitlab.waterfall.network/waterfall/protocol/gwat/core/state"
	"gitlab.waterfall.network/waterfall/protocol/gwat/core/types"
	"gitlab.waterfall.network/waterfall/protocol/gwat/core/vm"
	"gitlab.waterfall.network/waterfall/protocol/gwat/crypto"
	"gitlab.waterfall.network/waterfall/protocol/gwat/eth/tracers/logger"
	"gitlab.waterfall.network/waterfall/protocol/gwat/log"
	"gitlab.waterfall.network/waterfall/protocol/gwat/p2p"
	"gitlab.waterfall.network/waterfall/protocol/gwat/params"
	"gitlab.waterfall.network/waterfall/protocol/gwat/rlp"
	"gitlab.waterfall.network/waterfall/protocol/gwat/rpc"
	"gitlab.waterfall.network/waterfall/protocol/gwat/validator/era"
)

// PublicEthereumAPI provides an API to access Ethereum related information.
// It offers only methods that operate on public data that is freely available to anyone.
type PublicEthereumAPI struct {
	b Backend
}

// NewPublicEthereumAPI creates a new Ethereum protocol API.
func NewPublicEthereumAPI(b Backend) *PublicEthereumAPI {
	return &PublicEthereumAPI{b}
}

// GasPrice returns a suggestion for a gas price for legacy transactions.
func (s *PublicEthereumAPI) GasPrice(ctx context.Context) (*hexutil.Big, error) {
	tipcap, err := s.b.SuggestGasTipCap(ctx)
	if err != nil {
		return nil, err
	}
	head := s.b.GetLastFinalizedHeader()
	if head.BaseFee != nil {
		tipcap.Add(tipcap, head.BaseFee)
	}
	return (*hexutil.Big)(tipcap), err
}

// MaxPriorityFeePerGas returns a suggestion for a gas tip cap for dynamic fee transactions.
func (s *PublicEthereumAPI) MaxPriorityFeePerGas(ctx context.Context) (*hexutil.Big, error) {
	tipcap, err := s.b.SuggestGasTipCap(ctx)
	if err != nil {
		return nil, err
	}
	return (*hexutil.Big)(tipcap), err
}

type feeHistoryResult struct {
	OldestBlock  *hexutil.Big     `json:"oldestBlock"`
	Reward       [][]*hexutil.Big `json:"reward,omitempty"`
	BaseFee      []*hexutil.Big   `json:"baseFeePerGas,omitempty"`
	GasUsedRatio []float64        `json:"gasUsedRatio"`
}

func (s *PublicEthereumAPI) FeeHistory(ctx context.Context, blockCount rpc.DecimalOrHex, lastBlock rpc.BlockNumber, rewardPercentiles []float64) (*feeHistoryResult, error) {
	if !s.b.BlockChain().IsSynced() {
		return nil, fmt.Errorf("node is not synchronized")
	}

	oldest, reward, baseFee, gasUsed, err := s.b.FeeHistory(ctx, int(blockCount), lastBlock, rewardPercentiles)
	if err != nil {
		return nil, err
	}
	results := &feeHistoryResult{
		OldestBlock:  (*hexutil.Big)(oldest),
		GasUsedRatio: gasUsed,
	}
	if reward != nil {
		results.Reward = make([][]*hexutil.Big, len(reward))
		for i, w := range reward {
			results.Reward[i] = make([]*hexutil.Big, len(w))
			for j, v := range w {
				results.Reward[i][j] = (*hexutil.Big)(v)
			}
		}
	}
	if baseFee != nil {
		results.BaseFee = make([]*hexutil.Big, len(baseFee))
		for i, v := range baseFee {
			results.BaseFee[i] = (*hexutil.Big)(v)
		}
	}
	return results, nil
}

// Syncing returns false in case the node is currently not syncing with the network. It can be up to date or has not
// yet received the latest block headers from its pears. In case it is synchronizing:
// - startingBlock: block number this node started to synchronise from
// - currentBlock:  block number this node is currently importing
// - highestBlock:  block number of the highest block header this node has received from peers
// - pulledStates:  number of state entries processed until now
// - knownStates:   number of known state entries that still need to be pulled
func (s *PublicEthereumAPI) Syncing() (interface{}, error) {
	if s.b.BlockChain().IsSynced() {
		return false, nil
	}
	progress := s.b.SyncProgress()
	// Otherwise gather the block sync stats
	return map[string]interface{}{
		"startingBlock": hexutil.Uint64(progress.StartingBlock),
		"currentBlock":  hexutil.Uint64(progress.CurrentBlock),
		"highestBlock":  hexutil.Uint64(progress.HighestBlock),
		"pulledStates":  hexutil.Uint64(progress.PulledStates),
		"knownStates":   hexutil.Uint64(progress.KnownStates),
		"finalizedSlot": hexutil.Uint64(progress.FinalizedSlot),
		"maxDagSlot":    hexutil.Uint64(progress.FinalizedSlot),
		"currentSlot":   hexutil.Uint64(progress.CurrentSlot),
	}, nil
}

// PublicTxPoolAPI offers and API for the transaction pool. It only operates on data that is non confidential.
type PublicTxPoolAPI struct {
	b Backend
}

// NewPublicTxPoolAPI creates a new tx pool service that gives information about the transaction pool.
func NewPublicTxPoolAPI(b Backend) *PublicTxPoolAPI {
	return &PublicTxPoolAPI{b}
}

// Content returns the transactions contained within the transaction pool.
func (s *PublicTxPoolAPI) Content() map[string]map[string]map[string]interface{} {
	content := map[string]map[string]map[string]interface{}{
		"pending":    make(map[string]map[string]interface{}),
		"queued":     make(map[string]map[string]interface{}),
		"processing": make(map[string]map[string]interface{}),
	}
	pending, queue, processing := s.b.TxPoolContent()
	curHeader := s.b.GetLastFinalizedHeader()
	bc := s.b.BlockChain()
	creatorsPerSlotCount := bc.Config().ValidatorsPerSlot
	if creatorsPerSlot, err := bc.ValidatorStorage().GetCreatorsBySlot(bc, curHeader.Slot); err == nil {
		creatorsPerSlotCount = uint64(len(creatorsPerSlot))
	}
	validatorsCount, err := bc.ValidatorStorage().GetActiveValidatorsCount(bc, curHeader.Slot)
	if err != nil {
		log.Error("can`t prepare content", "error", err)
		return nil
	}
	genesisGasLimit := bc.Genesis().GasLimit()
	// Flatten the pending transactions
	for account, txs := range pending {
		dump := make(map[string]interface{})
		for _, tx := range txs {
<<<<<<< HEAD
			dump[fmt.Sprintf("%d", tx.Nonce())] = newRPCPendingTransaction(tx, s.b.ChainConfig(), validatorsCount, genesisGasLimit, creatorsPerSlotCount)
=======
			dump[fmt.Sprintf("%d", tx.Nonce())] = newRPCPendingTransaction(tx, s.b.ChainConfig(), numValidators, genesisGasLimit, creatorsPerSlotCount, curHeader.Slot)
>>>>>>> d03e5079
		}
		content["pending"][account.Hex()] = dump
	}
	// Flatten the queued transactions
	for account, txs := range queue {
		dump := make(map[string]interface{})
		for _, tx := range txs {
<<<<<<< HEAD
			dump[fmt.Sprintf("%d", tx.Nonce())] = newRPCPendingTransaction(tx, s.b.ChainConfig(), validatorsCount, genesisGasLimit, creatorsPerSlotCount)
=======
			dump[fmt.Sprintf("%d", tx.Nonce())] = newRPCPendingTransaction(tx, s.b.ChainConfig(), numValidators, genesisGasLimit, creatorsPerSlotCount, curHeader.Slot)
>>>>>>> d03e5079
		}
		content["queued"][account.Hex()] = dump
	}
	for account, txs := range processing {
		dump := make(map[string]interface{})
		for _, tx := range txs {
<<<<<<< HEAD
			dump[fmt.Sprintf("%d", tx.Nonce())] = newRPCProcessingTransaction(tx, s.b.ChainConfig(), validatorsCount, genesisGasLimit, creatorsPerSlotCount)
=======
			dump[fmt.Sprintf("%d", tx.Nonce())] = newRPCProcessingTransaction(tx, s.b.ChainConfig(), numValidators, genesisGasLimit, creatorsPerSlotCount, curHeader.Slot)
>>>>>>> d03e5079
		}
		content["processing"][account.Hex()] = dump
	}
	return content
}

// ContentFrom returns the transactions contained within the transaction pool.
func (s *PublicTxPoolAPI) ContentFrom(addr common.Address) map[string]map[string]*RPCTransaction {
	content := make(map[string]map[string]*RPCTransaction, 2)
	pending, queue, processing := s.b.TxPoolContentFrom(addr)
	curHeader := s.b.GetLastFinalizedHeader()
	bc := s.b.BlockChain()
	creatorsPerSlotCount := bc.Config().ValidatorsPerSlot
	if creatorsPerSlot, err := bc.ValidatorStorage().GetCreatorsBySlot(bc, curHeader.Slot); err == nil {
		creatorsPerSlotCount = uint64(len(creatorsPerSlot))
	}
	validatorsCount, err := bc.ValidatorStorage().GetActiveValidatorsCount(bc, curHeader.Slot)
	if err != nil {
		log.Error("can`t prepare content from", "error", err)
		return nil
	}
	genesisGasLimit := bc.Genesis().GasLimit()

	// Build the pending transactions
	dump := make(map[string]*RPCTransaction, len(pending))
	for _, tx := range pending {
<<<<<<< HEAD
		dump[fmt.Sprintf("%d", tx.Nonce())] = newRPCPendingTransaction(tx, s.b.ChainConfig(), validatorsCount, genesisGasLimit, creatorsPerSlotCount)
=======
		dump[fmt.Sprintf("%d", tx.Nonce())] = newRPCPendingTransaction(tx, s.b.ChainConfig(), numValidators, genesisGasLimit, creatorsPerSlotCount, curHeader.Slot)
>>>>>>> d03e5079
	}
	content["pending"] = dump

	// Build the queued transactions
	dump = make(map[string]*RPCTransaction, len(queue))
	for _, tx := range queue {
<<<<<<< HEAD
		dump[fmt.Sprintf("%d", tx.Nonce())] = newRPCPendingTransaction(tx, s.b.ChainConfig(), validatorsCount, genesisGasLimit, creatorsPerSlotCount)
=======
		dump[fmt.Sprintf("%d", tx.Nonce())] = newRPCPendingTransaction(tx, s.b.ChainConfig(), numValidators, genesisGasLimit, creatorsPerSlotCount, curHeader.Slot)
>>>>>>> d03e5079
	}
	content["queued"] = dump

	dump = make(map[string]*RPCTransaction, len(queue))
	for _, tx := range processing {
<<<<<<< HEAD
		dump[fmt.Sprintf("%d", tx.Nonce())] = newRPCPendingTransaction(tx, s.b.ChainConfig(), validatorsCount, genesisGasLimit, creatorsPerSlotCount)
=======
		dump[fmt.Sprintf("%d", tx.Nonce())] = newRPCPendingTransaction(tx, s.b.ChainConfig(), numValidators, genesisGasLimit, creatorsPerSlotCount, curHeader.Slot)
>>>>>>> d03e5079
	}
	content["processing"] = dump

	return content
}

// Status returns the number of pending and queued transaction in the pool.
func (s *PublicTxPoolAPI) Status() map[string]hexutil.Uint {
	pending, queue, processing := s.b.Stats()
	return map[string]hexutil.Uint{
		"pending":    hexutil.Uint(pending),
		"queued":     hexutil.Uint(queue),
		"processing": hexutil.Uint(processing),
	}
}

// Inspect retrieves the content of the transaction pool and flattens it into an
// easily inspectable list.
func (s *PublicTxPoolAPI) Inspect() map[string]map[string]map[string]string {
	content := map[string]map[string]map[string]string{
		"pending":    make(map[string]map[string]string),
		"queued":     make(map[string]map[string]string),
		"processing": make(map[string]map[string]string),
	}
	pending, queue, processing := s.b.TxPoolContent()

	// Define a formatter to flatten a transaction into a string
	var format = func(tx *types.Transaction) string {
		if to := tx.To(); to != nil {
			return fmt.Sprintf("%s: %v wei + %v gas × %v wei", tx.To().Hex(), tx.Value(), tx.Gas(), tx.GasPrice())
		}
		return fmt.Sprintf("contract creation: %v wei + %v gas × %v wei", tx.Value(), tx.Gas(), tx.GasPrice())
	}
	// Flatten the pending transactions
	for account, txs := range pending {
		dump := make(map[string]string)
		for _, tx := range txs {
			dump[fmt.Sprintf("%d", tx.Nonce())] = format(tx)
		}
		content["pending"][account.Hex()] = dump
	}
	// Flatten the queued transactions
	for account, txs := range queue {
		dump := make(map[string]string)
		for _, tx := range txs {
			dump[fmt.Sprintf("%d", tx.Nonce())] = format(tx)
		}
		content["queued"][account.Hex()] = dump
	}
	for account, txs := range processing {
		dump := make(map[string]string)
		for _, tx := range txs {
			dump[fmt.Sprintf("%d", tx.Nonce())] = format(tx.Transaction)
		}
		content["processing"][account.Hex()] = dump
	}
	return content
}

// PublicAccountAPI provides an API to access accounts managed by this node.
// It offers only methods that can retrieve accounts.
type PublicAccountAPI struct {
	am *accounts.Manager
}

// NewPublicAccountAPI creates a new PublicAccountAPI.
func NewPublicAccountAPI(am *accounts.Manager) *PublicAccountAPI {
	return &PublicAccountAPI{am: am}
}

// Accounts returns the collection of accounts this node manages
func (s *PublicAccountAPI) Accounts() []common.Address {
	return s.am.Accounts()
}

// PrivateAccountAPI provides an API to access accounts managed by this node.
// It offers methods to create, (un)lock en list accounts. Some methods accept
// passwords and are therefore considered private by default.
type PrivateAccountAPI struct {
	am        *accounts.Manager
	nonceLock *AddrLocker
	b         Backend
}

// NewPrivateAccountAPI create a new PrivateAccountAPI.
func NewPrivateAccountAPI(b Backend, nonceLock *AddrLocker) *PrivateAccountAPI {
	return &PrivateAccountAPI{
		am:        b.AccountManager(),
		nonceLock: nonceLock,
		b:         b,
	}
}

// listAccounts will return a list of addresses for accounts this node manages.
func (s *PrivateAccountAPI) ListAccounts() []common.Address {
	return s.am.Accounts()
}

// rawWallet is a JSON representation of an accounts.Wallet interface, with its
// data contents extracted into plain fields.
type rawWallet struct {
	URL      string             `json:"url"`
	Status   string             `json:"status"`
	Failure  string             `json:"failure,omitempty"`
	Accounts []accounts.Account `json:"accounts,omitempty"`
}

// ListWallets will return a list of wallets this node manages.
func (s *PrivateAccountAPI) ListWallets() []rawWallet {
	wallets := make([]rawWallet, 0) // return [] instead of nil if empty
	for _, wallet := range s.am.Wallets() {
		status, failure := wallet.Status()

		raw := rawWallet{
			URL:      wallet.URL().String(),
			Status:   status,
			Accounts: wallet.Accounts(),
		}
		if failure != nil {
			raw.Failure = failure.Error()
		}
		wallets = append(wallets, raw)
	}
	return wallets
}

// OpenWallet initiates a hardware wallet opening procedure, establishing a USB
// connection and attempting to authenticate via the provided passphrase. Note,
// the method may return an extra challenge requiring a second open (e.g. the
// Trezor PIN matrix challenge).
func (s *PrivateAccountAPI) OpenWallet(url string, passphrase *string) error {
	wallet, err := s.am.Wallet(url)
	if err != nil {
		return err
	}
	pass := ""
	if passphrase != nil {
		pass = *passphrase
	}
	return wallet.Open(pass)
}

// DeriveAccount requests a HD wallet to derive a new account, optionally pinning
// it for later reuse.
func (s *PrivateAccountAPI) DeriveAccount(url string, path string, pin *bool) (accounts.Account, error) {
	wallet, err := s.am.Wallet(url)
	if err != nil {
		return accounts.Account{}, err
	}
	derivPath, err := accounts.ParseDerivationPath(path)
	if err != nil {
		return accounts.Account{}, err
	}
	if pin == nil {
		pin = new(bool)
	}
	return wallet.Derive(derivPath, *pin)
}

// NewAccount will create a new account and returns the address for the new account.
func (s *PrivateAccountAPI) NewAccount(password string) (common.Address, error) {
	ks, err := fetchKeystore(s.am)
	if err != nil {
		return common.Address{}, err
	}
	acc, err := ks.NewAccount(password)
	if err == nil {
		log.Info("Your new key was generated", "address", acc.Address)
		log.Warn("Please backup your key file!", "path", acc.URL.Path)
		log.Warn("Please remember your password!")
		return acc.Address, nil
	}
	return common.Address{}, err
}

// fetchKeystore retrieves the encrypted keystore from the account manager.
func fetchKeystore(am *accounts.Manager) (*keystore.KeyStore, error) {
	if ks := am.Backends(keystore.KeyStoreType); len(ks) > 0 {
		return ks[0].(*keystore.KeyStore), nil
	}
	return nil, errors.New("local keystore not used")
}

// ImportRawKey stores the given hex encoded ECDSA key into the key directory,
// encrypting it with the passphrase.
func (s *PrivateAccountAPI) ImportRawKey(privkey string, password string) (common.Address, error) {
	key, err := crypto.HexToECDSA(privkey)
	if err != nil {
		return common.Address{}, err
	}
	ks, err := fetchKeystore(s.am)
	if err != nil {
		return common.Address{}, err
	}
	acc, err := ks.ImportECDSA(key, password)
	return acc.Address, err
}

// UnlockAccount will unlock the account associated with the given address with
// the given password for duration seconds. If duration is nil it will use a
// default of 300 seconds. It returns an indication if the account was unlocked.
func (s *PrivateAccountAPI) UnlockAccount(ctx context.Context, addr common.Address, password string, duration *uint64) (bool, error) {
	// When the API is exposed by external RPC(http, ws etc), unless the user
	// explicitly specifies to allow the insecure account unlocking, otherwise
	// it is disabled.
	if s.b.ExtRPCEnabled() && !s.b.AccountManager().Config().InsecureUnlockAllowed {
		return false, errors.New("account unlock with HTTP access is forbidden")
	}

	const max = uint64(time.Duration(math.MaxInt64) / time.Second)
	var d time.Duration
	if duration == nil {
		d = 300 * time.Second
	} else if *duration > max {
		return false, errors.New("unlock duration too large")
	} else {
		d = time.Duration(*duration) * time.Second
	}
	ks, err := fetchKeystore(s.am)
	if err != nil {
		return false, err
	}
	err = ks.TimedUnlock(accounts.Account{Address: addr}, password, d)
	if err != nil {
		log.Warn("Failed account unlock attempt", "address", addr, "err", err)
	}
	return err == nil, err
}

// LockAccount will lock the account associated with the given address when it's unlocked.
func (s *PrivateAccountAPI) LockAccount(addr common.Address) bool {
	if ks, err := fetchKeystore(s.am); err == nil {
		return ks.Lock(addr) == nil
	}
	return false
}

// signTransaction sets defaults and signs the given transaction
// NOTE: the caller needs to ensure that the nonceLock is held, if applicable,
// and release it after the transaction has been submitted to the tx pool
func (s *PrivateAccountAPI) signTransaction(ctx context.Context, args *TransactionArgs, passwd string) (*types.Transaction, error) {
	// Look up the wallet containing the requested signer
	account := accounts.Account{Address: args.from()}
	wallet, err := s.am.Find(account)
	if err != nil {
		return nil, err
	}
	// Set some sanity defaults and terminate on failure
	head := s.b.GetLastFinalizedBlock().Header()
	if err := args.setDefaults(ctx, s.b, head); err != nil {
		return nil, err
	}
	// Assemble the transaction and sign with the wallet
	tx := args.toTransaction()

	return wallet.SignTxWithPassphrase(account, passwd, tx, s.b.ChainConfig().ChainID)
}

// SendTransaction will create a transaction from the given arguments and
// tries to sign it with the key associated with args.From. If the given
// passwd isn't able to decrypt the key it fails.
func (s *PrivateAccountAPI) SendTransaction(ctx context.Context, args TransactionArgs, passwd string) (common.Hash, error) {
	if args.Nonce == nil {
		// Hold the addresse's mutex around signing to prevent concurrent assignment of
		// the same nonce to multiple accounts.
		s.nonceLock.LockAddr(args.from())
		defer s.nonceLock.UnlockAddr(args.from())
	}
	signed, err := s.signTransaction(ctx, &args, passwd)
	if err != nil {
		log.Warn("Failed transaction send attempt", "from", args.from(), "to", args.To, "value", args.Value.ToInt(), "err", err)
		return common.Hash{}, err
	}
	return SubmitTransaction(ctx, s.b, signed)
}

// SignTransaction will create a transaction from the given arguments and
// tries to sign it with the key associated with args.From. If the given passwd isn't
// able to decrypt the key it fails. The transaction is returned in RLP-form, not broadcast
// to other nodes
func (s *PrivateAccountAPI) SignTransaction(ctx context.Context, args TransactionArgs, passwd string) (*SignTransactionResult, error) {
	// No need to obtain the noncelock mutex, since we won't be sending this
	// tx into the transaction pool, but right back to the user
	if args.From == nil {
		return nil, fmt.Errorf("sender not specified")
	}
	if args.Gas == nil {
		return nil, fmt.Errorf("gas not specified")
	}
	if args.GasPrice == nil && (args.MaxFeePerGas == nil || args.MaxPriorityFeePerGas == nil) {
		return nil, fmt.Errorf("missing gasPrice or maxFeePerGas/maxPriorityFeePerGas")
	}
	if args.Nonce == nil {
		return nil, fmt.Errorf("nonce not specified")
	}
	// Before actually signing the transaction, ensure the transaction fee is reasonable.
	tx := args.toTransaction()
	if err := checkTxFee(tx.GasPrice(), tx.Gas(), s.b.RPCTxFeeCap()); err != nil {
		return nil, err
	}
	signed, err := s.signTransaction(ctx, &args, passwd)
	if err != nil {
		log.Warn("Failed transaction sign attempt", "from", args.from(), "to", args.To, "value", args.Value.ToInt(), "err", err)
		return nil, err
	}
	data, err := signed.MarshalBinary()
	if err != nil {
		return nil, err
	}
	return &SignTransactionResult{data, signed}, nil
}

// Sign calculates an Ethereum ECDSA signature for:
// keccack256("\x19Ethereum Signed Message:\n" + len(message) + message))
//
// Note, the produced signature conforms to the secp256k1 curve R, S and V values,
// where the V value will be 27 or 28 for legacy reasons.
//
// The key used to calculate the signature is decrypted with the given password.
//
// https://github.com/ethereum/go-ethereum/wiki/Management-APIs#personal_sign
func (s *PrivateAccountAPI) Sign(ctx context.Context, data hexutil.Bytes, addr common.Address, passwd string) (hexutil.Bytes, error) {
	// Look up the wallet containing the requested signer
	account := accounts.Account{Address: addr}

	wallet, err := s.b.AccountManager().Find(account)
	if err != nil {
		return nil, err
	}
	// Assemble sign the data with the wallet
	signature, err := wallet.SignTextWithPassphrase(account, passwd, data)
	if err != nil {
		log.Warn("Failed data sign attempt", "address", addr, "err", err)
		return nil, err
	}
	signature[crypto.RecoveryIDOffset] += 27 // Transform V from 0/1 to 27/28 according to the yellow paper
	return signature, nil
}

// EcRecover returns the address for the account that was used to create the signature.
// Note, this function is compatible with eth_sign and personal_sign. As such it recovers
// the address of:
// hash = keccak256("\x19Ethereum Signed Message:\n"${message length}${message})
// addr = ecrecover(hash, signature)
//
// Note, the signature must conform to the secp256k1 curve R, S and V values, where
// the V value must be 27 or 28 for legacy reasons.
//
// https://github.com/ethereum/go-ethereum/wiki/Management-APIs#personal_ecRecover
func (s *PrivateAccountAPI) EcRecover(ctx context.Context, data, sig hexutil.Bytes) (common.Address, error) {
	if len(sig) != crypto.SignatureLength {
		return common.Address{}, fmt.Errorf("signature must be %d bytes long", crypto.SignatureLength)
	}
	if sig[crypto.RecoveryIDOffset] != 27 && sig[crypto.RecoveryIDOffset] != 28 {
		return common.Address{}, fmt.Errorf("invalid Ethereum signature (V is not 27 or 28)")
	}
	sig[crypto.RecoveryIDOffset] -= 27 // Transform yellow paper V from 27/28 to 0/1

	rpk, err := crypto.SigToPub(accounts.TextHash(data), sig)
	if err != nil {
		return common.Address{}, err
	}
	return crypto.PubkeyToAddress(*rpk), nil
}

// SignAndSendTransaction was renamed to SendTransaction. This method is deprecated
// and will be removed in the future. It primary goal is to give clients time to update.
func (s *PrivateAccountAPI) SignAndSendTransaction(ctx context.Context, args TransactionArgs, passwd string) (common.Hash, error) {
	return s.SendTransaction(ctx, args, passwd)
}

// InitializeWallet initializes a new wallet at the provided URL, by generating and returning a new private key.
func (s *PrivateAccountAPI) InitializeWallet(ctx context.Context, url string) (string, error) {
	wallet, err := s.am.Wallet(url)
	if err != nil {
		return "", err
	}

	entropy, err := bip39.NewEntropy(256)
	if err != nil {
		return "", err
	}

	mnemonic, err := bip39.NewMnemonic(entropy)
	if err != nil {
		return "", err
	}

	seed := bip39.NewSeed(mnemonic, "")

	switch wallet := wallet.(type) {
	case *scwallet.Wallet:
		return mnemonic, wallet.Initialize(seed)
	default:
		return "", fmt.Errorf("specified wallet does not support initialization")
	}
}

// Unpair deletes a pairing between wallet and geth.
func (s *PrivateAccountAPI) Unpair(ctx context.Context, url string, pin string) error {
	wallet, err := s.am.Wallet(url)
	if err != nil {
		return err
	}

	switch wallet := wallet.(type) {
	case *scwallet.Wallet:
		return wallet.Unpair([]byte(pin))
	default:
		return fmt.Errorf("specified wallet does not support pairing")
	}
}

// PublicBlockChainAPI provides an API to access the Ethereum blockchain.
// It offers only methods that operate on public data that is freely available to anyone.
type PublicBlockChainAPI struct {
	b Backend
}

// NewPublicBlockChainAPI creates a new Ethereum blockchain API.
func NewPublicBlockChainAPI(b Backend) *PublicBlockChainAPI {
	return &PublicBlockChainAPI{b}
}

// ChainId is the EIP-155 replay-protection chain id for the current ethereum chain config.
func (api *PublicBlockChainAPI) ChainId() (*hexutil.Big, error) {
	config := api.b.ChainConfig()
	return (*hexutil.Big)(config.ChainID), nil
}

// BlockNumber returns the block number of the chain head.
func (s *PublicBlockChainAPI) BlockNumber() hexutil.Uint64 {
	nr := s.b.GetLastFinalizedNumber() // latest header should always be available
	return hexutil.Uint64(nr)
}

// GetCpLFNumber returns the lf block number of the cp spine.
func (s *PublicBlockChainAPI) GetCpLFNumber() uint64 {
	var (
		lastCpFinNr uint64
	)

	checkpoint := s.b.BlockChain().GetLastCoordinatedCheckpoint()
	cpHeader := s.b.BlockChain().GetHeader(checkpoint.Spine)
	if cpHeader != nil {
		lastCpFinNr = cpHeader.Nr()
	} else {
		log.Warn("cp base spine not found", "cpSpine", checkpoint.Spine, "cpEpoch", checkpoint.Epoch)
	}

	return lastCpFinNr
}

// GetBalance returns the amount of wei for the given address in the state of the
// given block number. The rpc.LatestBlockNumber and rpc.PendingBlockNumber meta
// block numbers are also allowed.
func (s *PublicBlockChainAPI) GetBalance(ctx context.Context, address common.Address, blockNrOrHash rpc.BlockNumberOrHash) (*hexutil.Big, error) {
	state, _, err := s.b.StateAndHeaderByNumberOrHash(ctx, blockNrOrHash)
	if state == nil || err != nil {
		return nil, err
	}
	return (*hexutil.Big)(state.GetBalance(address)), state.Error()
}

// Result structs for GetProof
type AccountResult struct {
	Address      common.Address  `json:"address"`
	AccountProof []string        `json:"accountProof"`
	Balance      *hexutil.Big    `json:"balance"`
	CodeHash     common.Hash     `json:"codeHash"`
	Nonce        hexutil.Uint64  `json:"nonce"`
	StorageHash  common.Hash     `json:"storageHash"`
	StorageProof []StorageResult `json:"storageProof"`
}

type StorageResult struct {
	Key   string       `json:"key"`
	Value *hexutil.Big `json:"value"`
	Proof []string     `json:"proof"`
}

// GetProof returns the Merkle-proof for a given account and optionally some storage keys.
func (s *PublicBlockChainAPI) GetProof(ctx context.Context, address common.Address, storageKeys []string, blockNrOrHash rpc.BlockNumberOrHash) (*AccountResult, error) {
	state, _, err := s.b.StateAndHeaderByNumberOrHash(ctx, blockNrOrHash)
	if state == nil || err != nil {
		return nil, err
	}

	storageTrie := state.StorageTrie(address)
	storageHash := types.EmptyRootHash
	codeHash := state.GetCodeHash(address)
	storageProof := make([]StorageResult, len(storageKeys))

	// if we have a storageTrie, (which means the account exists), we can update the storagehash
	if storageTrie != nil {
		storageHash = storageTrie.Hash()
	} else {
		// no storageTrie means the account does not exist, so the codeHash is the hash of an empty bytearray.
		codeHash = crypto.Keccak256Hash(nil)
	}

	// create the proof for the storageKeys
	for i, key := range storageKeys {
		if storageTrie != nil {
			proof, storageError := state.GetStorageProof(address, common.HexToHash(key))
			if storageError != nil {
				return nil, storageError
			}
			storageProof[i] = StorageResult{key, (*hexutil.Big)(state.GetState(address, common.HexToHash(key)).Big()), toHexSlice(proof)}
		} else {
			storageProof[i] = StorageResult{key, &hexutil.Big{}, []string{}}
		}
	}

	// create the accountProof
	accountProof, proofErr := state.GetProof(address)
	if proofErr != nil {
		return nil, proofErr
	}

	return &AccountResult{
		Address:      address,
		AccountProof: toHexSlice(accountProof),
		Balance:      (*hexutil.Big)(state.GetBalance(address)),
		CodeHash:     codeHash,
		Nonce:        hexutil.Uint64(state.GetNonce(address)),
		StorageHash:  storageHash,
		StorageProof: storageProof,
	}, state.Error()
}

// GetHeaderByNumber returns the requested canonical block header.
// * When blockNr is -1 the chain head is returned.
// * When blockNr is -2 the pending chain head is returned.
func (s *PublicBlockChainAPI) GetHeaderByNumber(ctx context.Context, number rpc.BlockNumber) (map[string]interface{}, error) {
	header, err := s.b.HeaderByNumber(ctx, number)
	if header != nil && err == nil {
		response := s.rpcMarshalHeader(ctx, header)
		if number == rpc.PendingBlockNumber {
			// Pending header need to nil out a few fields
			for _, field := range []string{"hash", "nonce", "miner"} {
				response[field] = nil
			}
		}
		return response, err
	}
	return nil, err
}

// GetHeaderByHash returns the requested header by hash.
func (s *PublicBlockChainAPI) GetHeaderByHash(ctx context.Context, hash common.Hash) map[string]interface{} {
	header, _ := s.b.HeaderByHash(ctx, hash)
	if header != nil {
		return s.rpcMarshalHeader(ctx, header)
	}
	return nil
}

// GetBlockByNumber returns the requested canonical block.
//   - When blockNr is -1 the chain head is returned.
//   - When blockNr is -2 the pending chain head is returned.
//   - When fullTx is true all transactions in the block are returned, otherwise
//     only the transaction hash is returned.
func (s *PublicBlockChainAPI) GetBlockByNumber(ctx context.Context, number rpc.BlockNumber, fullTx bool) (map[string]interface{}, error) {
	block, err := s.b.BlockByNumber(ctx, number)
	if block != nil && err == nil {
		response, err := s.rpcMarshalBlock(ctx, block, true, fullTx)
		if err == nil && number == rpc.PendingBlockNumber {
			// Pending blocks need to nil out a few fields
			for _, field := range []string{"hash", "miner"} {
				response[field] = nil
			}
		}
		return response, err
	}
	return nil, err
}

// GetBlockByHash returns the requested block. When fullTx is true all transactions in the block are returned in full
// detail, otherwise only the transaction hash is returned.
func (s *PublicBlockChainAPI) GetBlockByHash(ctx context.Context, hash common.Hash, fullTx bool) (map[string]interface{}, error) {
	block, err := s.b.BlockByHash(ctx, hash)
	if block != nil {
		return s.rpcMarshalBlock(ctx, block, true, fullTx)
	}
	return nil, err
}

// GetCode returns the code stored at the given address in the state for the given block number.
func (s *PublicBlockChainAPI) GetCode(ctx context.Context, address common.Address, blockNrOrHash rpc.BlockNumberOrHash) (hexutil.Bytes, error) {
	state, _, err := s.b.StateAndHeaderByNumberOrHash(ctx, blockNrOrHash)
	if state == nil || err != nil {
		return nil, err
	}
	if address == *s.b.ChainConfig().ValidatorsStateAddress || state.IsValidatorAddress(address) {
		return nil, nil
	}
	code := state.GetCode(address)
	return code, state.Error()
}

// GetStorageAt returns the storage from the state at the given address, key and
// block number. The rpc.LatestBlockNumber and rpc.PendingBlockNumber meta block
// numbers are also allowed.
func (s *PublicBlockChainAPI) GetStorageAt(ctx context.Context, address common.Address, key string, blockNrOrHash rpc.BlockNumberOrHash) (hexutil.Bytes, error) {
	state, _, err := s.b.StateAndHeaderByNumberOrHash(ctx, blockNrOrHash)
	if state == nil || err != nil {
		return nil, err
	}
	res := state.GetState(address, common.HexToHash(key))
	return res[:], state.Error()
}

// OverrideAccount indicates the overriding fields of account during the execution
// of a message call.
// Note, state and stateDiff can't be specified at the same time. If state is
// set, message execution will only use the data in the given state. Otherwise
// if statDiff is set, all diff will be applied first and then execute the call
// message.
type OverrideAccount struct {
	Nonce     *hexutil.Uint64              `json:"nonce"`
	Code      *hexutil.Bytes               `json:"code"`
	Balance   **hexutil.Big                `json:"balance"`
	State     *map[common.Hash]common.Hash `json:"state"`
	StateDiff *map[common.Hash]common.Hash `json:"stateDiff"`
}

// StateOverride is the collection of overridden accounts.
type StateOverride map[common.Address]OverrideAccount

// Apply overrides the fields of specified accounts into the given state.
func (diff *StateOverride) Apply(state *state.StateDB) error {
	if diff == nil {
		return nil
	}
	for addr, account := range *diff {
		// Override account nonce.
		if account.Nonce != nil {
			state.SetNonce(addr, uint64(*account.Nonce))
		}
		// Override account(contract) code.
		if account.Code != nil {
			state.SetCode(addr, *account.Code)
		}
		// Override account balance.
		if account.Balance != nil {
			state.SetBalance(addr, (*big.Int)(*account.Balance))
		}
		if account.State != nil && account.StateDiff != nil {
			return fmt.Errorf("account %s has both 'state' and 'stateDiff'", addr.Hex())
		}
		// Replace entire state if caller requires.
		if account.State != nil {
			state.SetStorage(addr, *account.State)
		}
		// Apply state diff into specified accounts.
		if account.StateDiff != nil {
			for key, value := range *account.StateDiff {
				state.SetState(addr, key, value)
			}
		}
	}
	return nil
}

func DoCall(ctx context.Context, b Backend, args TransactionArgs, blockNrOrHash rpc.BlockNumberOrHash, overrides *StateOverride, timeout time.Duration, globalGasCap uint64) (*core.ExecutionResult, error) {
	defer func(start time.Time) { log.Info("Executing EVM call finished", "runtime", time.Since(start)) }(time.Now())

	state, header, err := b.StateAndHeaderByNumberOrHash(ctx, blockNrOrHash)
	if state == nil || err != nil {
		return nil, err
	}
	if err := overrides.Apply(state); err != nil {
		return nil, err
	}
	// Setup context so it may be cancelled the call has completed
	// or, in case of unmetered gas, setup a context with a timeout.
	var cancel context.CancelFunc
	if timeout > 0 {
		ctx, cancel = context.WithTimeout(ctx, timeout)
	} else {
		ctx, cancel = context.WithCancel(ctx)
	}
	// Make sure the context is cancelled when the call has completed
	// this makes sure resources are cleaned up.
	defer cancel()

	// Get a new instance of the EVM.
	msg, err := args.ToMessage(globalGasCap, header.BaseFee)
	if err != nil {
		return nil, err
	}
	evm, vmError, err := b.GetEVM(ctx, msg, state, header, &vm.Config{NoBaseFee: true})
	if err != nil {
		return nil, err
	}
	// Wait for the context to be done and cancel the evm. Even if the
	// EVM has finished, cancelling may be done (repeatedly)
	go func() {
		<-ctx.Done()
		evm.Cancel()
	}()

	tp, tpError, err := b.GetTP(ctx, state, header)
	if err != nil {
		return nil, err
	}
	vp, vpError, err := b.GetVP(ctx, state, header)
	if err != nil {
		return nil, err
	}

	// Execute the message.
	gp := new(core.GasPool).AddGas(math.MaxUint64)
	result, err := core.ApplyMessage(evm, tp, vp, msg, gp)
	if err := vmError(); err != nil {
		return nil, err
	}
	if err := tpError(); err != nil {
		return nil, err
	}
	if err := vpError(); err != nil {
		return nil, err
	}

	// If the timer caused an abort, return an appropriate error message
	if evm.Cancelled() {
		return nil, fmt.Errorf("execution aborted (timeout = %v)", timeout)
	}
	if err != nil {
		return result, fmt.Errorf("err: %w (supplied gas %d)", err, msg.Gas())
	}
	return result, nil
}

func newRevertError(result *core.ExecutionResult) *revertError {
	reason, errUnpack := abi.UnpackRevert(result.Revert())
	err := errors.New("execution reverted")
	if errUnpack == nil {
		err = fmt.Errorf("execution reverted: %v", reason)
	}
	return &revertError{
		error:  err,
		reason: hexutil.Encode(result.Revert()),
	}
}

// revertError is an API error that encompassas an EVM revertal with JSON error
// code and a binary data blob.
type revertError struct {
	error
	reason string // revert reason hex encoded
}

// ErrorCode returns the JSON error code for a revertal.
// See: https://github.com/ethereum/wiki/wiki/JSON-RPC-Error-Codes-Improvement-Proposal
func (e *revertError) ErrorCode() int {
	return 3
}

// ErrorData returns the hex encoded revert reason.
func (e *revertError) ErrorData() interface{} {
	return e.reason
}

// Call executes the given transaction on the state for the given block number.
//
// Additionally, the caller can specify a batch of contract for fields overriding.
//
// Note, this function doesn't make and changes in the state/blockchain and is
// useful to execute and retrieve values.
func (s *PublicBlockChainAPI) Call(ctx context.Context, args TransactionArgs, blockNrOrHash rpc.BlockNumberOrHash, overrides *StateOverride) (hexutil.Bytes, error) {
	result, err := DoCall(ctx, s.b, args, blockNrOrHash, overrides, s.b.RPCEVMTimeout(), s.b.RPCGasCap())
	if err != nil {
		return nil, err
	}
	// If the result contains a revert reason, try to unpack and return it.
	if len(result.Revert()) > 0 {
		return nil, newRevertError(result)
	}
	return result.Return(), result.Err
}

func DoEstimateGas(ctx context.Context, b Backend, args TransactionArgs, blockNrOrHash rpc.BlockNumberOrHash, gasCap uint64) (hexutil.Uint64, error) {
	// Binary search the gas requirement, as it may be higher than the amount used
	var (
		lo  uint64 = params.TxGas - 1
		hi  uint64
		cap uint64
	)
	// Use zero address if sender unspecified.
	if args.From == nil {
		args.From = new(common.Address)
	}
	// Determine the highest gas limit can be used during the estimation.
	if args.Gas != nil && uint64(*args.Gas) >= params.TxGas {
		hi = uint64(*args.Gas)
	} else {
		// Retrieve the block to act as the gas ceiling
		block, err := b.BlockByNumberOrHash(ctx, blockNrOrHash)
		if err != nil {
			return 0, err
		}
		if block == nil {
			block = b.GetLastFinalizedBlock()
			if block == nil {
				return 0, errors.New("block not found")
			}
			bNr := rpc.BlockNumber(block.Nr())
			blockNrOrHash = rpc.BlockNumberOrHash{
				BlockNumber:      &bNr,
				BlockHash:        nil,
				RequireCanonical: false,
			}
		}
		hi = block.GasLimit()
	}
	// Normalize the max fee per gas the call is willing to spend.
	var feeCap *big.Int
	if args.GasPrice != nil && (args.MaxFeePerGas != nil || args.MaxPriorityFeePerGas != nil) {
		return 0, errors.New("both gasPrice and (maxFeePerGas or maxPriorityFeePerGas) specified")
	} else if args.GasPrice != nil {
		feeCap = args.GasPrice.ToInt()
	} else if args.MaxFeePerGas != nil {
		feeCap = args.MaxFeePerGas.ToInt()
	} else {
		feeCap = common.Big0
	}
	// Recap the highest gas limit with account's available balance.
	if feeCap.BitLen() != 0 {
		state, _, err := b.StateAndHeaderByNumberOrHash(ctx, blockNrOrHash)
		if err != nil {
			return 0, err
		}
		balance := state.GetBalance(*args.From) // from can't be nil
		available := new(big.Int).Set(balance)
		if args.Value != nil {
			if args.Value.ToInt().Cmp(available) >= 0 {
				return 0, errors.New("insufficient funds for transfer")
			}
			available.Sub(available, args.Value.ToInt())
		}
		allowance := new(big.Int).Div(available, feeCap)

		// If the allowance is larger than maximum uint64, skip checking
		if allowance.IsUint64() && hi > allowance.Uint64() {
			transfer := args.Value
			if transfer == nil {
				transfer = new(hexutil.Big)
			}
			log.Warn("Gas estimation capped by limited funds", "original", hi, "balance", balance,
				"sent", transfer.ToInt(), "maxFeePerGas", feeCap, "fundable", allowance)
			hi = allowance.Uint64()
		}
	}
	// Recap the highest gas allowance with specified gascap.
	if gasCap != 0 && hi > gasCap {
		log.Warn("Caller gas above allowance, capping", "requested", hi, "cap", gasCap)
		hi = gasCap
	}
	cap = hi

	// Create a helper to check if a gas allowance results in an executable transaction
	executable := func(gas uint64) (bool, *core.ExecutionResult, error) {
		args.Gas = (*hexutil.Uint64)(&gas)

		result, err := DoCall(ctx, b, args, blockNrOrHash, nil, 0, gasCap)
		if err != nil {
			if errors.Is(err, core.ErrIntrinsicGas) {
				return true, nil, nil // Special case, raise gas limit
			}
			return true, nil, err // Bail out
		}
		return result.Failed(), result, nil
	}
	// Execute the binary search and hone in on an executable gas limit
	for lo+1 < hi {
		mid := (hi + lo) / 2
		failed, _, err := executable(mid)

		// If the error is not nil(consensus error), it means the provided message
		// call or transaction will never be accepted no matter how much gas it is
		// assigned. Return the error directly, don't struggle any more.
		if err != nil {
			return 0, err
		}
		if failed {
			lo = mid
		} else {
			hi = mid
		}
	}
	// Reject the transaction as invalid if it still fails at the highest allowance
	if hi == cap {
		failed, result, err := executable(hi)
		if err != nil {
			return 0, err
		}
		if failed {
			if result != nil && result.Err != vm.ErrOutOfGas {
				if len(result.Revert()) > 0 {
					return 0, newRevertError(result)
				}
				return 0, result.Err
			}
			// Otherwise, the specified gas cap is too low
			return 0, fmt.Errorf("gas required exceeds allowance (%d)", cap)
		}
	}
	return hexutil.Uint64(hi), nil
}

func DoEstimateGasQuick(ctx context.Context, b Backend, args TransactionArgs, blockNrOrHash rpc.BlockNumberOrHash, gasCap uint64) (hexutil.Uint64, error) {
	// Binary search the gas requirement, as it may be higher than the amount used
	var (
		hi  uint64
		cap uint64
	)
	// Use zero address if sender unspecified.
	if args.From == nil {
		args.From = new(common.Address)
	}
	// Determine the highest gas limit can be used during the estimation.
	if args.Gas != nil && uint64(*args.Gas) >= params.TxGas {
		hi = uint64(*args.Gas)
	} else {
		// Retrieve the block to act as the gas ceiling
		block, err := b.BlockByNumberOrHash(ctx, blockNrOrHash)
		if err != nil {
			return 0, err
		}
		if block == nil {
			block = b.GetLastFinalizedBlock()
			if block == nil {
				return 0, errors.New("block not found")
			}
			bNr := rpc.BlockNumber(block.Nr())
			blockNrOrHash = rpc.BlockNumberOrHash{
				BlockNumber:      &bNr,
				BlockHash:        nil,
				RequireCanonical: false,
			}
		}
		hi = block.GasLimit()
	}
	// Normalize the max fee per gas the call is willing to spend.
	var feeCap *big.Int
	if args.GasPrice != nil && (args.MaxFeePerGas != nil || args.MaxPriorityFeePerGas != nil) {
		return 0, errors.New("both gasPrice and (maxFeePerGas or maxPriorityFeePerGas) specified")
	} else if args.GasPrice != nil {
		feeCap = args.GasPrice.ToInt()
	} else if args.MaxFeePerGas != nil {
		feeCap = args.MaxFeePerGas.ToInt()
	} else {
		feeCap = common.Big0
	}
	// Recap the highest gas limit with account's available balance.
	if feeCap.BitLen() != 0 {
		state, _, err := b.StateAndHeaderByNumberOrHash(ctx, blockNrOrHash)
		if err != nil {
			return 0, err
		}
		balance := state.GetBalance(*args.From) // from can't be nil
		available := new(big.Int).Set(balance)
		if args.Value != nil {
			if args.Value.ToInt().Cmp(available) >= 0 {
				return 0, errors.New("insufficient funds for transfer")
			}
			available.Sub(available, args.Value.ToInt())
		}
		allowance := new(big.Int).Div(available, feeCap)

		// If the allowance is larger than maximum uint64, skip checking
		if allowance.IsUint64() && hi > allowance.Uint64() {
			transfer := args.Value
			if transfer == nil {
				transfer = new(hexutil.Big)
			}
			log.Warn("Gas estimation capped by limited funds", "original", hi, "balance", balance,
				"sent", transfer.ToInt(), "maxFeePerGas", feeCap, "fundable", allowance)
			hi = allowance.Uint64()
		}
	}
	// Recap the highest gas allowance with specified gascap.
	if gasCap != 0 && hi > gasCap {
		log.Warn("Caller gas above allowance, capping", "requested", hi, "cap", gasCap)
		hi = gasCap
	}
	cap = hi

	// Create a helper to check if a gas allowance results in an executable transaction
	executable := func(gas uint64) (bool, *core.ExecutionResult, error) {
		args.Gas = (*hexutil.Uint64)(&gas)

		result, err := DoCall(ctx, b, args, blockNrOrHash, nil, 0, gasCap)
		if err != nil {
			if errors.Is(err, core.ErrIntrinsicGas) {
				return true, nil, nil // Special case, raise gas limit
			}
			return true, nil, err // Bail out
		}
		return result.Failed(), result, nil
	}
	failed, result, err := executable(hi)
	if err != nil {
		return 0, err
	}
	if failed {
		if result != nil && result.Err != vm.ErrOutOfGas {
			if len(result.Revert()) > 0 {
				return 0, newRevertError(result)
			}
			return 0, result.Err
		}
		// Otherwise, the specified gas cap is too low
		return 0, fmt.Errorf("gas required exceeds allowance (%d)", cap)
	}

	return hexutil.Uint64(result.UsedGas), nil
}

// EstimateGas returns an estimate of the amount of gas needed to execute the
// given transaction against the current pending block.
func (s *PublicBlockChainAPI) EstimateGas(ctx context.Context, args TransactionArgs, blockNrOrHash *rpc.BlockNumberOrHash) (hexutil.Uint64, error) {
	var err error

	header := s.b.GetLastFinalizedHeader()
	if blockNrOrHash != nil {
		header, err = s.b.HeaderByNumberOrHash(ctx, *blockNrOrHash)
		if err != nil {
			return 0, err
		}
	}

	args.Gas = nil
	err = args.setDefaults(ctx, s.b, header)
	if err != nil {
		return 0, err
	}

	return *args.Gas, err
}

// ExecutionResult groups all structured logs emitted by the EVM
// while replaying a transaction in debug mode as well as transaction
// execution status, the amount of gas used and the return value
type ExecutionResult struct {
	Gas         uint64         `json:"gas"`
	Failed      bool           `json:"failed"`
	ReturnValue string         `json:"returnValue"`
	StructLogs  []StructLogRes `json:"structLogs"`
}

// StructLogRes stores a structured log emitted by the EVM while replaying a
// transaction in debug mode
type StructLogRes struct {
	Pc      uint64             `json:"pc"`
	Op      string             `json:"op"`
	Gas     uint64             `json:"gas"`
	GasCost uint64             `json:"gasCost"`
	Depth   int                `json:"depth"`
	Error   string             `json:"error,omitempty"`
	Stack   *[]string          `json:"stack,omitempty"`
	Memory  *[]string          `json:"memory,omitempty"`
	Storage *map[string]string `json:"storage,omitempty"`
}

// FormatLogs formats EVM returned structured logs for json output
func FormatLogs(logs []logger.StructLog) []StructLogRes {
	formatted := make([]StructLogRes, len(logs))
	for index, trace := range logs {
		formatted[index] = StructLogRes{
			Pc:      trace.Pc,
			Op:      trace.Op.String(),
			Gas:     trace.Gas,
			GasCost: trace.GasCost,
			Depth:   trace.Depth,
			Error:   trace.ErrorString(),
		}
		if trace.Stack != nil {
			stack := make([]string, len(trace.Stack))
			for i, stackValue := range trace.Stack {
				stack[i] = stackValue.Hex()
			}
			formatted[index].Stack = &stack
		}
		if trace.Memory != nil {
			memory := make([]string, 0, (len(trace.Memory)+31)/32)
			for i := 0; i+32 <= len(trace.Memory); i += 32 {
				memory = append(memory, fmt.Sprintf("%x", trace.Memory[i:i+32]))
			}
			formatted[index].Memory = &memory
		}
		if trace.Storage != nil {
			storage := make(map[string]string)
			for i, storageValue := range trace.Storage {
				storage[fmt.Sprintf("%x", i)] = fmt.Sprintf("%x", storageValue)
			}
			formatted[index].Storage = &storage
		}
	}
	return formatted
}

// RPCMarshalHeader converts the given header to the RPC output .
func RPCMarshalHeader(head *types.Header) map[string]interface{} {
	result := map[string]interface{}{
		"hash":             head.Hash(),
		"slot":             hexutil.Uint64(head.Slot),
		"era":              hexutil.Uint64(head.Era),
		"height":           hexutil.Uint64(head.Height),
		"number":           head.Number,
		"parentHashes":     head.ParentHashes,
		"cpHash":           head.CpHash,
		"cpNumber":         hexutil.Uint64(head.CpNumber),
		"cpGasUsed":        hexutil.Uint64(head.CpGasUsed),
		"cpReceiptsRoot":   head.CpReceiptHash,
		"cpStateRoot":      head.CpRoot,
		"cpLogsBloom":      head.CpBloom,
		"miner":            head.Coinbase,
		"transactionsRoot": head.TxHash,
		"gasLimit":         hexutil.Uint64(head.GasLimit),
		"timestamp":        hexutil.Uint64(head.Time),
		"extraData":        hexutil.Bytes(head.Extra),
		"stateRoot":        head.Root,
		"receiptsRoot":     head.ReceiptHash,
		"gasUsed":          hexutil.Uint64(head.GasUsed),
		"logsBloom":        head.Bloom,
		"size":             hexutil.Uint64(head.Size()),
		"bodyRoot":         head.BodyHash,
	}

	if head.V != nil && head.R != nil && head.S != nil {
		result["v"] = (*hexutil.Big)(head.V)
		result["r"] = (*hexutil.Big)(head.R)
		result["s"] = (*hexutil.Big)(head.S)
	}
	if head.BaseFee != nil {
		result["baseFeePerGas"] = (*hexutil.Big)(head.BaseFee)
	}
	if head.CpBaseFee != nil {
		result["cpBaseFeePerGas"] = (*hexutil.Big)(head.CpBaseFee)
	}
	if head.Number != nil {
		result["number"] = hexutil.Uint64(head.Nr())
	}

	return result
}

// RPCMarshalBlock converts the given block to the RPC output which depends on fullTx. If inclTx is true transactions are
// returned. When fullTx is true the returned block contains full transaction details, otherwise it will only contain
// transaction hashes.
func RPCMarshalBlock(block *types.Block, inclTx bool, fullTx bool, config *params.ChainConfig) (map[string]interface{}, error) {
	fields := RPCMarshalHeader(block.Header())
	fields["size"] = hexutil.Uint64(block.Size())

	if inclTx {
		formatTx := func(tx *types.Transaction) (interface{}, error) {
			return tx.Hash(), nil
		}
		if fullTx {
			formatTx = func(tx *types.Transaction) (interface{}, error) {
				return newRPCTransactionFromBlockHash(block, block.Number(), tx.Hash(), config), nil
			}
		}
		txs := block.Transactions()
		transactions := make([]interface{}, len(txs))
		var err error
		for i, tx := range txs {
			if transactions[i], err = formatTx(tx); err != nil {
				return nil, err
			}
		}
		fields["transactions"] = transactions
	}
	return fields, nil
}

// rpcMarshalHeader uses the generalized output filler, then adds the total difficulty field, which requires
// a `PublicBlockchainAPI`.
func (s *PublicBlockChainAPI) rpcMarshalHeader(ctx context.Context, header *types.Header) map[string]interface{} {
	fields := RPCMarshalHeader(header)
	return fields
}

// rpcMarshalBlock uses the generalized output filler, then adds the total difficulty field, which requires
// a `PublicBlockchainAPI`.
func (s *PublicBlockChainAPI) rpcMarshalBlock(ctx context.Context, b *types.Block, inclTx bool, fullTx bool) (map[string]interface{}, error) {
	fields, err := RPCMarshalBlock(b, inclTx, fullTx, s.b.ChainConfig())
	if err != nil {
		return nil, err
	}
	return fields, err
}

// RPCTransaction represents a transaction that will serialize to the RPC representation of a transaction
type RPCTransaction struct {
	BlockHash        *common.Hash      `json:"blockHash"`
	BlockNumber      *hexutil.Uint64   `json:"blockNumber"`
	From             common.Address    `json:"from"`
	Gas              hexutil.Uint64    `json:"gas"`
	GasPrice         *hexutil.Big      `json:"gasPrice"`
	GasFeeCap        *hexutil.Big      `json:"maxFeePerGas,omitempty"`
	GasTipCap        *hexutil.Big      `json:"maxPriorityFeePerGas,omitempty"`
	Hash             common.Hash       `json:"hash"`
	Input            hexutil.Bytes     `json:"input"`
	Nonce            hexutil.Uint64    `json:"nonce"`
	To               *common.Address   `json:"to"`
	TransactionIndex *hexutil.Uint64   `json:"transactionIndex"`
	Value            *hexutil.Big      `json:"value"`
	Type             hexutil.Uint64    `json:"type"`
	Accesses         *types.AccessList `json:"accessList,omitempty"`
	ChainID          *hexutil.Big      `json:"chainId,omitempty"`
	V                *hexutil.Big      `json:"v"`
	R                *hexutil.Big      `json:"r"`
	S                *hexutil.Big      `json:"s"`
}

// newRPCTransaction returns a transaction that will serialize to the RPC
// representation, with the given location metadata set (if available).
func newRPCTransaction(tx *types.Transaction, blockHash common.Hash, blockFinNr *uint64, index uint64, baseFee *big.Int, config *params.ChainConfig) *RPCTransaction {
	signer := types.MakeSigner(config)
	from, _ := types.Sender(signer, tx)
	v, r, s := tx.RawSignatureValues()
	result := &RPCTransaction{
		Type:     hexutil.Uint64(tx.Type()),
		From:     from,
		Gas:      hexutil.Uint64(tx.Gas()),
		GasPrice: (*hexutil.Big)(tx.GasPrice()),
		Hash:     tx.Hash(),
		Input:    hexutil.Bytes(tx.Data()),
		To:       tx.To(),
		Value:    (*hexutil.Big)(tx.Value()),
		V:        (*hexutil.Big)(v),
		R:        (*hexutil.Big)(r),
		S:        (*hexutil.Big)(s),
		Nonce:    hexutil.Uint64(tx.Nonce()),
	}
	if blockHash != (common.Hash{}) {
		result.BlockHash = &blockHash
		if blockFinNr != nil && *blockFinNr != 0 {
			result.BlockNumber = (*hexutil.Uint64)(blockFinNr)
		} else {
			result.BlockNumber = nil
		}
		result.TransactionIndex = (*hexutil.Uint64)(&index)
	}
	switch tx.Type() {
	case types.AccessListTxType:
		al := tx.AccessList()
		result.Accesses = &al
		result.ChainID = (*hexutil.Big)(tx.ChainId())
	case types.DynamicFeeTxType:
		al := tx.AccessList()
		result.Accesses = &al
		result.ChainID = (*hexutil.Big)(tx.ChainId())
		result.GasFeeCap = (*hexutil.Big)(tx.GasFeeCap())
		result.GasTipCap = (*hexutil.Big)(tx.GasTipCap())
		// if the transaction has been mined, compute the effective gas price
		if baseFee != nil && blockHash != (common.Hash{}) {
			// price = min(tip, gasFeeCap - baseFee) + baseFee
			price := math.BigMin(new(big.Int).Add(tx.GasTipCap(), baseFee), tx.GasFeeCap())
			result.GasPrice = (*hexutil.Big)(price)
		} else {
			result.GasPrice = (*hexutil.Big)(tx.GasFeeCap())
		}
	}
	return result
}

// newRPCPendingTransaction returns a pending transaction that will serialize to the RPC representation
func newRPCPendingTransaction(tx *types.Transaction, config *params.ChainConfig, numValidators, gasLimit, creatorsPerSlot, slot uint64) *RPCTransaction {
	baseFee := misc.CalcSlotBaseFee(config, creatorsPerSlot, numValidators, gasLimit, slot)
	return newRPCTransaction(tx, common.Hash{}, nil, 0, baseFee, config)
}

type RPCProcessingTransaction struct {
	BlockHash    *common.Hash      `json:"blockHash"`
	BlockNumber  *hexutil.Uint64   `json:"blockNumber"`
	BlocksHashes *common.HashArray `json:"blocksHashes"`
	From         common.Address    `json:"from"`
	Gas          hexutil.Uint64    `json:"gas"`
	GasPrice     *hexutil.Big      `json:"gasPrice"`
	GasFeeCap    *hexutil.Big      `json:"maxFeePerGas,omitempty"`
	GasTipCap    *hexutil.Big      `json:"maxPriorityFeePerGas,omitempty"`
	Hash         common.Hash       `json:"hash"`
	Input        hexutil.Bytes     `json:"input"`
	Nonce        hexutil.Uint64    `json:"nonce"`
	To           *common.Address   `json:"to"`
	Value        *hexutil.Big      `json:"value"`
	Type         hexutil.Uint64    `json:"type"`
	Accesses     *types.AccessList `json:"accessList,omitempty"`
	ChainID      *hexutil.Big      `json:"chainId,omitempty"`
	V            *hexutil.Big      `json:"v"`
	R            *hexutil.Big      `json:"r"`
	S            *hexutil.Big      `json:"s"`
}

func newRPCProcessingTransaction(tx *types.TransactionBlocks, config *params.ChainConfig, numValidators, gasLimit, creatorsPerSlot, slot uint64) *RPCProcessingTransaction {
	baseFee := misc.CalcSlotBaseFee(config, creatorsPerSlot, numValidators, gasLimit, slot)
	signer := types.MakeSigner(config)
	from, _ := types.Sender(signer, tx.Transaction)
	v, r, s := tx.RawSignatureValues()
	result := &RPCProcessingTransaction{
		Type:     hexutil.Uint64(tx.Type()),
		From:     from,
		Gas:      hexutil.Uint64(tx.Gas()),
		GasPrice: (*hexutil.Big)(tx.GasPrice()),
		Hash:     tx.Hash(),
		Input:    hexutil.Bytes(tx.Data()),
		To:       tx.To(),
		Value:    (*hexutil.Big)(tx.Value()),
		V:        (*hexutil.Big)(v),
		R:        (*hexutil.Big)(r),
		S:        (*hexutil.Big)(s),
		Nonce:    hexutil.Uint64(tx.Nonce()),
	}

	result.BlocksHashes = &tx.BlocksHashes
	if len(tx.BlocksHashes) > 0 {
		result.BlockHash = &tx.BlocksHashes[0]
	}

	switch tx.Type() {
	case types.AccessListTxType:
		al := tx.AccessList()
		result.Accesses = &al
		result.ChainID = (*hexutil.Big)(tx.ChainId())
	case types.DynamicFeeTxType:
		al := tx.AccessList()
		result.Accesses = &al
		result.ChainID = (*hexutil.Big)(tx.ChainId())
		result.GasFeeCap = (*hexutil.Big)(tx.GasFeeCap())
		result.GasTipCap = (*hexutil.Big)(tx.GasTipCap())
		// if the transaction has been mined, compute the effective gas price
		if baseFee != nil && len(tx.BlocksHashes) > 0 {
			// price = min(tip, gasFeeCap - baseFee) + baseFee
			price := math.BigMin(new(big.Int).Add(tx.GasTipCap(), baseFee), tx.GasFeeCap())
			result.GasPrice = (*hexutil.Big)(price)
		} else {
			result.GasPrice = (*hexutil.Big)(tx.GasFeeCap())
		}
	}

	return result
}

// newRPCTransactionFromBlockIndex returns a transaction that will serialize to the RPC representation.
func newRPCTransactionFromBlockIndex(b *types.Block, blockFinNr *uint64, index uint64, config *params.ChainConfig) *RPCTransaction {
	txs := b.Transactions()
	if index >= uint64(len(txs)) {
		return nil
	}
	return newRPCTransaction(txs[index], b.Hash(), blockFinNr, index, b.BaseFee(), config)
}

// newRPCRawTransactionFromBlockIndex returns the bytes of a transaction given a block and a transaction index.
func newRPCRawTransactionFromBlockIndex(b *types.Block, index uint64) hexutil.Bytes {
	txs := b.Transactions()
	if index >= uint64(len(txs)) {
		return nil
	}
	blob, _ := txs[index].MarshalBinary()
	return blob
}

// newRPCTransactionFromBlockHash returns a transaction that will serialize to the RPC representation.
func newRPCTransactionFromBlockHash(b *types.Block, blockFinNr *uint64, hash common.Hash, config *params.ChainConfig) *RPCTransaction {
	for idx, tx := range b.Transactions() {
		if tx.Hash() == hash {
			return newRPCTransactionFromBlockIndex(b, blockFinNr, uint64(idx), config)
		}
	}
	return nil
}

// accessListResult returns an optional accesslist
// Its the result of the `debug_createAccessList` RPC call.
// It contains an error if the transaction itself failed.
type accessListResult struct {
	Accesslist *types.AccessList `json:"accessList"`
	Error      string            `json:"error,omitempty"`
	GasUsed    hexutil.Uint64    `json:"gasUsed"`
}

// CreateAccessList creates a EIP-2930 type AccessList for the given transaction.
// Reexec and BlockNrOrHash can be specified to create the accessList on top of a certain state.
func (s *PublicBlockChainAPI) CreateAccessList(ctx context.Context, args TransactionArgs, blockNrOrHash *rpc.BlockNumberOrHash) (*accessListResult, error) {
	bNrOrHash := rpc.BlockNumberOrHashWithNumber(rpc.PendingBlockNumber)
	if blockNrOrHash != nil {
		bNrOrHash = *blockNrOrHash
	}
	acl, gasUsed, vmerr, err := AccessList(ctx, s.b, bNrOrHash, args)
	if err != nil {
		return nil, err
	}
	result := &accessListResult{Accesslist: &acl, GasUsed: hexutil.Uint64(gasUsed)}
	if vmerr != nil {
		result.Error = vmerr.Error()
	}
	return result, nil
}

// AccessList creates an access list for the given transaction.
// If the accesslist creation fails an error is returned.
// If the transaction itself fails, an vmErr is returned.
func AccessList(ctx context.Context, b Backend, blockNrOrHash rpc.BlockNumberOrHash, args TransactionArgs) (acl types.AccessList, gasUsed uint64, vmErr error, err error) {
	// Retrieve the execution context
	db, header, err := b.StateAndHeaderByNumberOrHash(ctx, blockNrOrHash)
	if db == nil || err != nil {
		return nil, 0, nil, err
	}
	// If the gas amount is not set, extract this as it will depend on access
	// lists and we'll need to reestimate every time
	nogas := args.Gas == nil

	// Ensure any missing fields are filled, extract the recipient and input data
	if err := args.setDefaults(ctx, b, header); err != nil {
		return nil, 0, nil, err
	}
	var to common.Address
	if args.To != nil {
		to = *args.To
	} else {
		to = crypto.CreateAddress(args.from(), uint64(*args.Nonce))
	}
	// Retrieve the precompiles since they don't need to be added to the access list
	precompiles := vm.ActivePrecompiles(b.ChainConfig().Rules(header.Slot))

	// Create an initial tracer
	prevTracer := logger.NewAccessListTracer(nil, args.from(), to, precompiles)
	if args.AccessList != nil {
		prevTracer = logger.NewAccessListTracer(*args.AccessList, args.from(), to, precompiles)
	}
	for {
		// Retrieve the current access list to expand
		accessList := prevTracer.AccessList()
		log.Trace("Creating access list", "input", accessList)

		// If no gas amount was specified, each unique access list needs it's own
		// gas calculation. This is quite expensive, but we need to be accurate
		// and it's convered by the sender only anyway.
		if nogas {
			args.Gas = nil
			if err := args.setDefaults(ctx, b, header); err != nil {
				return nil, 0, nil, err // shouldn't happen, just in case
			}
		}
		// Copy the original db so we don't modify it
		statedb := db.Copy()
		// Set the accesslist to the last al
		args.AccessList = &accessList
		msg, err := args.ToMessage(b.RPCGasCap(), header.BaseFee)
		if err != nil {
			return nil, 0, nil, err
		}

		// Apply the transaction with the access list tracer
		tracer := logger.NewAccessListTracer(accessList, args.from(), to, precompiles)
		config := vm.Config{Tracer: tracer, Debug: true, NoBaseFee: true}
		vmenv, _, err := b.GetEVM(ctx, msg, statedb, header, &config)
		if err != nil {
			return nil, 0, nil, err
		}
		tp, _, err := b.GetTP(ctx, statedb, header)
		if err != nil {
			return nil, 0, nil, err
		}
		vp, _, err := b.GetVP(ctx, statedb, header)
		if err != nil {
			return nil, 0, nil, err
		}
		res, err := core.ApplyMessage(vmenv, tp, vp, msg, new(core.GasPool).AddGas(msg.Gas()))
		if err != nil {
			return nil, 0, nil, fmt.Errorf("failed to apply transaction: %v err: %v", args.toTransaction().Hash(), err)
		}
		if tracer.Equal(prevTracer) {
			return accessList, res.UsedGas, res.Err, nil
		}
		prevTracer = tracer
	}
}

// PublicTransactionPoolAPI exposes methods for the RPC interface
type PublicTransactionPoolAPI struct {
	b         Backend
	nonceLock *AddrLocker
	signer    types.Signer
}

// NewPublicTransactionPoolAPI creates a new RPC service with methods specific for the transaction pool.
func NewPublicTransactionPoolAPI(b Backend, nonceLock *AddrLocker) *PublicTransactionPoolAPI {
	// The signer used by the API should always be the 'latest' known one because we expect
	// signers to be backwards-compatible with old transactions.
	signer := types.LatestSigner(b.ChainConfig())
	return &PublicTransactionPoolAPI{b, nonceLock, signer}
}

// GetBlockTransactionCountByNumber returns the number of transactions in the block with the given block number.
func (s *PublicTransactionPoolAPI) GetBlockTransactionCountByNumber(ctx context.Context, blockNr rpc.BlockNumber) *hexutil.Uint {
	if block, _ := s.b.BlockByNumber(ctx, blockNr); block != nil {
		n := hexutil.Uint(len(block.Transactions()))
		return &n
	}
	return nil
}

// GetBlockTransactionCountByHash returns the number of transactions in the block with the given hash.
func (s *PublicTransactionPoolAPI) GetBlockTransactionCountByHash(ctx context.Context, blockHash common.Hash) *hexutil.Uint {
	if block, _ := s.b.BlockByHash(ctx, blockHash); block != nil {
		n := hexutil.Uint(len(block.Transactions()))
		return &n
	}
	return nil
}

// GetTransactionByBlockNumberAndIndex returns the transaction for the given block number and index.
func (s *PublicTransactionPoolAPI) GetTransactionByBlockNumberAndIndex(ctx context.Context, blockFinNr rpc.BlockNumber, index hexutil.Uint) *RPCTransaction {
	if block, _ := s.b.BlockByNumber(ctx, blockFinNr); block != nil {
		blockFinNr := s.b.GetBlockFinalizedNumber(block.Hash())
		return newRPCTransactionFromBlockIndex(block, blockFinNr, uint64(index), s.b.ChainConfig())
	}
	return nil
}

// GetTransactionByBlockHashAndIndex returns the transaction for the given block hash and index.
func (s *PublicTransactionPoolAPI) GetTransactionByBlockHashAndIndex(ctx context.Context, blockHash common.Hash, index hexutil.Uint) *RPCTransaction {
	if block, _ := s.b.BlockByHash(ctx, blockHash); block != nil {
		blockFinNr := block.Number()
		return newRPCTransactionFromBlockIndex(block, blockFinNr, uint64(index), s.b.ChainConfig())
	}
	return nil
}

// GetRawTransactionByBlockNumberAndIndex returns the bytes of the transaction for the given block number and index.
func (s *PublicTransactionPoolAPI) GetRawTransactionByBlockNumberAndIndex(ctx context.Context, blockNr rpc.BlockNumber, index hexutil.Uint) hexutil.Bytes {
	if block, _ := s.b.BlockByNumber(ctx, blockNr); block != nil {
		return newRPCRawTransactionFromBlockIndex(block, uint64(index))
	}
	return nil
}

// GetRawTransactionByBlockHashAndIndex returns the bytes of the transaction for the given block hash and index.
func (s *PublicTransactionPoolAPI) GetRawTransactionByBlockHashAndIndex(ctx context.Context, blockHash common.Hash, index hexutil.Uint) hexutil.Bytes {
	if block, _ := s.b.BlockByHash(ctx, blockHash); block != nil {
		return newRPCRawTransactionFromBlockIndex(block, uint64(index))
	}
	return nil
}

// GetTransactionCount returns the number of transactions the given address has sent for the given block number
func (s *PublicTransactionPoolAPI) GetTransactionCount(ctx context.Context, address common.Address, blockNrOrHash rpc.BlockNumberOrHash) (*hexutil.Uint64, error) {
	// Ask transaction pool for the nonce which includes pending transactions
	if blockNr, ok := blockNrOrHash.Number(); ok && blockNr == rpc.PendingBlockNumber {
		nonce, err := s.b.GetPoolNonce(ctx, address)
		if err != nil {
			return nil, err
		}
		return (*hexutil.Uint64)(&nonce), nil
	}
	// Resolve block number and use its state to ask for the nonce
	state, _, err := s.b.StateAndHeaderByNumberOrHash(ctx, blockNrOrHash)
	if state == nil || err != nil {
		return nil, err
	}
	nonce := state.GetNonce(address)
	return (*hexutil.Uint64)(&nonce), state.Error()
}

// GetTransactionByHash returns the transaction for the given hash
func (s *PublicTransactionPoolAPI) GetTransactionByHash(ctx context.Context, hash common.Hash) (*RPCTransaction, error) {
	// Try to return an already finalized transaction
	tx, blockHash, index, err := s.b.GetTransaction(ctx, hash)
	if err != nil {
		return nil, err
	}
	if tx != nil {
		header, err := s.b.HeaderByHash(ctx, blockHash)
		if err != nil {
			return nil, err
		}
		blockFinNr := header.Number
		return newRPCTransaction(tx, blockHash, blockFinNr, index, header.BaseFee, s.b.ChainConfig()), nil
	}
	// No finalized transaction, try to retrieve it from the pool
	if tx := s.b.GetPoolTransaction(hash); tx != nil {
		curHeader := s.b.GetLastFinalizedHeader()
		bc := s.b.BlockChain()
		creatorsPerSlotCount := bc.Config().ValidatorsPerSlot
		if creatorsPerSlot, err := bc.ValidatorStorage().GetCreatorsBySlot(bc, curHeader.Slot); err == nil {
			creatorsPerSlotCount = uint64(len(creatorsPerSlot))
		}
		validatorsCount, err := bc.ValidatorStorage().GetActiveValidatorsCount(bc, curHeader.Slot)
		if err != nil {
			return nil, err
		}
		genesisGasLimit := bc.Genesis().GasLimit()
<<<<<<< HEAD
		return newRPCPendingTransaction(tx, s.b.ChainConfig(), validatorsCount, genesisGasLimit, creatorsPerSlotCount), nil
=======
		return newRPCPendingTransaction(tx, s.b.ChainConfig(), numValidators, genesisGasLimit, creatorsPerSlotCount, curHeader.Slot), nil
>>>>>>> d03e5079
	}

	// Transaction unknown, return as such
	return nil, nil
}

// GetRawTransactionByHash returns the bytes of the transaction for the given hash.
func (s *PublicTransactionPoolAPI) GetRawTransactionByHash(ctx context.Context, hash common.Hash) (hexutil.Bytes, error) {
	// Retrieve a finalized transaction, or a pooled otherwise
	tx, _, _, err := s.b.GetTransaction(ctx, hash)
	if err != nil {
		return nil, err
	}
	if tx == nil {
		if tx = s.b.GetPoolTransaction(hash); tx == nil {
			// Transaction not found anywhere, abort
			return nil, nil
		}
	}
	// Serialize to RLP and return
	return tx.MarshalBinary()
}

// GetTransactionReceipt returns the transaction receipt for the given transaction hash.
func (s *PublicTransactionPoolAPI) GetTransactionReceipt(ctx context.Context, hash common.Hash) (map[string]interface{}, error) {
	tx, blockHash, index, err := s.b.GetTransaction(ctx, hash)
	if err != nil {
		return nil, nil
	}
	blockNumber := s.b.GetBlockFinalizedNumber(blockHash)
	if blockNumber == nil || *blockNumber == 0 {
		return nil, nil
	}
	receipts, err := s.b.GetReceipts(ctx, blockHash)
	if err != nil {
		return nil, err
	}
	if len(receipts) <= int(index) {
		return nil, nil
	}
	receipt := receipts[index]

	// Derive the sender.
	signer := types.MakeSigner(s.b.ChainConfig())
	from, _ := types.Sender(signer, tx)

	fields := map[string]interface{}{
		"blockHash":         blockHash,
		"blockNumber":       hexutil.Uint64(*blockNumber),
		"transactionHash":   hash,
		"transactionIndex":  hexutil.Uint64(index),
		"from":              from,
		"to":                tx.To(),
		"gasUsed":           hexutil.Uint64(receipt.GasUsed),
		"cumulativeGasUsed": hexutil.Uint64(receipt.CumulativeGasUsed),
		"contractAddress":   nil,
		"logs":              receipt.Logs,
		"logsBloom":         receipt.Bloom,
		"type":              hexutil.Uint(tx.Type()),
	}
	header, err := s.b.HeaderByHash(ctx, blockHash)
	if err != nil {
		return nil, err
	}
	gasPrice := new(big.Int).Add(header.BaseFee, tx.EffectiveGasTipValue(header.BaseFee))
	fields["effectiveGasPrice"] = hexutil.Uint64(gasPrice.Uint64())

	// Assign receipt status or post state.
	if len(receipt.PostState) > 0 {
		fields["root"] = hexutil.Bytes(receipt.PostState)
	} else {
		fields["status"] = hexutil.Uint(receipt.Status)
	}
	if receipt.Logs == nil {
		fields["logs"] = [][]*types.Log{}
	}
	// If the ContractAddress is 20 0x0 bytes, assume it is not a contract creation
	if receipt.ContractAddress != (common.Address{}) {
		fields["contractAddress"] = receipt.ContractAddress
	}
	return fields, nil
}

// sign is a helper function that signs a transaction with the private key of the given address.
func (s *PublicTransactionPoolAPI) sign(addr common.Address, tx *types.Transaction) (*types.Transaction, error) {
	// Look up the wallet containing the requested signer
	account := accounts.Account{Address: addr}

	wallet, err := s.b.AccountManager().Find(account)
	if err != nil {
		return nil, err
	}
	// Request the wallet to sign the transaction
	return wallet.SignTx(account, tx, s.b.ChainConfig().ChainID)
}

// SubmitTransaction is a helper function that submits tx to txPool and logs a message.
func SubmitTransaction(ctx context.Context, b Backend, tx *types.Transaction) (common.Hash, error) {
	// If the transaction fee cap is already specified, ensure the
	// fee of the given transaction is _reasonable_.

	if !b.BlockChain().IsSynced() {
		return common.Hash{}, errors.New("node is syncing, transaction cannot be processed at this moment")
	}

	if err := checkTxFee(tx.GasPrice(), tx.Gas(), b.RPCTxFeeCap()); err != nil {
		return common.Hash{}, err
	}
	if !b.UnprotectedAllowed() && !tx.Protected() {
		// Ensure only eip155 signed transactions are submitted if EIP155Required is set.
		return common.Hash{}, errors.New("only replay-protected (EIP-155) transactions allowed over RPC")
	}
	if err := b.SendTx(ctx, tx); err != nil {
		return common.Hash{}, err
	}
	// Print a log with full tx details for manual investigations and interventions
	signer := types.MakeSigner(b.ChainConfig())
	from, err := types.Sender(signer, tx)
	if err != nil {
		return common.Hash{}, err
	}

	if tx.To() == nil {
		addr := crypto.CreateAddress(from, tx.Nonce())
		log.Info("Submitted contract creation", "hash", tx.Hash().Hex(), "from", from, "nonce", tx.Nonce(), "contract", addr.Hex(), "value", tx.Value())
	} else {
		log.Info("Submitted transaction", "hash", tx.Hash().Hex(), "from", from, "nonce", tx.Nonce(), "recipient", tx.To(), "value", tx.Value())
	}
	return tx.Hash(), nil
}

// SendTransaction creates a transaction for the given argument, sign it and submit it to the
// transaction pool.
func (s *PublicTransactionPoolAPI) SendTransaction(ctx context.Context, args TransactionArgs) (common.Hash, error) {
	// Look up the wallet containing the requested signer
	account := accounts.Account{Address: args.from()}

	wallet, err := s.b.AccountManager().Find(account)
	if err != nil {
		return common.Hash{}, err
	}

	if args.Nonce == nil {
		// Hold the addresse's mutex around signing to prevent concurrent assignment of
		// the same nonce to multiple accounts.
		s.nonceLock.LockAddr(args.from())
		defer s.nonceLock.UnlockAddr(args.from())
	}

	// Set some sanity defaults and terminate on failure
	if err := args.setDefaults(ctx, s.b, nil); err != nil {
		return common.Hash{}, err
	}
	// Assemble the transaction and sign with the wallet
	tx := args.toTransaction()

	signed, err := wallet.SignTx(account, tx, s.b.ChainConfig().ChainID)
	if err != nil {
		return common.Hash{}, err
	}
	return SubmitTransaction(ctx, s.b, signed)
}

// FillTransaction fills the defaults (nonce, gas, gasPrice or 1559 fields)
// on a given unsigned transaction, and returns it to the caller for further
// processing (signing + broadcast).
func (s *PublicTransactionPoolAPI) FillTransaction(ctx context.Context, args TransactionArgs) (*SignTransactionResult, error) {
	// Set some sanity defaults and terminate on failure
	if err := args.setDefaults(ctx, s.b, nil); err != nil {
		return nil, err
	}
	// Assemble the transaction and obtain rlp
	tx := args.toTransaction()
	data, err := tx.MarshalBinary()
	if err != nil {
		return nil, err
	}
	return &SignTransactionResult{data, tx}, nil
}

// SendRawTransaction will add the signed transaction to the transaction pool.
// The sender is responsible for signing the transaction and using the correct nonce.
func (s *PublicTransactionPoolAPI) SendRawTransaction(ctx context.Context, input hexutil.Bytes) (common.Hash, error) {
	tx := new(types.Transaction)
	if err := tx.UnmarshalBinary(input); err != nil {
		return common.Hash{}, err
	}
	return SubmitTransaction(ctx, s.b, tx)
}

// Sign calculates an ECDSA signature for:
// keccack256("\x19Ethereum Signed Message:\n" + len(message) + message).
//
// Note, the produced signature conforms to the secp256k1 curve R, S and V values,
// where the V value will be 27 or 28 for legacy reasons.
//
// The account associated with addr must be unlocked.
//
// https://github.com/ethereum/wiki/wiki/JSON-RPC#eth_sign
func (s *PublicTransactionPoolAPI) Sign(addr common.Address, data hexutil.Bytes) (hexutil.Bytes, error) {
	// Look up the wallet containing the requested signer
	account := accounts.Account{Address: addr}

	wallet, err := s.b.AccountManager().Find(account)
	if err != nil {
		return nil, err
	}
	// Sign the requested hash with the wallet
	signature, err := wallet.SignText(account, data)
	if err == nil {
		signature[64] += 27 // Transform V from 0/1 to 27/28 according to the yellow paper
	}
	return signature, err
}

// SignTransactionResult represents a RLP encoded signed transaction.
type SignTransactionResult struct {
	Raw hexutil.Bytes      `json:"raw"`
	Tx  *types.Transaction `json:"tx"`
}

// SignTransaction will sign the given transaction with the from account.
// The node needs to have the private key of the account corresponding with
// the given from address and it needs to be unlocked.
func (s *PublicTransactionPoolAPI) SignTransaction(ctx context.Context, args TransactionArgs) (*SignTransactionResult, error) {
	if args.Gas == nil {
		return nil, fmt.Errorf("gas not specified")
	}
	if args.GasPrice == nil && (args.MaxPriorityFeePerGas == nil || args.MaxFeePerGas == nil) {
		return nil, fmt.Errorf("missing gasPrice or maxFeePerGas/maxPriorityFeePerGas")
	}
	if args.Nonce == nil {
		return nil, fmt.Errorf("nonce not specified")
	}
	if err := args.setDefaults(ctx, s.b, nil); err != nil {
		return nil, err
	}
	// Before actually sign the transaction, ensure the transaction fee is reasonable.
	tx := args.toTransaction()
	if err := checkTxFee(tx.GasPrice(), tx.Gas(), s.b.RPCTxFeeCap()); err != nil {
		return nil, err
	}
	signed, err := s.sign(args.from(), tx)
	if err != nil {
		return nil, err
	}
	data, err := signed.MarshalBinary()
	if err != nil {
		return nil, err
	}
	return &SignTransactionResult{data, signed}, nil
}

// PendingTransactions returns the transactions that are in the transaction pool
// and have a from address that is one of the accounts this node manages.
func (s *PublicTransactionPoolAPI) PendingTransactions() ([]*RPCTransaction, error) {
	pending, err := s.b.GetPoolTransactions()
	if err != nil {
		return nil, err
	}
	accounts := make(map[common.Address]struct{})
	for _, wallet := range s.b.AccountManager().Wallets() {
		for _, account := range wallet.Accounts() {
			accounts[account.Address] = struct{}{}
		}
	}
	curHeader := s.b.GetLastFinalizedHeader()
	transactions := make([]*RPCTransaction, 0, len(pending))
	bc := s.b.BlockChain()
	creatorsPerSlotCount := bc.Config().ValidatorsPerSlot
	if creatorsPerSlot, err := bc.ValidatorStorage().GetCreatorsBySlot(bc, curHeader.Slot); err == nil {
		creatorsPerSlotCount = uint64(len(creatorsPerSlot))
	}
	validatorsCount, err := bc.ValidatorStorage().GetActiveValidatorsCount(bc, curHeader.Slot)
	if err != nil {
		return nil, err
	}
	genesisGasLimit := bc.Genesis().GasLimit()
	for _, tx := range pending {
		from, _ := types.Sender(s.signer, tx)
		if _, exists := accounts[from]; exists {
<<<<<<< HEAD
			transactions = append(transactions, newRPCPendingTransaction(tx, s.b.ChainConfig(), validatorsCount, genesisGasLimit, creatorsPerSlotCount))
=======
			transactions = append(transactions, newRPCPendingTransaction(tx, s.b.ChainConfig(), numValidators, genesisGasLimit, creatorsPerSlotCount, curHeader.Slot))
>>>>>>> d03e5079
		}
	}
	return transactions, nil
}

// Resend accepts an existing transaction and a new gas price and limit. It will remove
// the given transaction from the pool and reinsert it with the new gas price and limit.
func (s *PublicTransactionPoolAPI) Resend(ctx context.Context, sendArgs TransactionArgs, gasPrice *hexutil.Big, gasLimit *hexutil.Uint64) (common.Hash, error) {
	if sendArgs.Nonce == nil {
		return common.Hash{}, fmt.Errorf("missing transaction nonce in transaction spec")
	}
	if err := sendArgs.setDefaults(ctx, s.b, nil); err != nil {
		return common.Hash{}, err
	}
	matchTx := sendArgs.toTransaction()

	// Before replacing the old transaction, ensure the _new_ transaction fee is reasonable.
	var price = matchTx.GasPrice()
	if gasPrice != nil {
		price = gasPrice.ToInt()
	}
	var gas = matchTx.Gas()
	if gasLimit != nil {
		gas = uint64(*gasLimit)
	}
	if err := checkTxFee(price, gas, s.b.RPCTxFeeCap()); err != nil {
		return common.Hash{}, err
	}
	// Iterate the pending list for replacement
	pending, err := s.b.GetPoolTransactions()
	if err != nil {
		return common.Hash{}, err
	}
	for _, p := range pending {
		wantSigHash := s.signer.Hash(matchTx)
		pFrom, err := types.Sender(s.signer, p)
		if err == nil && pFrom == sendArgs.from() && s.signer.Hash(p) == wantSigHash {
			// Match. Re-sign and send the transaction.
			if gasPrice != nil && (*big.Int)(gasPrice).Sign() != 0 {
				sendArgs.GasPrice = gasPrice
			}
			if gasLimit != nil && *gasLimit != 0 {
				sendArgs.Gas = gasLimit
			}
			signedTx, err := s.sign(sendArgs.from(), sendArgs.toTransaction())
			if err != nil {
				return common.Hash{}, err
			}
			if err = s.b.SendTx(ctx, signedTx); err != nil {
				return common.Hash{}, err
			}
			return signedTx.Hash(), nil
		}
	}
	return common.Hash{}, fmt.Errorf("transaction %#x not found", matchTx.Hash())
}

// PublicDebugAPI is the collection of Ethereum APIs exposed over the public
// debugging endpoint.
type PublicDebugAPI struct {
	b Backend
}

// NewPublicDebugAPI creates a new API definition for the public debug methods
// of the Ethereum service.
func NewPublicDebugAPI(b Backend) *PublicDebugAPI {
	return &PublicDebugAPI{b: b}
}

// GetHeaderRlp retrieves the RLP encoded for of a single header.
func (api *PublicDebugAPI) GetHeaderRlp(ctx context.Context, number uint64) (hexutil.Bytes, error) {
	header, _ := api.b.HeaderByNumber(ctx, rpc.BlockNumber(number))
	if header == nil {
		return nil, fmt.Errorf("header #%d not found", number)
	}
	return rlp.EncodeToBytes(header)
}

// GetBlockRlp retrieves the RLP encoded for of a single block.
func (api *PublicDebugAPI) GetBlockRlp(ctx context.Context, number uint64) (hexutil.Bytes, error) {
	block, _ := api.b.BlockByNumber(ctx, rpc.BlockNumber(number))
	if block == nil {
		return nil, fmt.Errorf("block #%d not found", number)
	}
	return rlp.EncodeToBytes(block)
}

// PrintBlock retrieves a block and returns its pretty printed form.
func (api *PublicDebugAPI) PrintBlock(ctx context.Context, number uint64) (string, error) {
	block, _ := api.b.BlockByNumber(ctx, rpc.BlockNumber(number))
	if block == nil {
		return "", fmt.Errorf("block #%d not found", number)
	}
	return spew.Sdump(block), nil
}

// PrivateDebugAPI is the collection of Ethereum APIs exposed over the private
// debugging endpoint.
type PrivateDebugAPI struct {
	b Backend
}

// NewPrivateDebugAPI creates a new API definition for the private debug methods
// of the Ethereum service.
func NewPrivateDebugAPI(b Backend) *PrivateDebugAPI {
	return &PrivateDebugAPI{b: b}
}

// ChaindbProperty returns leveldb properties of the key-value database.
func (api *PrivateDebugAPI) ChaindbProperty(property string) (string, error) {
	if property == "" {
		property = "leveldb.stats"
	} else if !strings.HasPrefix(property, "leveldb.") {
		property = "leveldb." + property
	}
	return api.b.ChainDb().Stat(property)
}

// ChaindbCompact flattens the entire key-value database into a single level,
// removing all unused slots and merging all keys.
func (api *PrivateDebugAPI) ChaindbCompact() error {
	for b := byte(0); b < 255; b++ {
		log.Info("Compacting chain database", "range", fmt.Sprintf("0x%0.2X-0x%0.2X", b, b+1))
		if err := api.b.ChainDb().Compact([]byte{b}, []byte{b + 1}); err != nil {
			log.Error("Database compaction failed", "err", err)
			return err
		}
	}
	return nil
}

// SetHead rewinds the head of the blockchain to a previous block.
func (api *PrivateDebugAPI) SetHead(hash common.Hash) {
	api.b.SetHead(hash)
}

// PublicNetAPI offers network related RPC methods
type PublicNetAPI struct {
	net            *p2p.Server
	networkVersion uint64
}

// NewPublicNetAPI creates a new net API instance.
func NewPublicNetAPI(net *p2p.Server, networkVersion uint64) *PublicNetAPI {
	return &PublicNetAPI{net, networkVersion}
}

// Listening returns an indication if the node is listening for network connections.
func (s *PublicNetAPI) Listening() bool {
	return true // always listening
}

// PeerCount returns the number of connected peers
func (s *PublicNetAPI) PeerCount() hexutil.Uint {
	return hexutil.Uint(s.net.PeerCount())
}

// Version returns the current ethereum protocol version.
func (s *PublicNetAPI) Version() string {
	return fmt.Sprintf("%d", s.networkVersion)
}

// checkTxFee is an internal function used to check whether the fee of
// the given transaction is _reasonable_(under the cap).
func checkTxFee(gasPrice *big.Int, gas uint64, cap float64) error {
	// Short circuit if there is no cap for transaction fee at all.
	if cap == 0 {
		return nil
	}
	feeEth := new(big.Float).Quo(new(big.Float).SetInt(new(big.Int).Mul(gasPrice, new(big.Int).SetUint64(gas))), new(big.Float).SetInt(big.NewInt(params.Ether)))
	feeFloat, _ := feeEth.Float64()
	if feeFloat > cap {
		return fmt.Errorf("tx fee (%.2f water) exceeds the configured cap (%.2f water)", feeFloat, cap)
	}
	return nil
}

// toHexSlice creates a slice of hex-strings based on []byte.
func toHexSlice(b [][]byte) []string {
	r := make([]string, len(b))
	for i := range b {
		r[i] = hexutil.Encode(b[i])
	}
	return r
}

// PublicDagAPI provides an API to access the gwat consensus functionality.
// It offers only methods that operate on public data that is freely available to anyone.
type PublicDagAPI struct {
	b  Backend
	am *accounts.Manager
}

// NewPublicDagAPI creates a new Ethereum blockchain API.
func NewPublicDagAPI(b Backend) *PublicDagAPI {
	return &PublicDagAPI{b: b, am: b.AccountManager()}
}

// Finalize finalize blocks.
func (api *PublicDagAPI) Finalize(ctx context.Context, data *types.FinalizationParams) (*types.FinalizationResult, error) {
	return api.b.Dag().HandleFinalize(data), nil
}

// CoordinatedState returns current coordinated state.
func (api *PublicDagAPI) CoordinatedState(ctx context.Context) (*types.FinalizationResult, error) {
	return api.b.Dag().HandleCoordinatedState(), nil
}

// GetCandidates retrieves finalization candidates.
func (api *PublicDagAPI) GetCandidates(ctx context.Context, slot uint64) (*types.CandidatesResult, error) {
	return api.b.Dag().HandleGetCandidates(slot), nil
}

// GetOptimisticSpines retrieves optimistic spines.
func (api *PublicDagAPI) GetOptimisticSpines(ctx context.Context, lastFinSpine common.Hash) (*types.OptimisticSpinesResult, error) {
	return api.b.Dag().HandleGetOptimisticSpines(lastFinSpine), nil
}

// ValidateSpines validate given sequence of spines.
func (api *PublicDagAPI) ValidateSpines(ctx context.Context, data common.HashArray) (bool, error) {
	return api.b.Dag().HandleValidateSpines(data)
}

// ValidateFinalization validate given spines sequence of finalization.
func (api *PublicDagAPI) ValidateFinalization(ctx context.Context, data common.HashArray) (bool, error) {
	return api.b.Dag().HandleValidateFinalization(data)
}

// SyncSlotInfo sync slot info.
func (api *PublicDagAPI) SyncSlotInfo(ctx context.Context, data types.SlotInfo) (bool, error) {
	return api.b.Dag().HandleSyncSlotInfo(data)
}

// PublicWatAPI provides an API to access the gwat public consensus functionality.
// It offers only methods that operate on public data that is freely available to anyone.
type PublicWatAPI struct {
	b Backend
}

// NewPublicWatAPI creates a new waterfall blockchain API.
func NewPublicWatAPI(b Backend) *PublicWatAPI {
	return &PublicWatAPI{b}
}

// GetDagHashes retrieves dag hashes.
func (api *PublicWatAPI) GetDagHashes(ctx context.Context) *common.HashArray {
	return api.b.BlockChain().GetDagHashes()
}

// GetEra retrieves current era.
func (api *PublicWatAPI) GetEra(ctx context.Context, era *uint64) (*era.Era, error) {
	if era == nil {
		return api.b.BlockChain().GetEraInfo().GetEra(), nil
	}

	dbEra := rawdb.ReadEra(api.b.ChainDb(), *era)
	if dbEra == nil {
		return nil, errors.New("era not found")
	}

	return dbEra, nil
}

// GetSlotHashes retrieves all block hashes for a given slot.
func (s *PublicWatAPI) GetSlotHashes(ctx context.Context, slot uint64) common.HashArray {
	return s.b.BlockHashesBySlot(ctx, slot)
}

// Info gathers and returns current common node info.
func (s *PublicWatAPI) Info() interface{} {
	bc := s.b.BlockChain()
	cpHeader := bc.GetHeader(bc.GetLastCoordinatedCheckpoint().Spine)

	return map[string]interface{}{
		"currSlot":   bc.GetSlotInfo().CurrentSlot(),
		"maxDagSlot": bc.GetTips().GetMaxSlot(),
		"cpSlot":     cpHeader.Slot,
	}
}<|MERGE_RESOLUTION|>--- conflicted
+++ resolved
@@ -179,11 +179,7 @@
 	for account, txs := range pending {
 		dump := make(map[string]interface{})
 		for _, tx := range txs {
-<<<<<<< HEAD
 			dump[fmt.Sprintf("%d", tx.Nonce())] = newRPCPendingTransaction(tx, s.b.ChainConfig(), validatorsCount, genesisGasLimit, creatorsPerSlotCount)
-=======
-			dump[fmt.Sprintf("%d", tx.Nonce())] = newRPCPendingTransaction(tx, s.b.ChainConfig(), numValidators, genesisGasLimit, creatorsPerSlotCount, curHeader.Slot)
->>>>>>> d03e5079
 		}
 		content["pending"][account.Hex()] = dump
 	}
@@ -191,22 +187,14 @@
 	for account, txs := range queue {
 		dump := make(map[string]interface{})
 		for _, tx := range txs {
-<<<<<<< HEAD
 			dump[fmt.Sprintf("%d", tx.Nonce())] = newRPCPendingTransaction(tx, s.b.ChainConfig(), validatorsCount, genesisGasLimit, creatorsPerSlotCount)
-=======
-			dump[fmt.Sprintf("%d", tx.Nonce())] = newRPCPendingTransaction(tx, s.b.ChainConfig(), numValidators, genesisGasLimit, creatorsPerSlotCount, curHeader.Slot)
->>>>>>> d03e5079
 		}
 		content["queued"][account.Hex()] = dump
 	}
 	for account, txs := range processing {
 		dump := make(map[string]interface{})
 		for _, tx := range txs {
-<<<<<<< HEAD
 			dump[fmt.Sprintf("%d", tx.Nonce())] = newRPCProcessingTransaction(tx, s.b.ChainConfig(), validatorsCount, genesisGasLimit, creatorsPerSlotCount)
-=======
-			dump[fmt.Sprintf("%d", tx.Nonce())] = newRPCProcessingTransaction(tx, s.b.ChainConfig(), numValidators, genesisGasLimit, creatorsPerSlotCount, curHeader.Slot)
->>>>>>> d03e5079
 		}
 		content["processing"][account.Hex()] = dump
 	}
@@ -233,32 +221,20 @@
 	// Build the pending transactions
 	dump := make(map[string]*RPCTransaction, len(pending))
 	for _, tx := range pending {
-<<<<<<< HEAD
 		dump[fmt.Sprintf("%d", tx.Nonce())] = newRPCPendingTransaction(tx, s.b.ChainConfig(), validatorsCount, genesisGasLimit, creatorsPerSlotCount)
-=======
-		dump[fmt.Sprintf("%d", tx.Nonce())] = newRPCPendingTransaction(tx, s.b.ChainConfig(), numValidators, genesisGasLimit, creatorsPerSlotCount, curHeader.Slot)
->>>>>>> d03e5079
 	}
 	content["pending"] = dump
 
 	// Build the queued transactions
 	dump = make(map[string]*RPCTransaction, len(queue))
 	for _, tx := range queue {
-<<<<<<< HEAD
 		dump[fmt.Sprintf("%d", tx.Nonce())] = newRPCPendingTransaction(tx, s.b.ChainConfig(), validatorsCount, genesisGasLimit, creatorsPerSlotCount)
-=======
-		dump[fmt.Sprintf("%d", tx.Nonce())] = newRPCPendingTransaction(tx, s.b.ChainConfig(), numValidators, genesisGasLimit, creatorsPerSlotCount, curHeader.Slot)
->>>>>>> d03e5079
 	}
 	content["queued"] = dump
 
 	dump = make(map[string]*RPCTransaction, len(queue))
 	for _, tx := range processing {
-<<<<<<< HEAD
 		dump[fmt.Sprintf("%d", tx.Nonce())] = newRPCPendingTransaction(tx, s.b.ChainConfig(), validatorsCount, genesisGasLimit, creatorsPerSlotCount)
-=======
-		dump[fmt.Sprintf("%d", tx.Nonce())] = newRPCPendingTransaction(tx, s.b.ChainConfig(), numValidators, genesisGasLimit, creatorsPerSlotCount, curHeader.Slot)
->>>>>>> d03e5079
 	}
 	content["processing"] = dump
 
@@ -1857,11 +1833,7 @@
 			return nil, err
 		}
 		genesisGasLimit := bc.Genesis().GasLimit()
-<<<<<<< HEAD
 		return newRPCPendingTransaction(tx, s.b.ChainConfig(), validatorsCount, genesisGasLimit, creatorsPerSlotCount), nil
-=======
-		return newRPCPendingTransaction(tx, s.b.ChainConfig(), numValidators, genesisGasLimit, creatorsPerSlotCount, curHeader.Slot), nil
->>>>>>> d03e5079
 	}
 
 	// Transaction unknown, return as such
@@ -2143,11 +2115,7 @@
 	for _, tx := range pending {
 		from, _ := types.Sender(s.signer, tx)
 		if _, exists := accounts[from]; exists {
-<<<<<<< HEAD
 			transactions = append(transactions, newRPCPendingTransaction(tx, s.b.ChainConfig(), validatorsCount, genesisGasLimit, creatorsPerSlotCount))
-=======
-			transactions = append(transactions, newRPCPendingTransaction(tx, s.b.ChainConfig(), numValidators, genesisGasLimit, creatorsPerSlotCount, curHeader.Slot))
->>>>>>> d03e5079
 		}
 	}
 	return transactions, nil
